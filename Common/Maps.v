--- conflicted
+++ resolved
@@ -156,25 +156,15 @@
 Lemma mapm_id : forall (T : Type) (i: NMap T), mapm id i = i.
 Proof.
   move=> T i. apply /eq_fmap => n.
-<<<<<<< HEAD
-  Search _ mapm.
   rewrite mapmE. unfold omap, obind, oapp. simpl.
   remember (i n) as v; simpl in *.
-=======
-  rewrite mapmE. unfold omap, obind, oapp.
-  remember (i n) as v; simpl in *; rewrite <- Heqv.
->>>>>>> 19245211
   now destruct v.
 Qed.
 
 (* needed in the proof of domm_filterm_fdisjoint_unionm *)
 Lemma filterm_id : forall (T : Type) (i : NMap T) p,
 
-<<<<<<< HEAD
-                   domm (filterm p i) = domm (filterm p (mapm id i)).
-=======
     domm (filterm p i) = domm (filterm p (mapm id i)).
->>>>>>> 19245211
 Proof.
   move => T i. by rewrite mapm_id.
 Qed.
@@ -217,8 +207,6 @@
   split; try split.
 Admitted.
 
-<<<<<<< HEAD
-=======
 Lemma domm_eq_filterm (T T' T'' : Type) (i1 : NMap T) (m1 : NMap T') (m2 : NMap T''):
     domm m1 = domm m2 ->
     domm (filterm (fun (k : nat) (_ : T') => k \notin domm i1) m1) =
@@ -254,15 +242,14 @@
     rewrite mem_domm in Heq1; rewrite mem_domm in Heq2.
     move: Heq1 Heq2. rewrite 2!filtermE. unfold obind. unfold oapp.
     destruct (m1 k) eqn:H';
-      rewrite H' Heq => //=. 
+      rewrite Heq => //=.
   - subst fn fn'.
     rewrite mem_domm in Heq1; rewrite mem_domm in Heq2.
     move: Heq1 Heq2. rewrite 2!filtermE. unfold obind. unfold oapp.
     destruct (m2 k) eqn:H';
-      rewrite H' Heq => //=. 
-Qed.
-
->>>>>>> 19245211
+      rewrite Heq => //=.
+Qed.
+
 
 Lemma domm_filterm_partial_memory
       (T T' : Type) (i1 i2 : NMap T) (m0 m1 m2 : NMap T') :
@@ -273,9 +260,6 @@
   filterm (fun (k : nat) (_ : T') => k \notin domm i1) m2 ->
   domm (filterm (fun (k : nat) (_ : T') => k \notin domm i1) m1) = domm i2.
 Proof.
-<<<<<<< HEAD
-Admitted.
-=======
   move=> H H0 H1 H2.
   symmetry in H0.
   rewrite (domm_eq_filterm _ H0).
@@ -286,7 +270,6 @@
   rewrite fdisjoint_filterm_full. reflexivity.
   now rewrite fdisjointC.
 Qed.
->>>>>>> 19245211
 
 
 Lemma filterm_partial_memory_fsubset
@@ -317,17 +300,10 @@
                then by m2_eq_union, x \in domm i1 \/x \in domm i2
                together with H we get x \in domm i2
               *)
-<<<<<<< HEAD
    move: x_in_i2. apply /fsubsetP /fsubsetU /orP.
    right. by apply: fsubsetxx.
 Admitted.
 
-=======
-   move: x_in_i2. apply /fsubsetP /fsubsetU /orP.    
-   right. by apply: fsubsetxx. 
-Admitted.     
-    
->>>>>>> 19245211
 (* RB: NOTE: This is not a map lemma proper. More generally, absorption on
    arbitrary subsets. *)
 Lemma fsetU1in (T : ordType) (x : T) (s : {fset T}) :
