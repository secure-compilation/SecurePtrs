--- conflicted
+++ resolved
@@ -287,21 +287,6 @@
   rewrite m2_eq_union -m0_eq_m2 domm_union.
   apply (* /fsubsetU /orP. *) /fsubsetP => x Hx.
   assert (x \in (domm i1) \/ x \notin (domm i1)).
-<<<<<<< HEAD
-  { admit. } (* CA: do we have classical reasoning? *)
-  case: H => H.
-      move: H. apply /fsubsetP /fsubsetU /orP.
-      left. by apply: fsubsetxx.
-
-  have x_in_i2 : x \in domm i2. { admit. } (*CA: by Hfilter deduce x \in domm m2
-                                                 then by m2_eq_union, x \in domm i1 \/x \in domm i2
-                                                 together with H we get x \in domm i2
-                                            *)
-   move: x_in_i2. apply /fsubsetP /fsubsetU /orP.
-   right. by apply: fsubsetxx.
-Admitted.
-
-=======
   { apply /orP. by destruct (x \in domm i1). } (* CA: do we have classical reasoning? *)   
   case: H => H.  
   move: H. apply /fsubsetP /fsubsetU /orP. 
@@ -319,9 +304,7 @@
               *)
    move: x_in_i2. apply /fsubsetP /fsubsetU /orP.    
    right. by apply: fsubsetxx.
-Admitted.     
-    
->>>>>>> 80cb4050
+
 (* RB: NOTE: This is not a map lemma proper. More generally, absorption on
    arbitrary subsets. *)
 Lemma fsetU1in (T : ordType) (x : T) (s : {fset T}) :
