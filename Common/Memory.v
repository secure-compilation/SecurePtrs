Require Import Common.Definitions.
Require Import Common.Values.
Require Import Common.Linking.
Require Import Lib.Extra.
From mathcomp Require Import ssreflect ssrfun ssrbool ssrnat seq eqtype.

Module Type AbstractComponentMemory.
  Parameter t : Type.

  Parameter prealloc : {fmap Block.id -> buffer } -> t.
  Parameter empty : t.
  Parameter reserve_block : t -> t * Block.id.
  Parameter alloc : t -> nat -> t * Block.id.
  Parameter load : t -> Block.id -> Block.offset -> option value.
  Parameter store : t -> Block.id -> Block.offset -> value -> option t.
  Parameter domm : t -> {fset Block.id}.

  Axiom load_prealloc:
    forall bufs b i,
      load (prealloc bufs) b i =
      if (0 <=? i)%Z then
        match bufs b with
        | Some (inl size) =>
          if (i <? Z.of_nat size)%Z then Some Undef else None
        | Some (inr chunk) => nth_error chunk (Z.to_nat i)
        | None => None
        end
      else None.

  Axiom load_after_alloc:
    forall m m' n b,
      alloc m n = (m',b) ->
    forall b' i,
      b' <> b -> load m' b' i = load m b' i.

  Axiom load_after_store:
    forall m m' b i v,
      store m b i v = Some m' ->
    forall b' i',
      load m' b' i' =
      if (b', i') == (b, i) then Some v else load m b' i'.

  Axiom store_after_load:
    forall m b i v v',
      load m b i = Some v ->
      exists m',
        store m b i v' = Some m'.

  Axiom domm_prealloc :
    forall bufs m,
      prealloc bufs = m ->
      size (domm m) = size bufs.

  Axiom domm_alloc :
    forall m m' n b,
      alloc m n = (m', b) ->
      size (domm m') = size (domm m) + 1.
End AbstractComponentMemory.

Module ComponentMemory : AbstractComponentMemory.
  Definition block := list value.

  Implicit Types (b : Block.id).

  Record mem := mkMem {
    content : NMap block;
    nextblock : Block.id;
  }.
  Definition t := mem.

  Definition prealloc (bufs: {fmap Block.id -> nat + list value}) : t :=
    let init_block x := match x with
                        | inl size => repeat Undef size
                        | inr chunk => chunk
                        end in
    {| content := mapm init_block bufs;
       nextblock := S (fold_left Nat.max (domm bufs) 0) |}.

  Definition empty :=
    {| content := emptym; nextblock := 0 |}.

  Definition reserve_block (m: t) : t * Block.id :=
    ({| content := content m; nextblock := (1 + nextblock m)%nat |},
     nextblock m).

  Definition alloc m (size : nat) : mem * Block.id :=
    let fresh_block := nextblock m in
    let chunk := repeat Undef size in
    ({| content := setm (content m) fresh_block chunk;
        nextblock := (1 + nextblock m) |},
     fresh_block).

  Definition load m b i : option value :=
    match getm (content m) b with
    | Some chunk =>
      if (0 <=? i)%Z then nth_error chunk (Z.to_nat i)
      else None
    | None => None
    end.

  Definition store m b i v : option mem :=
    match getm (content m) b with
    | Some chunk =>
      if (0 <=? i)%Z then
        match list_upd chunk (Z.to_nat i) v with
        | Some chunk' =>
          Some {| content := setm (content m) b chunk';
                  nextblock := nextblock m |}
        | _ => None
        end
      else None
    | None => None
    end.

  Definition domm (m : t) := @domm nat_ordType block (content m).

  Lemma load_prealloc:
    forall bufs b i,
      load (prealloc bufs) b i =
      if (0 <=? i)%Z then
        match bufs b with
        | Some (inl size) =>
          if (i <? Z.of_nat size)%Z then Some Undef else None
        | Some (inr chunk) => nth_error chunk (Z.to_nat i)
        | None => None
        end
      else None.
  Proof.
    intros bufs b i. unfold load, prealloc. simpl.
    rewrite mapmE. unfold Block.id in *.
    destruct (Z.leb_spec0 0 i) as [i_pos|i_neg].
    - simpl. destruct (bufs b) as [buf|]; trivial.
      simpl. destruct buf as [size|chunk]; trivial.
      destruct (Z.ltb_spec0 i (Z.of_nat size)) as [i_lt_size|i_ge_size].
      + rewrite <- (Z2Nat.id _ i_pos) in i_lt_size.
        rewrite <- Nat2Z.inj_lt in i_lt_size.
        rewrite <- (repeat_length Undef size) in i_lt_size.
        rewrite <- nth_error_Some in i_lt_size.
        destruct (nth_error (repeat Undef size) (Z.to_nat i)) as [v|] eqn:get_i; try congruence.
        apply nth_error_In in get_i.
        apply repeat_spec in get_i.
        now rewrite get_i.
      + rewrite nth_error_None repeat_length Nat2Z.inj_le.
        now rewrite Z2Nat.id // -Z.nlt_ge.
    - simpl. now destruct (bufs b).
  Qed.

  Lemma load_after_alloc:
    forall (m m' : mem) (n : nat) b,
      alloc m n = (m',b) ->
    forall b' i,
      b' <> b -> load m' b' i = load m b' i.
  Proof.
    intros m m' n b Halloc b' i Hb'.
    unfold alloc in Halloc. inversion Halloc. subst.
    unfold load. simpl.
    rewrite setmE.
    now rewrite (introF (b' =P nextblock m :> nat) Hb').
  Qed.

  Ltac inv H := (inversion H; subst; clear H).

  Lemma load_after_store:
    forall m m' b i v,
      store m b i v = Some m' ->
    forall b' i',
      load m' b' i' =
      if (b', i') == (b, i) then Some v else load m b' i'.
  Proof.
    move=> m m' b i v Hstore b' i'.
    move: Hstore; rewrite /store /load.
    case m_b: (content m b) => [chunk|] //=.
    case: (Z.leb_spec0 0 i)=> [i_pos|//] /=.
    case upd_chunk: (list_upd chunk (Z.to_nat i) v) => [chunk'|] // [<- {m'}] /=.
    rewrite setmE xpair_eqE; case: (b' =P b) => [-> {b'}|] //=.
    case: (i' =P i) => [-> {i'}|i'_ne_i] /=.
    - move/Z.leb_spec0: i_pos => ->; exact: list_upd_nth_error_same upd_chunk.
    - rewrite m_b; case: (Z.leb_spec0 0 i')=> [i'_pos|] //=.
      apply: list_upd_nth_error_other; eauto.
      contradict i'_ne_i; symmetry; exact: Z2Nat.inj i'_ne_i.
  Qed.

  Lemma store_after_load:
    forall m b i v v',
      load m b i = Some v ->
      exists m',
        store m b i v' = Some m'.
  Proof.
    move=> m b i v v'; rewrite /load /store.
    case m_b: (content m b)=> [chunk|] //.
    case: (Z.leb_spec0 0 i)=> [i_pos|] //= chunk_i.
    suffices [? ->] :
      exists chunk', list_upd chunk (Z.to_nat i) v' = Some chunk' by eauto.
    elim: {m_b i i_pos} chunk (Z.to_nat i) chunk_i => [|v'' chunk IH] [|i] //=.
    - by eauto.
    - by move=> /IH [chunk' ->]; eauto.
  Qed.

<<<<<<< HEAD
  (* Added here since ComponentMemory.load is opaque *)
  (* not sufficient though *)
  Lemma load_in_bounds:
    forall m b i chunk v,
      (* pretty useless bit since implied by succesful load *)
      (getm (content m) b) = Some chunk ->
      load m b i = Some v ->
      (0 <=? i)%Z /\ (* (i <? Z.of_nat(length (chunk)))%Z *)
      ((Z.to_nat i) <? length (chunk)).
  Proof.
    move => m b i chunk v Hchunk.
    rewrite /load Hchunk. case : (0 <=? i)%Z => // Hload ; split ; first done.
    have: nth_error chunk (Z.to_nat i) <> None by move: Hload => -> .
    rewrite nth_error_Some. by move => /Nat.ltb_spec0.
  Qed.

=======
  Lemma domm_prealloc :
    forall bufs m,
      prealloc bufs = m ->
      size (domm m) = size bufs.
  Admitted.

  Lemma domm_alloc :
    forall m m' n b,
      alloc m n = (m', b) ->
      size (domm m') = size (domm m) + 1.
  Admitted.
>>>>>>> 647f1fcf
End ComponentMemory.

Module ComponentMemoryExtra.
  Import ComponentMemory.
  (* RB: NOTE: Prove composition as needed. Blocks are emitted in the same order
     as the sequence of single calls. *)
  Fixpoint reserve_blocks (mem : t) (n : nat) : t * list Block.id :=
    let acc '(mem, bs) :=
        let '(mem', b) := reserve_block mem in
        (mem', bs ++ [b]) in
    iter n acc (mem, []).
End ComponentMemoryExtra.

Module Memory.
  Definition t := NMap ComponentMemory.t.

  Fixpoint empty (cs : list Component.id) :=
    match cs with
    | [] => emptym
    | c::cs' => setm (empty cs') c ComponentMemory.empty
    end.

  Definition alloc (mem : t) (C : Component.id) (size : nat) : option (t * Pointer.t) :=
    match mem C with
    | Some memC =>
      let '(memC', b) := ComponentMemory.alloc memC size in
      Some (setm mem C memC', (C, b, 0%Z))
    | None => None
    end.

  Definition load (mem: t) (ptr: Pointer.t) : option value :=
    match mem (Pointer.component ptr) with
    | Some memC => ComponentMemory.load memC (Pointer.block ptr) (Pointer.offset ptr)
    | None => None
    end.

  Definition store (mem: t) (ptr: Pointer.t) (v: value) : option t :=
    match mem (Pointer.component ptr) with
    | Some memC =>
      match ComponentMemory.store memC (Pointer.block ptr) (Pointer.offset ptr) v with
      | Some memC' => Some (setm mem (Pointer.component ptr) memC')
      | None => None
      end
    | None => None
    end.

  Lemma load_after_store mem ptr v mem' ptr' :
    store mem  ptr v = Some mem' ->
    load mem' ptr' =
    if ptr' == ptr then Some v else load mem ptr'.
  Proof.
    case: ptr ptr'=> [[c b] off] [[c' b'] off']; rewrite /store /load /=.
    case mem_c: (mem c) => [bs|] //.
    case bs_ptr: (ComponentMemory.store bs b off v) => [bs'|] //= [<- {mem'}].
    rewrite !xpair_eqE setmE; case: (c' =P c) => [-> {c'}|] //=.
    by rewrite (ComponentMemory.load_after_store _ _ _ _ _ bs_ptr) mem_c.
  Qed.

  Lemma load_after_store_eq mem ptr v mem' :
    store mem  ptr v = Some mem' ->
    load  mem' ptr   = Some v.
  Proof. by move=> /load_after_store ->; rewrite eqxx. Qed.


  Lemma load_after_store_neq mem ptr v mem' ptr' :
    ptr <> ptr' ->
    store mem  ptr  v = Some mem' ->
    load  mem' ptr'   = load mem ptr'.
  Proof. by move=> /eqP/negbTE ne /load_after_store ->; rewrite eq_sym ne. Qed.

  Lemma store_after_load mem ptr v v' :
    load mem ptr = Some v ->
    exists mem', store mem ptr v' = Some mem'.
  Proof.
    case: ptr=> [[c b] off]; rewrite /load /store /=.
    case mem_c: (mem c)=> [bs|] //=.
    case/(ComponentMemory.store_after_load _ _ _ _ v')=> [bs' ->].
    by eauto.
  Qed.

  Lemma load_after_alloc mem mem' n C b i:
      alloc mem C n = Some (mem', (C,b,i)) ->
    forall b',
      b' <> b -> load mem' (C, b', i) = load mem (C, b', i).
  Proof.
    rewrite /load/alloc/=. case mem_C: (mem C)=> [Cmem|] //= Halloc b'.
    destruct (ComponentMemory.alloc Cmem n) as [Cmem' ?] eqn:CompAlloc.
    inversion Halloc ; subst ; clear Halloc.
    have -> : (setm mem C Cmem') C = Some Cmem' by rewrite setmE eqxx.
    by apply (ComponentMemory.load_after_alloc Cmem Cmem' n b CompAlloc).
  Qed.

End Memory.

Set Implicit Arguments.
Unset Strict Implicit.
Unset Printing Implicit Defensive.

(* TODO: Clean these lemmas and their weak variants *)

Definition to_partial_memory (mem : Memory.t) (ctx : {fset Component.id}) :=
  filterm (fun k _ => negb (k \in ctx)) mem.

Definition merge_memories (mem1 mem2: Memory.t): Memory.t :=
  unionm mem1 mem2.

(* RB: NOTE: An equality relation could be used to contain the usual partial
   equality. *)

Lemma program_allocation_in_partialized_memory_strong :
  forall (ctx: {fset Component.id}) mem1 mem2,
    to_partial_memory mem1 ctx = to_partial_memory mem2 ctx ->
  forall C size mem1' ptr,
    C \notin ctx ->
    Memory.alloc mem1 C size = Some (mem1', ptr) ->
  exists2 mem2',
    Memory.alloc mem2 C size = Some (mem2', ptr) &
    to_partial_memory mem1' ctx = to_partial_memory mem2' ctx.
Proof.
move=> ctx mem1 mem2 /eq_fmap Hfilter C size mem1' ptr nin_ctx.
rewrite /Memory.alloc; move/(_ C): (Hfilter); rewrite !filtermE nin_ctx.
case: (mem1 C) (mem2 C)=> [memC|] // [_|] //= [<-].
case: (ComponentMemory.alloc memC size)=> [memC' b] [<- <-].
eexists; eauto; apply/eq_fmap=> C'; rewrite !filtermE !setmE.
case: eqP=> [-> {C'}|_] //=.
by move/(_ C'): Hfilter; rewrite !filtermE.
Qed.

Lemma program_allocation_in_partialized_memory:
  forall (ctx: {fset Component.id}) mem1 mem2,
    to_partial_memory mem1 ctx = to_partial_memory mem2 ctx ->
  forall C size mem1' mem2' ptr1 ptr2,
    C \notin ctx ->
    Memory.alloc mem1 C size = Some (mem1', ptr1) ->
    Memory.alloc mem2 C size = Some (mem2', ptr2) ->
    ptr1 = ptr2 /\
    to_partial_memory mem1' ctx = to_partial_memory mem2' ctx.
Proof.
move=> ctx mem1 mem2 Hfilter C size mem1' mem2' ptr1 ptr2 nin_ctx e_mem1.
case: (program_allocation_in_partialized_memory_strong Hfilter nin_ctx e_mem1).
by move=> mem2'' -> e' [<- <-]; eauto.
Qed.

Lemma program_load_in_partialized_memory_strong:
  forall (ctx: {fset Component.id}) mem1 mem2,
    to_partial_memory mem1 ctx = to_partial_memory mem2 ctx ->
  forall C b o v,
    C \notin ctx ->
    Memory.load mem1 (C, b, o) = Some v ->
    Memory.load mem2 (C, b, o) = Some v.
Proof.
move=> ctx mem1 mem2 /eq_fmap Hfilter C b o v nin_ctx.
rewrite /Memory.load /=; move/(_ C): Hfilter; rewrite !filtermE nin_ctx.
by case: (mem1 C) (mem2 C)=> [memC|] // [_|] //= [<-].
Qed.

Lemma program_load_in_partialized_memory:
  forall (ctx: {fset Component.id}) mem1 mem2,
    to_partial_memory mem1 ctx = to_partial_memory mem2 ctx ->
  forall C b o v1 v2,
    C \notin ctx ->
    Memory.load mem1 (C, b, o) = Some v1 ->
    Memory.load mem2 (C, b, o) = Some v2 ->
    v1 = v2.
Proof.
move=> ctx mem1 mem2 Hfilter C b o v1 v2 nin_ctx e_mem.
rewrite (program_load_in_partialized_memory_strong Hfilter nin_ctx e_mem).
by case.
Qed.

Lemma program_store_in_partialized_memory_strong:
  forall (ctx: {fset Component.id}) mem1 mem2,
    to_partial_memory mem1 ctx = to_partial_memory mem2 ctx ->
  forall C b o v mem1',
    C \notin ctx ->
    Memory.store mem1 (C, b, o) v = Some mem1' ->
  exists2 mem2',
    Memory.store mem2 (C, b, o) v = Some mem2' &
    to_partial_memory mem1' ctx = to_partial_memory mem2' ctx.
Proof.
move=> ctx mem1 mem2 /eq_fmap Hfilter C b o v mem1' nin_ctx.
rewrite /Memory.store /=; move/(_ C): (Hfilter); rewrite !filtermE nin_ctx.
case: (mem1 C) (mem2 C)=> [memC|] // [_|] //= [<-].
case: (ComponentMemory.store memC b o v)=> [memC'|] //= [<-].
eexists; eauto; apply/eq_fmap=> C'; rewrite !filtermE !setmE.
case: eqP=> [-> {C'}|_] //.
by move/(_ C'): Hfilter; rewrite !filtermE.
Qed.

Lemma program_store_in_partialized_memory:
  forall (ctx: {fset Component.id}) mem1 mem2,
    to_partial_memory mem1 ctx = to_partial_memory mem2 ctx ->
  forall C b o v mem1' mem2',
    C \notin ctx ->
    Memory.store mem1 (C, b, o) v = Some mem1' ->
    Memory.store mem2 (C, b, o) v = Some mem2' ->
    to_partial_memory mem1' ctx = to_partial_memory mem2' ctx.
Proof.
move=> ctx mem1 mem2 Hfilter C b o v mem1' mem2' nin_ctx e_mem.
case: (program_store_in_partialized_memory_strong Hfilter nin_ctx e_mem).
move=> *; congruence.
Qed.

Lemma context_allocation_in_partialized_memory:
  forall (ctx: {fset Component.id}) mem C size mem' ptr,
    C \in ctx ->
    Memory.alloc mem C size = Some (mem', ptr) ->
    to_partial_memory mem' ctx = to_partial_memory mem ctx.
Proof.
  move=> ctx mem C size mem' ptr HC_in_ctx.
  rewrite /Memory.alloc => Halloc.
  case mem_C: (mem C) => [memC|];
    rewrite mem_C // in Halloc.
  case memC_alloc: (ComponentMemory.alloc memC size);
    rewrite memC_alloc // in Halloc.
  injection Halloc.
  move=> Hptr <-.
  apply/eq_fmap => C'.
  rewrite filtermE filtermE setmE.
  case: (@eqP _ C' C) => [-> | _] //.
  by rewrite HC_in_ctx mem_C /=.
Qed.

Lemma context_store_in_partialized_memory:
  forall (ctx: {fset Component.id}) mem C b o v mem',
    C \in ctx ->
    Memory.store mem (C, b, o) v = Some mem' ->
    to_partial_memory mem' ctx = to_partial_memory mem ctx.
Proof.
  move=> ctx mem C b o v mem' C_in_ctx.
  rewrite /Memory.store /= => Hstore.
  case mem_C: (mem C) => [memC|];
    rewrite mem_C // in Hstore.
  case memC_store: (ComponentMemory.store memC b o v);
    rewrite memC_store // in Hstore.
  injection Hstore.
  move=> <-.
  apply/eq_fmap => C'.
  rewrite filtermE filtermE setmE.
  case: (@eqP _ C' C) => [-> | _] //.
  by rewrite C_in_ctx mem_C /=.
Qed.

(* RB: TODO: More properly, this seems to belong in Machine.Memory. However, it
   is natural to resort to a notion of partial memory that seems logically
   related to the supporting components of PS. Again, note, however, that this
   notion of partial memory is already used in the Memory module, and it may be
   a good idea to relocate our compact definitions there.

   Otherwise, this is a more convenient wrapper for
   context_store_in_partialized_memory which does not require the destruction of
   pointers, and could conceivably replace the wrappee throughout the
   development. *)
Lemma program_store_to_partialized_memory
      ptr (iface : Program.interface) mem mem' v :
  Pointer.component ptr \in domm iface ->
  Memory.store mem ptr v = Some mem' ->
  to_partial_memory mem (domm iface) = to_partial_memory mem' (domm iface).
Proof.
  destruct ptr as [[C b] o]. simpl.
  intros Hdome Hsome.
  unfold to_partial_memory. symmetry.
  eapply context_store_in_partialized_memory; eassumption.
Qed.

(* RB: TODO: Same notes as above.
   Cf.  program_allocation_in_partialized_memory_strong. *)
Lemma program_allocation_to_partialized_memory
      C (iface : Program.interface) size mem mem' ptr :
  C \in domm iface ->
  Memory.alloc mem C size = Some (mem', ptr) ->
  to_partial_memory mem (domm iface) = to_partial_memory mem' (domm iface).
Proof.
  destruct ptr as [[C' b] o]. simpl.
  intros Hdome Hsome.
  unfold to_partial_memory. symmetry.
  eapply context_allocation_in_partialized_memory; eassumption.
Qed.

(* The following two lemmas manipulate memory stores and partialized memories
   more conveniently than the full-fledged "partialized" results. Note naming
   conventions for some of those are currently somewhat confusing.  *)
Lemma partialize_program_store :
  forall mem mem' (ctx : Program.interface) ptr v,
    Pointer.component ptr \notin domm ctx ->
    Memory.store mem ptr v = Some mem' ->
    Memory.store (to_partial_memory mem (domm ctx)) ptr v =
    Some (to_partial_memory mem' (domm ctx)).
Proof.
  unfold Memory.store, to_partial_memory.
  intros mem mem' ctx ptr v Hnotin Hstore.
  destruct (mem (Pointer.component ptr)) as [memC |] eqn:HmemC;
    last discriminate.
  destruct (ComponentMemory.store memC (Pointer.block ptr) (Pointer.offset ptr) v)
    as [memC' |] eqn:HmemC';
    last discriminate.
  inversion Hstore as [[Hstore']].
  now rewrite (getm_filterm_notin_domm _ Hnotin) HmemC HmemC'
      (setm_filterm_notin_domm _ _ Hnotin).
Qed.

Lemma unpartialize_program_store :
  forall mem1 mem1' mem2 ptr v,
    Memory.store mem1 ptr v = Some mem1' ->
    Memory.store (merge_memories mem1 mem2) ptr v =
    Some (merge_memories mem1' mem2).
Proof.
  unfold Memory.store.
  intros mem1 mem1' mem2 ptr v Hstore.
  unfold merge_memories. rewrite unionmE.
  destruct (mem1 (Pointer.component ptr)) eqn:Hcase1;
    last discriminate.
  simpl.
  destruct (ComponentMemory.store t (Pointer.block ptr) (Pointer.offset ptr) v) eqn:Hcase2;
    last discriminate.
  rewrite setm_union. now inversion Hstore.
Qed.

Lemma partialize_program_alloc :
  forall mem mem' (ctx : Program.interface) C ptr size,
    C \notin domm ctx ->
    Memory.alloc mem C size = Some (mem', ptr) ->
    Memory.alloc (to_partial_memory mem (domm ctx)) C size =
    Some (to_partial_memory mem' (domm ctx), ptr).
Proof.
  unfold Memory.alloc, to_partial_memory.
  intros mem mem' ctx C ptr size Hnotin Halloc.
  destruct (mem C) as [memC |] eqn:HmemC;
    last discriminate.
  destruct (ComponentMemory.alloc memC size) as [memC' b] eqn:HmemC'.
  inversion Halloc; subst.
  now rewrite (getm_filterm_notin_domm _ Hnotin) HmemC HmemC'
      (setm_filterm_notin_domm _ _ Hnotin).
Qed.

Lemma unpartialize_program_alloc :
  forall mem1 mem1' mem2 C ptr size,
    Memory.alloc mem1 C size = Some (mem1', ptr) ->
    Memory.alloc (merge_memories mem1 mem2) C size =
    Some (merge_memories mem1' mem2, ptr).
Proof.
  unfold Memory.alloc.
  intros mem1 mem1' mem2 C ptr size Halloc.
  unfold merge_memories. rewrite unionmE.
  destruct (mem1 C) as [memC |] eqn:Hcase1;
    last discriminate.
  simpl.
  destruct (ComponentMemory.alloc memC size) as [memC' b].
  rewrite setm_union. now inversion Halloc.
Qed.

(* (* JT: TODO: clean proof *) *)
(* Lemma mem_store_different_component : forall mem mem' C b o val Cid, *)
(*               Memory.store mem (C, b, o) val = Some mem' -> *)
(*               Cid <> C -> *)
(*               mem Cid = mem' Cid. *)
(* Proof. *)
(*   intros mem mem' C b o val Cid Hmem Hneq. *)
(*   unfold Memory.store in Hmem. *)
(*   simpl in *. *)
(*   destruct (mem C) eqn:HmemC. *)
(*   - destruct (ComponentMemory.store t b o val). *)
(*     + inversion Hmem; subst. *)
(*       rewrite setmE. *)
(*       rewrite eqtype.eqE. simpl. *)
(*       destruct (ssrnat.eqn Cid C) eqn:Heq; *)
(*         last reflexivity. *)
(*       assert (Cid = C). *)
(*       { clear -Heq. revert C Heq. *)
(*         induction Cid; intros C Heq; destruct C; eauto; *)
(*           inversion Heq. *)
(*       } *)
(*       contradiction. *)
(*     + inversion Hmem. *)
(*   - inversion Hmem. *)
(* Qed. *)

Section Partial.
  Lemma to_partial_memory_in ip ic mem Cid :
    mergeable_interfaces ip ic ->
    Cid \in domm ip ->
    (to_partial_memory mem (domm ic)) Cid = mem Cid.
  Proof.
    intros Hmerge HCid.
    unfold to_partial_memory.
    apply getm_filterm_notin_domm.
    eapply domm_partition_notin_r; eassumption.
  Qed.

  Lemma to_partial_memory_notin ip ic mem Cid :
    mergeable_interfaces ip ic ->
    Cid \in domm ic ->
    (to_partial_memory mem (domm ic)) Cid = None.
  Proof.
    intros Hmerge HCid.
    unfold to_partial_memory.
    rewrite filtermE.
    unfold obind, oapp.
    destruct (mem Cid) eqn:Hmem.
    now rewrite HCid.
    now reflexivity.
  Qed.

  (* RB: NOTE: We should rename these, and probably use this instead of the
     weaker version (currently, [in], confusingly). *)
  Lemma to_partial_memory_notin_strong ip ic mem Cid :
    mergeable_interfaces ip ic ->
    Cid \notin domm ic ->
    (to_partial_memory mem (domm ic)) Cid = mem Cid.
  Proof.
    intros Hmerge HCid.
    unfold to_partial_memory.
    rewrite filtermE.
    unfold obind, oapp.
    destruct (mem Cid) eqn:Hmem.
    now rewrite HCid.
    now reflexivity.
  Qed.
End Partial.<|MERGE_RESOLUTION|>--- conflicted
+++ resolved
@@ -196,7 +196,6 @@
     - by move=> /IH [chunk' ->]; eauto.
   Qed.
 
-<<<<<<< HEAD
   (* Added here since ComponentMemory.load is opaque *)
   (* not sufficient though *)
   Lemma load_in_bounds:
@@ -213,7 +212,6 @@
     rewrite nth_error_Some. by move => /Nat.ltb_spec0.
   Qed.
 
-=======
   Lemma domm_prealloc :
     forall bufs m,
       prealloc bufs = m ->
@@ -225,7 +223,6 @@
       alloc m n = (m', b) ->
       size (domm m') = size (domm m) + 1.
   Admitted.
->>>>>>> 647f1fcf
 End ComponentMemory.
 
 Module ComponentMemoryExtra.
