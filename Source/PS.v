Require Import CompCert.Events.
Require Import CompCert.Smallstep.
Require Import CompCert.Behaviors.
Require Import Common.Definitions.
Require Import Common.Util.
Require Import Common.Values.
Require Import Common.Memory.
Require Import Common.Linking.
Require Import Common.Maps.
Require Import Common.CompCertExtensions.
Require Import Common.Blame.
Require Import Common.Traces.
Require Import Source.Language.
Require Import Source.GlobalEnv.
Require Import Source.CS.
Require Import Lib.Extra.

Require Import Coq.Program.Equality.

From mathcomp Require Import ssreflect ssrfun ssrbool eqtype seq.
From mathcomp Require ssrnat.

Canonical ssrnat.nat_eqType.

Set Implicit Arguments.
Unset Strict Implicit.
Unset Printing Implicit Defensive.

Set Bullet Behavior "Strict Subproofs".

Module PS.

Import Source.

Definition stack : Type := list (Component.id * option (value * CS.cont)).

Definition program_state : Type := Component.id * stack * Memory.t * CS.cont * expr * value.
Definition context_state : Type := Component.id * stack * Memory.t.

Inductive state : Type :=
| PC : program_state -> state
| CC : context_state -> state.

Ltac unfold_state st :=
  let C := fresh "C" in
  let pgps := fresh "pgps" in
  let pmem := fresh "pmem" in
  let k := fresh "k" in
  let e := fresh "e" in
  let arg := fresh "arg" in
  destruct st as [[[[[[C pgps] pmem] k] e] arg] | [[C pgps] pmem]].

Ltac unfold_states :=
  repeat match goal with
         | st: state |- _ => unfold_state st
         end.

Definition s_component (sps: state) : Component.id :=
  match sps with
  | PC (C, _, _, _, _, _) => C
  | CC (C, _, _)          => C
  end.

Instance state_turn : HasTurn state := {
  turn_of s iface := s_component s \in domm iface
}.

Definition is_context_component (ps: state) ctx := turn_of ps ctx.
Definition is_program_component (ps: state) ctx := negb (is_context_component ps ctx).

Ltac simplify_turn :=
  unfold PS.is_program_component, PS.is_context_component in *;
  unfold turn_of, PS.state_turn in *;
  simpl in *.

(* stack partialization *)

Definition to_partial_frame (ctx: {fset Component.id}) frame : Component.id * option (value * CS.cont) :=
  let: CS.Frame C v k := frame in
  (C, if C \in ctx then None else Some (v, k)).

(** FIXME: This function could probably be simplified if we replaced
    [last_frame] with the component of the last frame, and changed the
    definition of [to_partial_stack] so that it always put the last frame at the
    head of the list. *)

Fixpoint to_partial_stack_helper
         (ctx: {fset Component.id}) (s: CS.stack) last_frame
  : PS.stack :=
  match s with
  | [] => [:: to_partial_frame ctx last_frame]
  | CS.Frame C v k :: s' =>
    if (C \in ctx) && (C == CS.f_component last_frame) then
      to_partial_stack_helper ctx s' last_frame
    else
      to_partial_frame ctx last_frame ::
      to_partial_stack_helper ctx s' (CS.Frame C v k)
  end.

Lemma to_partial_stack_helperE ctx stk last_frame :
  to_partial_stack_helper ctx stk last_frame =
  to_partial_frame ctx last_frame ::
  match drop_while (fun '(CS.Frame C _ _) => (C \in ctx) && (C == CS.f_component last_frame)) stk with
  | [::] => [::]
  | last_frame' :: stk => to_partial_stack_helper ctx stk last_frame'
  end.
Proof.
elim: stk last_frame=> [|[C' v' k'] stk IH] //= [C v k] /=.
case: eqP=> [-> {C'}|_].
  by rewrite andbT IH /=; case: ifP=> //= ->.
by rewrite andbF.
Qed.

Definition to_partial_stack
          (s: CS.stack) (ctx: {fset Component.id}) (Cincontrol: Component.id) :=
  match drop_while (fun '(CS.Frame C _ _) => (C \in ctx) && (C == Cincontrol)) s with
  | [] => []
  | last_frame :: s' =>
    to_partial_stack_helper ctx s' last_frame
  end.

(* XXX: This lemma seems more useful to reason about [to_partial_stack] *)

Lemma to_partial_stackE stk ctx C :
  to_partial_stack stk ctx C =
  let stk := if C \in ctx
             then drop_while (pred1 C \o CS.f_component) stk
             else stk in
  if stk is frame :: stk'
  then to_partial_frame ctx frame :: to_partial_stack stk' ctx (CS.f_component frame)
  else [::].
Proof.
case: stk=> [|[C' v k] stk] /=; first by rewrite if_same.
rewrite /to_partial_stack /=.
case: eqP => [-> {C'}|_]; last first.
  rewrite andbF to_partial_stack_helperE.
  by case: ifP=> [Cin|Cnin].
rewrite andbT; case: ifP=> [Cin|Cnin]; last by rewrite to_partial_stack_helperE.
rewrite (_ : drop_while _ _ = drop_while (pred1 C \o CS.f_component) stk); last first.
  apply/eq_drop_while; case=> [???] /=; rewrite andbC.
  by case: eqP=> // ->; rewrite Cin.
case: drop_while=> [|frame stk'] //.
by rewrite to_partial_stack_helperE.
Qed.

Lemma partial_stack_push_by_program ctx gps1 gps2 C :
  C \notin ctx ->
  to_partial_stack gps1 ctx C =
  to_partial_stack gps2 ctx C ->
  forall v k C',
    to_partial_stack (CS.Frame C v k :: gps1) ctx C' =
    to_partial_stack (CS.Frame C v k :: gps2) ctx C'.
Proof.
move=> in_prog e_stk v k C'.
rewrite to_partial_stackE [RHS]to_partial_stackE /=.
case: eqP => [<- {C'}|ne]; last by rewrite !if_same e_stk.
by rewrite (negbTE in_prog) /= (negbTE in_prog) e_stk.
Qed.

Lemma partial_stack_ignores_change_by_context_with_control:
  forall ctx gps C_incontrol,
    C_incontrol \in ctx ->
  forall v k,
    to_partial_stack (CS.Frame C_incontrol v k :: gps) ctx C_incontrol =
    to_partial_stack gps ctx C_incontrol.
Proof.
  intros ctx gps C_incontrol Hin_ctx v k.
  unfold to_partial_stack.
  destruct gps as [|[C' v' k'] gps'];
  by rewrite /= Hin_ctx /= eqxx.
Qed.

Lemma partial_stack_push_by_context:
  forall ctx C C' v1 k1 v2 k2 gps1 gps2,
    C <> C' ->
    C \in ctx ->
    to_partial_stack gps1 ctx C =
    to_partial_stack gps2 ctx C ->
    to_partial_stack (CS.Frame C v1 k1 :: gps1) ctx C' =
    to_partial_stack (CS.Frame C v2 k2 :: gps2) ctx C'.
Proof.
move=> ctx C C' v1 k1 v2 k2 gps1 gps2 /eqP ne in_ctx.
by rewrite !(to_partial_stackE (_ :: _)) /= (negbTE ne) !if_same /= in_ctx => ->.
Qed.

Lemma partial_stack_pop_to_program:
  forall ctx C C' old_call_arg1 k1 old_call_arg2 k2 gps1 gps2,
    C' \notin ctx ->
    to_partial_stack (CS.Frame C' old_call_arg1 k1 :: gps1) ctx C =
    to_partial_stack (CS.Frame C' old_call_arg2 k2 :: gps2) ctx C ->
    old_call_arg1 = old_call_arg2 /\ k1 = k2 /\
    to_partial_stack gps1 ctx C' = to_partial_stack gps2 ctx C'.
Proof.
move=> ????????? in_prog.
rewrite !(to_partial_stackE (_ :: _)) /=.
case: eqP in_prog=> [->|ne] in_prog.
  by rewrite (negbTE in_prog) /= (negbTE in_prog); case=> -> -> ->.
by rewrite !if_same /= (negbTE in_prog); case=> -> -> ->.
Qed.

Lemma partial_stack_pop_to_context:
  forall ctx C C' v1 k1 v2 k2 gps1 gps2,
    C <> C' ->
    C' \in ctx ->
    to_partial_stack (CS.Frame C' v1 k1 :: gps1) ctx C =
    to_partial_stack (CS.Frame C' v2 k2 :: gps2) ctx C ->
    to_partial_stack gps1 ctx C' = to_partial_stack gps2 ctx C'.
Proof.
move=> ????????? /eqP ne in_ctx; rewrite !(to_partial_stackE (_ :: _)) /=.
by rewrite eq_sym (negbTE ne) !if_same /= in_ctx; case.
Qed.

Inductive partial_state (ctx: Program.interface) : CS.state -> PS.state -> Prop :=
| ProgramControl: forall C gps pgps mem pmem k e arg,
    (* program has control *)
    is_program_component (PC (C, pgps, pmem, k, e, arg)) ctx ->

    (* we forget about context memories *)
    pmem = filterm (fun k _ => negb (k \in domm ctx)) mem ->
    (* pmem = to_partial_memory mem (domm ctx) -> *) (* TODO *)

    (* we put holes in place of context information in the stack *)
    pgps = to_partial_stack gps (domm ctx) C ->

    partial_state ctx [CState C, gps, mem, k, e, arg] (PC (C, pgps, pmem, k, e, arg))

| ContextControl: forall C gps pgps mem pmem k e arg,
    (* context has control *)
    is_context_component (CC (C, pgps, pmem)) ctx ->

    (* we forget about context memories *)
    pmem = filterm (fun k _ => negb (k \in domm ctx)) mem ->
    (* pmem = to_partial_memory mem (domm ctx) -> *) (* TODO *)

    (* we put holes in place of context information in the stack *)
    pgps = to_partial_stack gps (domm ctx) C ->

    partial_state ctx [CState C, gps, mem, k, e, arg] (CC (C, pgps, pmem)).

Definition partialize (ctx: Program.interface) (scs: CS.state) : PS.state :=
  let: CS.State C gps mem k e arg := scs in
  let pgps := to_partial_stack gps (domm ctx) C in
  let pmem := filterm (fun k _ => negb (k \in domm ctx)) mem in
  (* let pmem := to_partial_memory mem (domm ctx) in *) (* TODO *)
  if C \in domm ctx then CC (C, pgps, pmem)
  else PC (C, pgps, pmem, k, e, arg).

Lemma s_component_partialize ctx scs :
  s_component (partialize ctx scs) = CS.s_component scs.
Proof. by case: scs=> C ????? /=; case: ifP. Qed.

Lemma partialize_correct:
  forall scs sps ctx,
    partialize ctx scs = sps <-> partial_state ctx scs sps.
Proof.
  intros scs sps ctx.
  split.
  - intros Hpartialize.
    CS.unfold_states. unfold partialize in *.
    destruct (C \in domm ctx) eqn:Hwhere;
      rewrite <- Hpartialize.
    + constructor;
        try reflexivity.
      * PS.simplify_turn. assumption.
    + constructor;
        try reflexivity.
      * PS.simplify_turn. rewrite Hwhere. auto.
  - intros Hpartial_state.
    inversion Hpartial_state; subst.
    + PS.simplify_turn.
      unfold negb in H.
      destruct (C \in domm ctx) eqn:Hwhere.
      * rewrite Hwhere in H. inversion H.
      * rewrite Hwhere. reflexivity.
    + PS.simplify_turn.
      rewrite H. reflexivity.
Qed.

Ltac parallel_concrete_easy :=
  by move=> *;
  match goal with
  | in_prog : is_true (?C \notin domm ?ctx),
    e_part  : (if ?C \in ?Cs then _ else _) = partialize ?ctx ?scs2
  |- match CS.eval_kstep _ ?scs2 with _ => _ end =>
    rewrite (negbTE in_prog) (lock CS.eval_kstep) (lock filterm) in e_part *;
    case: scs2 e_part=> [C' stk2 mem2 k' e' arg'] /=;
    case: ifP => // _ []; rewrite -(lock filterm);
    intros <- e_stk e_mem <- <- <-;
    rewrite -lock /= (negbTE in_prog) e_stk e_mem
  end.

Lemma parallel_concrete p ctx p1 p2 scs1 t scs1' scs2 :
  well_formed_program p ->
  well_formed_program p1 ->
  well_formed_program p2 ->
  linkable (prog_interface p) ctx ->
  closed_interface (unionm (prog_interface p) ctx) ->
  prog_interface p1 = ctx ->
  prog_interface p2 = ctx ->
  partialize ctx scs1 = partialize ctx scs2 ->
  CS.s_component scs1 \notin domm ctx ->
  CS.kstep (prepare_global_env (program_link p p1)) scs1 t scs1' ->
  exists2 scs2',
    CS.kstep (prepare_global_env (program_link p p2)) scs2 t scs2' &
    partialize ctx scs1' = partialize ctx scs2'.
Proof.
move=> wf wf1 wf2 link clos int1 int2 e_part in_prog step.
suffices : match CS.eval_kstep (prepare_global_env (program_link p p2)) scs2 return Prop with
           | Some (t', scs2') => t = t' /\ partialize ctx scs1' = partialize ctx scs2'
           | None             => False
           end.
  case ev: CS.eval_kstep=> [[t' scs2']|] //=.
  by move/CS.eval_kstep_sound in ev => - [-> ?]; eauto.
case: scs1 t scs1' / step in_prog e_part => /=; try parallel_concrete_easy.
- (* Allocation *)
  move=> C stk1 mem1 mem1' k size ptr arg /Zgt_is_gt_bool size_pos e_mem1 in_prog.
  rewrite (negbTE in_prog) (lock CS.eval_kstep) (lock filterm).
  case: scs2=> [C' stk2 mem2 k' e' arg'] /=.
  case: ifP=> // _ []; rewrite -(lock filterm).
  move=> {C' k' e' arg'} <- e_stk e_mem <- <- <-.
  rewrite -lock /= size_pos.
  case: (program_allocation_in_partialized_memory_strong e_mem in_prog e_mem1).
  rewrite /to_partial_memory. (* TODO *)
  by move=> mem2' e_mem2 e_mem'; rewrite e_mem2 /= (negbTE in_prog) e_stk e_mem'.
- (* Load *)
  move=> C stk1 mem1 k _ b' o' v arg <- e_v in_prog.
  rewrite (negbTE in_prog) (lock CS.eval_kstep) (lock filterm).
  case: scs2=> [C' stk2 mem2 k' e' arg'] /=.
  case: ifP=> // _ []; rewrite -(lock filterm).
  move=> {C' k' e' arg'} <- e_stk e_mem <- <- <-.
  rewrite -lock /= eqxx.
  rewrite (program_load_in_partialized_memory_strong e_mem in_prog e_v) /=.
    by rewrite (negbTE in_prog) e_stk e_mem.
- (* Component load *)
  (* stumbling upon C <> C' basically, a bit awkward with SSReflect for me *)
  admit.
- (* Store *)
  move=> C stk mem1 mem1' k v _ b' o' arg <- e_mem1 in_prog.
  rewrite (negbTE in_prog) (lock CS.eval_kstep) (lock filterm).
  case: scs2=> [C' stk2 mem2 k' e' arg'] /=.
  case: ifP=> // _ []; rewrite -(lock filterm).
  move=> {C' k' e' arg'} <- e_stk e_mem <- <- <-.
  rewrite -lock /= eqxx.
  case: (program_store_in_partialized_memory_strong e_mem in_prog e_mem1).
  move=> mem2' e_mem2 e_mem'; rewrite e_mem2 /=.
  rewrite /to_partial_memory in e_mem'. (* TODO *)
  by rewrite (negbTE in_prog) e_stk e_mem'.
- (* Internal Call *)
  move=> C stk1 mem1 k _ P v P_expr old <- e_P in_prog.
  rewrite (negbTE in_prog) (lock CS.eval_kstep) (lock filterm).
  case: scs2=> [C' stk2 mem2 k' e' arg'] /=.
  case: ifP=> // _ []; rewrite -(lock filterm).
  move=> {C' k' e' arg'} <- e_stk e_mem <- <- <-.
  rewrite -lock /= eqxx.
  case: (find_procedure_in_linked_programs wf wf1 _ e_P); rewrite ?int1 //.
  move=> in_p e_P'.
  rewrite (_ : find_procedure _ _ _ = Some P_expr); last first.
    apply/linkable_programs_find_procedure=> //; auto.
    by rewrite int2.
  by rewrite /= (negbTE in_prog) (partial_stack_push_by_program in_prog e_stk) e_mem.
- (* External Call *)
  move=> C stk1 mem1 k C' P v P_expr old /eqP ne import e_P in_prog.
  rewrite (negbTE in_prog) (lock CS.eval_kstep) (lock filterm).
  case: scs2=> [C'' stk2 mem2 k' e' arg'] /=.
  case: ifP=> // _ []; rewrite -(lock filterm).
  move=> {C'' k' e' arg'} <- e_stk e_mem <- <- <-.
  rewrite -lock /= (negbTE ne).
  move/imported_procedure_iff: import.
  rewrite /imported_procedure_b !unionmE.
  case C_p: (prog_interface p C)=> [CI|] //=; last first.
    by move: in_prog; rewrite -int1 mem_domm;  case: getm.
  move=> import; rewrite import; move: e_P; rewrite /find_procedure !unionmE.
  case C'_p: (prog_procedures p C')=> [CI'|] //=.
  + (* Call into program *)
    move=> ->.
    have in_prog' : C' \notin domm ctx.
      case: link => _ /fdisjointP/(_ C'); apply.
      by rewrite wfprog_defined_procedures // mem_domm C'_p.
    by rewrite /= (negbTE in_prog') (partial_stack_push_by_program in_prog e_stk) e_mem.
  + (* Call into context *)
    case C'_ctx1: (prog_procedures p1 C')=> [C'_procs1|] //= C'_P1.
    have in_ctx : C' \in domm ctx.
      by rewrite -int1 wfprog_defined_procedures // mem_domm C'_ctx1.
    have /dommP [C'_procs2 C'_ctx2] : C' \in domm (prog_procedures p2).
      by rewrite -wfprog_defined_procedures // int2.
    rewrite C'_ctx2.
    have C'_P' : exported_procedure (prog_interface (program_link p p2)) C' P.
      move: (clos C); rewrite -int2; apply.
      exists CI; rewrite /Program.has_component /Component.is_importing /=.
      by rewrite unionmE C_p /=.
    have {C'_P'} C'_P' : exported_procedure (prog_interface p2) C' P.
      case: C'_P' => CI' [].
      rewrite /exported_procedure /Program.has_component /Component.is_exporting.
      rewrite /= unionmE -mem_domm wfprog_defined_procedures // mem_domm C'_p /=.
      by eauto.
    move: (wfprog_exported_procedures_existence wf2 C'_P').
    rewrite /find_procedure C'_ctx2.
    case: (C'_procs2 P)=> //= P_expr' _.
    by rewrite in_ctx e_mem (partial_stack_push_by_program in_prog e_stk).
- (* Internal return *)
  move=> C stk1 mem1 k v arg _ old <- in_prog.
  rewrite (negbTE in_prog) (lock CS.eval_kstep) (lock filterm).
  case: scs2=> [C' stk2 mem2 k' e' arg'] /=.
  case: ifP=> // _ []; rewrite -(lock filterm).
  move=> {C' k' e' arg'} <- e_stk e_mem <- <- <-.
  move: e_stk; rewrite to_partial_stackE (negbTE in_prog) /= (negbTE in_prog).
  rewrite (to_partial_stackE stk2) (negbTE in_prog) /=.
  case: stk2=> [//|[_ v' k'] stk2] /= [<-]; rewrite (negbTE in_prog).
  by case=> <- <- e_stk; rewrite -lock /= eqxx (negbTE in_prog) e_stk e_mem.
- (* External return *)
  move=> C stk1 mem1 k v arg C' old ne in_prog.
  rewrite (negbTE in_prog) (lock CS.eval_kstep) (lock filterm).
  case: scs2=> [C'' stk2 mem2 k' e' arg'] /=.
  case: ifP=> // _ []; rewrite -(lock filterm).
  move=> {C'' k' e' arg'} <- e_stk e_mem <- <- <-.
  case: ifPn=> [in_ctx|in_prog'].
  + (* Return to context *)
    move: ne e_stk=> /eqP ne.
    rewrite to_partial_stackE (negbTE in_prog) /= in_ctx.
    rewrite [to_partial_stack stk2 _ _]to_partial_stackE (negbTE in_prog) /=.
    case: stk2=> [|[C2 v2 k2] stk2] //= [<- {C2} _ e_stk].
    by rewrite -lock /= in_ctx (negbTE ne) e_stk e_mem.
  + (* Return to program *)
    move: e_stk.
    rewrite to_partial_stackE (negbTE in_prog) /= (negbTE in_prog').
    rewrite (to_partial_stackE stk2) (negbTE in_prog) /=.
    case: stk2=> [|[_ old2 k2] stk2] //= [<-]; rewrite (negbTE in_prog').
    case=> <- <- {old2 k2} e_stk.
    rewrite -lock /=; move/eqP/negbTE: ne=> ->.
    by rewrite (negbTE in_prog') e_stk e_mem.
Admitted.
(* Qed. *)

Lemma parallel_concrete' p ctx p1 p2 scs1 t1 scs1' scs2 t2 scs2' :
  well_formed_program p ->
  well_formed_program p1 ->
  well_formed_program p2 ->
  linkable (prog_interface p) ctx ->
  closed_interface (unionm (prog_interface p) ctx) ->
  prog_interface p1 = ctx ->
  prog_interface p2 = ctx ->
  partialize ctx scs1 = partialize ctx scs2 ->
  CS.s_component scs1 \notin domm ctx ->
  CS.kstep (prepare_global_env (program_link p p1)) scs1 t1 scs1' ->
  CS.kstep (prepare_global_env (program_link p p2)) scs2 t2 scs2' ->
  t1 = t2 /\ partialize ctx scs1' = partialize ctx scs2'.
Proof.
move=> wf wf1 wf2 link clos int1 int2 part in_prog1 step1 /CS.eval_kstep_complete step2.
have := parallel_concrete wf wf1 wf2 link clos int1 int2 part in_prog1 step1.
case=> scs2'' /CS.eval_kstep_complete step2' ->; split; congruence.
Qed.

(* FIXME: The global environment is not serving any purpose right now. *)
Inductive kstep
          (p: program) (ctx: Program.interface) (G : global_env)
          (sps : state) (t : trace) (sps' : state) : Prop :=
| partial_step:
    forall p' scs scs',
      prog_interface p' = ctx ->
      well_formed_program p ->
      well_formed_program p' ->
      linkable (prog_interface p) (prog_interface p') ->
      closed_program (program_link p p') ->
      CS.kstep (prepare_global_env (program_link p p')) scs t scs' ->
      partial_state ctx scs sps ->
      partial_state ctx scs' sps' ->
      kstep p ctx G sps t sps'.

<<<<<<< HEAD
Lemma backward p c G scs sps t sps' :
  well_formed_program p ->
  well_formed_program c ->
  linkable (prog_interface p) (prog_interface c) ->
  closed_interface (unionm (prog_interface p) (prog_interface c)) ->
  is_program_component sps (prog_interface c) ->
  kstep p (prog_interface c) G sps t sps' ->
  partialize (prog_interface c) scs = sps ->
  exists2 scs',
    CS.kstep (prepare_global_env (program_link p c)) scs t scs' &
    partialize (prog_interface c) scs' = sps'.
Proof.
rewrite /is_program_component /is_context_component /=.
move=> wfp wfc link clos in_prog step e_sps.
case: step e_sps in_prog => c2 scs2 scs2' e_int _ wfc2 _ _ /= step2.
move=> /partialize_correct <- /partialize_correct <- e_sps.
rewrite s_component_partialize => in_prog.
have [scs' step ->] := parallel_concrete wfp wfc2 wfc link clos e_int erefl (esym e_sps) in_prog step2.
by eauto.
Qed.

(* FIXME: This is subsumed by s_component_partialize *)

Lemma partial_state_component ctx scs sps :
  partial_state ctx scs sps ->
  s_component sps = CS.s_component scs.
Proof. by case: scs sps /. Qed.

Lemma kstep_component p ctx G s t s' :
  kstep p ctx G s t s' ->
  s_component s' =
  if t is e :: _ then next_comp_of_event e
  else s_component s.
Proof.
case=> p' scs scs' p'_ctx wf_p wf_p' Hlink _ Hstep.
move=> /partial_state_component -> /partial_state_component ->.
by rewrite (CS.kstep_component Hstep).
Qed.

Lemma final_state_stuck p ctx G st :
  final_state p ctx st ->
  is_program_component st ctx ->
  forall t st', ~ kstep p ctx G st t st'.
Proof.
move=> Hfinal Hin_p t st' Hstep.
case: Hstep Hfinal Hin_p.
move=> p1 scs1 scs1' e_ctx1 wf_p wf_p1 Hlink1 _ Hstep Hpart1 _.
case; last first.
  by rewrite /is_program_component /is_context_component => ->.
move=> p2 scs2 e_ctx2 _ wf_p2 Hlink2 _ Hpart2 Hfinal Hin_p.
suffices /CS.final_state_stuck: CS.final_state scs1 by apply; eauto.
case: scs1 st / Hpart1 Hpart2 Hin_p {Hstep}; last first.
  by rewrite /is_program_component=> ???????? ->.
move=> C gps pgps mem pmem k e arg _ e_pmem e_pgps.
move e_sps: (PC _)=> sps Hpart2.
case: scs2 sps / Hpart2 e_sps Hfinal e_pgps; last first.
  by rewrite /is_program_component=> ???????? ->.
move=> C' gps' ?????? _ -> -> [-> -> <- <- <- ->] /=.
rewrite /is_program_component /is_context_component /turn_of /=.
case; first by auto.
case=> [v [-> [-> ->]]] e_gps notin; rewrite (_ : gps = [::]); eauto.
move/esym: e_gps; rewrite /to_partial_stack /=.
case: gps=> //= [[C'' v' k'] gps]; rewrite andbC.
by case: eqP=> //= [->|_]; first rewrite (negbTE notin);
move=> /to_partial_stack_helper_nonempty.
Qed.

(* partial semantics *)
Section Semantics.
  Variable p: program.
  Variable ctx: Program.interface.

  Hypothesis valid_program:
    well_formed_program p.

  Hypothesis disjoint_interfaces:
    fdisjoint (domm (prog_interface p)) (domm ctx).

  Hypothesis merged_interface_is_closed:
    closed_interface (unionm (prog_interface p) ctx).

  Definition sem :=
    @Semantics_gen state global_env (kstep p ctx)
                   (initial_state p ctx)
                   (final_state p ctx) (prepare_global_env p).

  Lemma singleton_traces:
    single_events sem.
  Proof.
    unfold single_events.
    intros s t s' Hstep.
    inversion Hstep; simpl;
      match goal with
      | Hcs_step: CS.kstep _ _ _ _ |- _ =>
        apply CS.singleton_traces in Hcs_step
      end; auto.
  Qed.

  Lemma star_component s1 t s2 :
    Star sem s1 t s2 ->
    s_component s2 =
    last (s_component s1) [seq next_comp_of_event e | e <- t].
  Proof.
    elim: s1 t s2 / => //= s1 t1 s2 t2 s3 _ Hstep _ -> ->.
    rewrite map_cat last_cat (kstep_component Hstep).
    move/singleton_traces: Hstep.
    by case: t1=> [|e [|e' t1]] //= *; omega.
  Qed.

  Local Open Scope fset_scope.

  Definition stack_components (ps : state) :=
    s_component ps |: fset [seq f.1 | f <- s_stack ps].

  Lemma stack_components_partialize scs :
    stack_components (partialize ctx scs) = CS.stack_components scs.
  Proof.
  rewrite /stack_components /CS.stack_components.
  case: scs=> C stk mem k e arg; do 2![rewrite fun_if /= if_same].
  elim: stk C {mem k e arg} => [//|[C' v k] stk IH] C /=.
  rewrite to_partial_stackE /=; case: eqP=> [-> {C'}|_]; last first.
    by rewrite if_same /= 2!fset_cons IH.
  case: ifP=> [Cin|] /=; last by rewrite 2!fset_cons IH.
  by rewrite fset_cons fsetUA fsetUid -IH // to_partial_stackE Cin.
  Qed.

  Lemma stack_components_step ps t ps' :
    Step sem ps t ps' ->
    fsubset (stack_components ps) (domm (unionm (prog_interface p) ctx)) ->
    fsubset (stack_components ps') (domm (unionm (prog_interface p) ctx)).
  Proof.
  case=> p' cs cs' e_ctx wf wf' link clos step.
  do 2![move=> /partialize_correct <-]; rewrite !stack_components_partialize.
  by rewrite -e_ctx; apply: CS.stack_components_step step.
  Qed.

  Lemma stack_components_star ps t ps' :
    initial_state p ctx ps ->
    Star sem ps t ps' ->
    fsubset (stack_components ps') (domm (unionm (prog_interface p) ctx)).
  Proof.
  move=> init star.
  set S := domm (unionm (prog_interface p) ctx).
  have {init} ps_ok : fsubset (stack_components ps) S.
    case: ps / init {star}=> p' cs ps e_p' wf wf' link clos.
    move=> /partialize_correct <- ->; rewrite stack_components_partialize.
    rewrite /S -e_p'.
    have {wf wf'} wf : well_formed_program (program_link p p').
      exact: linking_well_formedness.
    apply: (CS.stack_components_star wf clos)=> //.
    exact: star_refl.
  elim: ps t ps' / star ps_ok=> // ps1 t1 ps2 t2 ps3 _ step _ IH _ ps1_ok.
  by apply: IH; apply: stack_components_step ps1_ok; eauto.
  Qed.

  Lemma undef_in_program s1 t s2 :
    initial_state p ctx s1 ->
    Star sem s1 t s2 ->
    undef_in t (prog_interface p) = is_program_component s2 ctx.
  Proof.
  move=> Hinitial Hstar.
  rewrite /undef_in /last_comp /is_program_component /is_context_component.
  rewrite /turn_of /= (star_component Hstar).
  have -> : Component.main = s_component s1.
    case: s1 / Hinitial {Hstar} => ???????? Hpart.
    rewrite (partial_state_component Hpart) => ->.
    by rewrite /CS.initial_machine_state; case: prog_main.
  rewrite -(star_component Hstar).
  move: (stack_components_star Hinitial Hstar).
  rewrite /stack_components fsubU1set; case/andP.
  rewrite domm_union; case/fsetUP.
    move=> in_p; rewrite in_p.
    by rewrite (fdisjointP _ _ disjoint_interfaces).
  move=> in_ctx; rewrite in_ctx => _; apply/negbTE.
  move: disjoint_interfaces; rewrite fdisjointC.
  by move/fdisjointP; apply.
  Qed.

End Semantics.

Theorem initial_state_determinism:
  forall p ctx s1 s2,
    initial_state p ctx s1 ->
    initial_state p ctx s2 ->
    s1 = s2.
Proof.
  intros p ctx s1 s2 Hinit1 Hinit2.
  inversion Hinit1 as [p1 scs1 ? ? Hwf Hwf1 Hlinkable1 Hclosed1 Hpartial1 Hinitial1];
    inversion Hinit2 as [p2 scs2 ? Hsame_iface _ Hwf2 Hlinkable2 Hclosed2 Hpartial2 Hinitial2];
    subst.
  unfold CS.initial_state in *. subst.
  apply partialize_correct in Hpartial1.
  apply partialize_correct in Hpartial2.
  unfold CS.initial_machine_state in *.
  (* RB: TODO: CS.initial_machine state shouldn't produce None; lemma and refactoring. *)
  assert (exists main1, prog_main (program_link p p1) = Some main1) as [main1 Hmain1].
  {
    inversion Hclosed1.
    destruct (prog_main (program_link p p1)); [eauto | discriminate].
  }
  assert (exists main2, prog_main (program_link p p2) = Some main2) as [main2 Hmain2].
  {
    inversion Hclosed2.
    destruct (prog_main (program_link p p2)); [eauto | discriminate].
  }
  rewrite Hmain1 in Hpartial1.
  rewrite Hmain2 in Hpartial2.
  (* Some facts of common interest. *)
  inversion Hwf as [_ _ _ _ Hbuffers _ _].
  inversion Hwf1 as [_ Hprocs1 _ _ Hbuffers1 _ _].
  inversion Hwf2 as [_ Hprocs2 _ _ Hbuffers2 _ _].
  inversion Hlinkable1 as [_ Hdisjoint1]. inversion Hlinkable2 as [_ Hdisjoint2].
  pose proof linkable_disjoint_procedures Hwf Hwf1 Hlinkable1 as Hdisjproc1.
  pose proof linkable_disjoint_procedures Hwf Hwf2 Hlinkable2 as Hdisjproc2.
  (* same main component, same main expression *)
  (* empty stack *)
  (* stop continuation *)
  (* same partialized initial memory *)
  unfold partialize, prepare_buffers, prog_buffers in Hpartial1.
  unfold partialize, prepare_buffers, prog_buffers in Hpartial2.
  simpl in Hpartial1. simpl in Hpartial2.
  rewrite Hbuffers1 in Hpartial1. rewrite Hbuffers1 in Hpartial2.
  rewrite Hbuffers in Hdisjoint1. rewrite Hbuffers2 in Hdisjoint2.
  (* After unifying terminology, memories are of interest in both main cases. *)
  assert (
      filterm (fun (k : nat) (_ : ComponentMemory.t) => k \notin domm (prog_buffers p1))
                    (mapm
                       (fun bufs =>
                          ComponentMemory.prealloc
                            (get_buffers_as_map bufs))
                       (unionm (prog_buffers p) (prog_buffers p1)))
      =
      filterm (fun (k : nat) (_ : ComponentMemory.t) => k \notin domm (prog_buffers p1))
                    (mapm
                       (fun bufs =>
                         ComponentMemory.prealloc
                           (get_buffers_as_map bufs))
                       (unionm (prog_buffers p) (prog_buffers p2)))
    ) as Hmem.
  {
    clear Hpartial1 Hpartial2.
    pattern (prog_buffers p1) at -3.
    rewrite <- Hbuffers1.
    rewrite <- Hsame_iface.
    rewrite Hbuffers2.
    rewrite fdisjoint_filterm_mapm_unionm.
    - rewrite fdisjoint_filterm_mapm_unionm.
      + (* On p1... *)
        rewrite Hbuffers1 in Hdisjoint1.
        rewrite fdisjointC in Hdisjoint1.
        pose proof (domm_map
                      (fun initial_buffers =>
                           ComponentMemory.prealloc
                             (get_buffers_as_map initial_buffers))
                   (prog_buffers p))
          as Hdomm.
        rewrite <- Hdomm in Hdisjoint1.
        rewrite fdisjointC in Hdisjoint1.
        erewrite fdisjoint_filterm_full; last by assumption.
        (* ... and on p2, essentially the same. *)
        rewrite Hbuffers in Hdisjoint2.
        rewrite fdisjointC in Hdisjoint2.
        rewrite <- Hdomm in Hdisjoint2.
        rewrite fdisjointC in Hdisjoint2.
        erewrite fdisjoint_filterm_full; last by assumption.
        reflexivity.
      + by rewrite Hbuffers in Hdisjoint2.
    - by rewrite Hbuffers1 in Hdisjoint1.
  }
  (* Done with memory, useful for both cases. *)
  rewrite Hmem in Hpartial1.
  destruct (Component.main \in domm (prog_buffers p1)) eqn:Hif;
    rewrite Hif in Hpartial1; rewrite Hif in Hpartial2.
  - rewrite <- Hpartial1.
    rewrite <- Hpartial2.
    reflexivity.
  - (* Correspondence of mains is only interesting on this case. On one side... *)
    unfold prog_main, prog_procedures, program_link in Hmain1.
    rewrite (unionmC Hdisjproc1) in Hmain1.
    rewrite <- Hbuffers1 in Hif.
    rewrite Hprocs1 in Hif.
    pose proof find_procedure_unionm_r Hmain1 Hif as Hfind1.
    (* ... and another, almost the same, with some extra rewriting. *)
    unfold prog_main, prog_procedures, program_link in Hmain2.
    rewrite <- Hprocs1 in Hif.
    rewrite <- Hsame_iface in Hif.
    rewrite Hprocs2 in Hif.
    rewrite (unionmC Hdisjproc2) in Hmain2.
    pose proof find_procedure_unionm_r Hmain2 Hif as Hfind2.
    (* Join both sides, then complete the equality as above. *)
    assert (main1 = main2) by congruence; subst main2.
    rewrite <- Hpartial1.
    rewrite <- Hpartial2.
    reflexivity.
Qed.

=======
>>>>>>> 647f1fcf
(* we can prove a strong form of state determinism when the program is in control *)
Lemma state_determinism_program' p ctx G sps t1 t2 sps' :
  is_program_component sps ctx ->
  kstep p ctx G sps t1 sps' ->
  forall sps'', kstep p ctx G sps t2 sps'' ->
                t1 = t2 /\ sps' = sps''.
Proof.
move=> in_prog step1.
case: step1 in_prog
      => {sps sps'} p1 scs1 scs1' int1 wf wf1 link /cprog_closed_interface clos
         kstep1 /partialize_correct <- /partialize_correct <- in_prog sps''.
case=> {sps''} p2 scs2 scs2' int2 _  wf2 _ _ kstep2
       /partialize_correct e12 /partialize_correct <-.
have {in_prog} in_prog : CS.s_component scs1 \notin domm ctx.
  move: in_prog; simplify_turn.
  case: (scs1)=> [C ? ? ? ? ?] /=.
  by case: ifPn => /= [-> //|].
rewrite /= int1 in link clos.
move/CS.eval_kstep_complete in kstep2.
case: (parallel_concrete wf wf1 wf2 link clos int1 int2 (esym e12) in_prog kstep1).
move=> scs2'' /CS.eval_kstep_complete; rewrite kstep2.
by move=> [<- <-] <-.
Qed.

(* The weaker state determinism with program in control follows from the above. *)
Lemma state_determinism_program :
  forall p ctx G sps t sps',
    is_program_component sps ctx ->
    kstep p ctx G sps t sps' ->
  forall sps'',
    kstep p ctx G sps t sps'' ->
    sps' = sps''.
Proof.
  intros p ctx G sps t sps' Hpc Hkstep1 sps'' Hkstep2.
  apply (state_determinism_program' Hpc Hkstep1 Hkstep2).
Qed.

Lemma context_epsilon_step_is_silent:
  forall p ctx G sps sps',
    is_context_component sps ctx ->
    kstep p ctx G sps E0 sps' ->
    sps = sps'.
Proof.
  intros p ctx G sps sps' Hcontrol Hkstep.

  inversion Hkstep
    as [p' scs scs' Hiface Hlink _ _ _ Hcs_kstep Hpartial_sps Hpartial_sps'];
    subst.

  inversion Hpartial_sps; subst; PS.simplify_turn.

  (* the program has control (contra) *)
  - match goal with
    | Hin: context[domm (prog_interface p')],
      Hnotin: context[domm (prog_interface p')] |- _ =>
      rewrite Hin in Hnotin; discriminate
    end.

  (* the context has control (assumption) *)
  - inversion Hcs_kstep; subst;
    inversion Hpartial_sps'; subst; PS.simplify_turn;
      try (match goal with
           | Hin: context[domm (prog_interface p')],
             Hnotin: context[domm (prog_interface p')] |- _ =>
             rewrite Hin in Hnotin; discriminate
           end);
      try reflexivity.
    (* TODO: clean up rewrite rules. *)

    (* alloc *)
    + pose proof context_allocation_in_partialized_memory as Hrewrite.
      unfold to_partial_memory in Hrewrite.
      erewrite Hrewrite with (mem':=mem'); eauto.

    (* assign *)
    + pose proof context_store_in_partialized_memory as Hrewrite.
      unfold to_partial_memory in Hrewrite.
      erewrite Hrewrite with (mem':=mem'); eauto.

    (* same component call *)
    + rewrite partial_stack_ignores_change_by_context_with_control; auto.

    (* same component return *)
    + rewrite partial_stack_ignores_change_by_context_with_control; auto.
Qed.

Lemma context_epsilon_step_is_silent' p ctx scs scs' :
  well_formed_program p ->
  well_formed_program ctx ->
  linkable (prog_interface p) (prog_interface ctx) ->
  closed_program (program_link p ctx) ->
  CS.s_component scs \in domm (prog_interface ctx) ->
  Step (CS.sem (program_link p ctx)) scs E0 scs' ->
  partialize (prog_interface ctx) scs = partialize (prog_interface ctx) scs'.
Proof.
move=> wf wf_ctx link clos in_ctx step.
pose G := mkGlobalEnv emptym emptym.
have {step} :
  kstep p (prog_interface ctx) G (partialize (prog_interface ctx) scs) E0 (partialize (prog_interface ctx) scs').
  by apply: partial_step; eauto; apply/partialize_correct.
apply: context_epsilon_step_is_silent=> /=.
by rewrite /is_context_component /= s_component_partialize.
Qed.

Lemma context_epsilon_star_is_silent' p ctx scs scs':
  well_formed_program p ->
  well_formed_program ctx ->
  linkable (prog_interface p) (prog_interface ctx) ->
  closed_program (program_link p ctx) ->
  CS.s_component scs \in domm (prog_interface ctx) ->
  Star (CS.sem (program_link p ctx)) scs E0 scs' ->
  partialize (prog_interface ctx) scs = partialize (prog_interface ctx) scs'.
Proof.
move=> wf wf_ctx link clos in_ctx star.
elim/star_E0_ind: scs scs' / star in_ctx=> // scs scs' scs'' step IH in_ctx.
have e := context_epsilon_step_is_silent' wf wf_ctx link clos in_ctx step.
rewrite e; apply: IH.
by rewrite -(s_component_partialize (prog_interface ctx)) -e s_component_partialize.
Qed.

Lemma state_determinism_context:
  forall p ctx G sps t sps',
    is_context_component sps ctx ->
    kstep p ctx G sps t sps' ->
  forall sps'',
    kstep p ctx G sps t sps'' ->
    sps' = sps''.
Proof.
move=> p ctx G sps t sps' in_ctx.
have [-> {t}|ne] := altP (t =P E0).
  move/(context_epsilon_step_is_silent in_ctx) => <- ?.
  by move/(context_epsilon_step_is_silent in_ctx) => <-.
case=> p1 scs1 scs1' iface1 wfp wfp1 link1 _ kstep1
      /partialize_correct partial_sps1 /partialize_correct partial_sps1' sps''.
case=> p2 scs2 scs2' iface2 _ wfp2 link2 _ kstep2
      /partialize_correct partial_sps2 /partialize_correct partial_sps2'.
PS.simplify_turn; rewrite -partial_sps1 s_component_partialize in in_ctx.
move: partial_sps1; rewrite -{}partial_sps2 => part.
rewrite -{}partial_sps1' -{}partial_sps2' {sps' sps''}.
case: scs1 t scs1' / kstep1 in_ctx ne part kstep2 => //=.
- (* Component Load *)
(* same ssreflect issue than previously I suppose *)
  admit.
- (* External call *)
  move=> C stk1 mem1 k1 C' P v P_expr old1.
  move=> /eqP ne Himport1 Hfind1 in_ctx _ e_part.
  move e_t: [:: ECall _ _ _ _] => t kstep2.
  case: scs2 t scs2' / kstep2 C P v C' e_t in_ctx ne Himport1 Hfind1 e_part => //.
  move=> C stk2 mem2 k2 C' P v P_expr2 old2 _ Himport2 Hfind2.
  move=> _ _ _ _ [-> -> -> ->] in_ctx /eqP ne Himport1 Hfind1.
  rewrite /= in_ctx (lock filterm); case => e_stk; rewrite -lock => e_mem.
  have [in_ctx'|in_prog] := boolP (C' \in domm ctx).
    by rewrite (partial_stack_push_by_context old1 k1 old2 k2 ne in_ctx e_stk) e_mem.
  rewrite (partial_stack_push_by_context old1 k1 old2 k2 ne in_ctx e_stk) e_mem.
  case: (find_procedure_in_linked_programs wfp wfp1 link1 Hfind1).
    by rewrite iface1.
  case: (find_procedure_in_linked_programs wfp wfp2 link2 Hfind2).
    by rewrite iface2.
  by move=> _ -> _ [->].
- (* External return *)
  move=> C stk1 mem1 k1 v arg C' old1 ne in_ctx _ e_part.
  move e_t: [:: ERet _ _ _] => t kstep2.
  case: scs2 t scs2' / kstep2 C v C' e_t in_ctx ne e_part=> //.
  move=> C stk2 mem2 mem2' k2 v C' old2 _.
  move=> _ _ _ [-> -> ->] in_ctx ne.
  rewrite /= in_ctx (lock filterm).
  case=> e_stk; rewrite -lock=> e_mem.
  have [in_ctx'|in_prog] := boolP (C' \in domm ctx).
    by rewrite (partial_stack_pop_to_context ne in_ctx' e_stk) e_mem.
  case: (partial_stack_pop_to_program in_prog e_stk)=> <- [<- <-].
  by rewrite e_mem.
Admitted.
(* Qed. *)

Theorem state_determinism:
  forall p ctx G sps t sps',
    kstep p ctx G sps t sps' ->
  forall sps'',
    kstep p ctx G sps t sps'' ->
    sps' = sps''.
Proof.
  intros p ctx G sps t sps' Hstep1 sps'' Hstep2.
  inversion Hstep1 as [? ? _ _ _ _ _ _ _ Hpartial_sps1 _]; subst.
  (* case analysis on who has control *)
  inversion Hpartial_sps1; subst.
  - eapply state_determinism_program; eassumption.
  - eapply state_determinism_context; eassumption.
Qed.

Lemma state_determinism' p ctx p1 p2 scs1 t scs1' scs2 scs2' :
  well_formed_program p ->
  well_formed_program p1 ->
  well_formed_program p2 ->
  linkable (prog_interface p) ctx ->
  closed_program (program_link p p1) ->
  closed_program (program_link p p2) ->
  prog_interface p1 = ctx ->
  prog_interface p2 = ctx ->
  partialize ctx scs1 = partialize ctx scs2 ->
  CS.kstep (prepare_global_env (program_link p p1)) scs1 t scs1' ->
  CS.kstep (prepare_global_env (program_link p p2)) scs2 t scs2' ->
  partialize ctx scs1' = partialize ctx scs2'.
Proof.
move=> wf wf1 wf2 link clos1 clos2 int1 int2 part step1 step2.
pose G := {| genv_interface := emptym; genv_procedures := emptym |}.
have {step1 clos1 int1} step1 : kstep p ctx G (partialize ctx scs1) t (partialize ctx scs1').
  move=> {wf2 int2 step2}; apply: partial_step; eauto; try congruence;
  exact/partialize_correct.
have {step2 clos2 int2} step2 : kstep p ctx G (partialize ctx scs1) t (partialize ctx scs2').
  move=> {wf1}; apply: partial_step; eauto; try congruence;
  exact/partialize_correct.
by apply: state_determinism step2.
Qed.

(* FIXME: Rename this *)
Lemma parallel_exec1 p ctx p1 p2 scs1 scs1' scs2 scs2' t t1 t2 :
  well_formed_program p ->
  well_formed_program p1 ->
  well_formed_program p2 ->
  linkable (prog_interface p) ctx ->
  closed_program (program_link p p1) ->
  closed_program (program_link p p2) ->
  prog_interface p1 = ctx ->
  prog_interface p2 = ctx ->
  partialize ctx scs1 = partialize ctx scs2 ->
  Star (CS.sem (program_link p p1)) scs1 (t ** t1) scs1' ->
  Star (CS.sem (program_link p p2)) scs2 (t ** t2) scs2' ->
  exists scs1'' scs2'',
    [/\ Star (CS.sem (program_link p p1)) scs1 t scs1'',
        Star (CS.sem (program_link p p2)) scs2 t scs2'',
        Star (CS.sem (program_link p p1)) scs1'' t1 scs1',
        Star (CS.sem (program_link p p2)) scs2'' t2 scs2' &
        partialize ctx scs1'' = partialize ctx scs2''].
Proof.
move=> wf wf1 wf2 link clos1 clos2 int1 int2.
elim: t scs1 scs2=> /= [|e t IH] scs1 scs2.
  move=> part star1 star2; exists scs1, scs2; split=> //;
  exact: star_refl.
move=> part.
case/(star_cons_inv (@CS.singleton_traces _))=> scs1a [scs1b [star1a [step1b star1c]]].
case/(star_cons_inv (@CS.singleton_traces _))=> scs2a [scs2b [star2a [step2b star2c]]].
have clos: closed_interface (unionm (prog_interface p) ctx).
  rewrite -int1; apply: cprog_closed_interface clos1.
suffices: partialize ctx scs1a = partialize ctx scs2a.
  move=> {part} part.
  have {part} part: partialize ctx scs1b = partialize ctx scs2b.
    exact: state_determinism' step1b step2b.
  case/(_ _ _ part): IH=> // {part} [scs1c [scs2c [star1c' star2c' star1d star2d part]]].
  exists scs1c, scs2c; split=> //.
    apply: (star_trans star1a)=> //=.
    exact: (star_step _ _ step1b star1c').
  apply: (star_trans star2a)=> //=.
  exact: (star_step _ _ step2b star2c').
have [in_ctx1|in_prog1] := boolP (CS.s_component scs1 \in domm ctx).
  have e_1a : partialize ctx scs1 = partialize ctx scs1a.
    move: wf wf1 link clos1 in_ctx1 star1a; rewrite -int1.
    exact: context_epsilon_star_is_silent'.
  have e_2a : partialize ctx scs2 = partialize ctx scs2a.
    move: wf wf2 link clos2 in_ctx1 star2a.
    rewrite -(s_component_partialize ctx scs1) part s_component_partialize -int2.
    exact: context_epsilon_star_is_silent'.
  by rewrite e_1a e_2a in part.
elim/star_E0_ind: scs1 scs1a / star1a scs2 star2a part step1b in_prog1.
  move=> scs1a scs2 star2a part step1a in_prog1.
  elim/star_E0_ind: scs2 scs2a / star2a part step2b=> //.
  move=> scs2 scs2a scs2a' step2a _ part _.
  by case: (parallel_concrete' wf wf1 wf2 link clos int1 int2 part in_prog1 step1a step2a).
move=> {IH} scs1 scs1a scs1a' step1a IH scs2 star2a part step1a' in_prog1.
case: (parallel_concrete wf wf1 wf2 link clos int1 int2 part in_prog1 step1a).
move=> scs2a' step2a' part'.
have star2a' : Star (CS.sem (program_link p p2)) scs2a' E0 scs2a.
  elim/star_E0_ind': scs2 scs2a / star2a step2b {IH part} step2a'.
    move=> ? /CS.eval_kstep_correct H.
    by move/CS.eval_kstep_correct; rewrite H.
  move=> scs2aa scs2ab scs2ac step2aa star2ab _ step2ac.
  move/CS.eval_kstep_correct.
  by move/CS.eval_kstep_correct: step2aa => -> [<-].
have {in_prog1} in_prog1 : CS.s_component scs1a \notin domm ctx.
  by rewrite (CS.kstep_component step1a).
by apply: IH star2a' part' step1a' in_prog1.
Qed.

(* FIXME: This is not being used right now *)
Lemma parallel_exec p ctx p1 p2 scs1 scs1' scs2 scs2' t t' :
  well_formed_program p ->
  well_formed_program p1 ->
  well_formed_program p2 ->
  linkable (prog_interface p) ctx ->
  closed_program (program_link p p1) ->
  closed_program (program_link p p2) ->
  prog_interface p1 = ctx ->
  prog_interface p2 = ctx ->
  partialize ctx scs1 = partialize ctx scs2 ->
  Star (CS.sem (program_link p p1)) scs1 (t ** t') scs1' ->
  Star (CS.sem (program_link p p2)) scs2 (t      ) scs2' ->
  Nostep (CS.sem (program_link p p2)) scs2' ->
  CS.final_state scs1' ->
  CS.s_component scs2' \notin domm ctx ->
  CS.final_state scs2'.
Proof.
rewrite -[t in Star _ _ t scs2']E0_right.
move=> wf wf1 wf2 link clos1 clos2 int1 int2 part star1 star2.
have := parallel_exec1 wf wf1 wf2 link clos1 clos2 int1 int2 part star1 star2.
case=> {t scs1 scs2 star1 star2 part} [scs1 [scs2 [_ _ star1 star2 part]]].
rewrite (CS.star_component star2) /=.
elim: scs1 t' scs1' / star1 scs2 part star2.
  move=> scs1 scs2 part star2 nostep2 final1 in_prog.
  have final2 : CS.final_state scs2.
    case: scs1 scs2 in_prog part final1 {star2}
          => [C1 stk1 mem1 k1 e1 arg1] [C2 stk2 mem2 k2 e2 arg2] /=.
    move=> in_prog; rewrite (negbTE in_prog).
    case: ifP=> // _ [-> {C1} e_stk _ -> -> _] H.
    case: H e_stk => [-> //|[v [-> [-> ->]]]] /=; auto.
    do 2![rewrite to_partial_stackE (negbTE in_prog) /=].
    by case: stk2=> //; right; eauto.
  elim/star_E0_ind: scs2 scs2' / star2 final2 {part nostep2 in_prog}=> //.
  move=> scs2 scs2' scs2'' step2 _ final2.
  by case/(CS.final_state_stuck final2): step2.
move=> scs1 t1 scs1' t2 scs1'' _ step1 _ IH _.
move=> scs2 part star2 nostep2 final1 in_prog2.
have clos : closed_interface (unionm (prog_interface p) ctx).
  by rewrite -int1; apply: cprog_closed_interface clos1.
have in_prog1 : CS.s_component scs1 \notin domm ctx.
  by rewrite -(s_component_partialize ctx scs1) part s_component_partialize.
case: (parallel_concrete wf wf1 wf2 link clos int1 int2 part in_prog1 step1).
elim/star_E0_ind': scs2 scs2' / star2 {part} nostep2 in_prog2 IH.
  by move=> scs2 nostep2 _ _ scs2' /nostep2.
move=> scs2 scs21' scs2'' step21 star2 _ nostep2 in_prog2 IH scs22'.
have {in_prog2} in_prog2 : CS.s_component scs21' \notin domm ctx.
  by rewrite (CS.kstep_component step21).
move/CS.eval_kstep_correct; move/CS.eval_kstep_correct: step21 => -> [_ <-] {scs22'}.
move=> part'.
exact: IH part' star2 nostep2 final1 in_prog2.
Qed.

(* This is a new version of parallel_exec that we need in the new
   proof of blame_program *)
Lemma parallel_exec' p ctx p1 p2 scs1 scs1' scs2 scs2' t t' e :
  well_formed_program p ->
  well_formed_program p1 ->
  well_formed_program p2 ->
  linkable (prog_interface p) ctx ->
  closed_program (program_link p p1) ->
  closed_program (program_link p p2) ->
  prog_interface p1 = ctx ->
  prog_interface p2 = ctx ->
  partialize ctx scs1 = partialize ctx scs2 ->
  Star (CS.sem (program_link p p1)) scs1 (t ** e :: t') scs1' ->
  Star (CS.sem (program_link p p2)) scs2 (t           ) scs2' ->
  Nostep (CS.sem (program_link p p2)) scs2' ->
  CS.s_component scs2' \in domm ctx.
Proof.
rewrite -[t in Star _ _ t scs2']E0_right.
move=> wf wf1 wf2 link clos1 clos2 int1 int2 part star1 star2.
have clos : closed_interface (unionm (prog_interface p) ctx).
  by rewrite -int1; apply: cprog_closed_interface clos1.
have := parallel_exec1 wf wf1 wf2 link clos1 clos2 int1 int2 part star1 star2.
case=> {t scs1 scs2 star1 star2 part} [scs1 [scs2 [_ _ star1 star2 part]]] nostep2.
rewrite (CS.star_component star2) /=.
have [//|in_prog2] := boolP (_ \in _).
case/(star_cons_inv (@CS.singleton_traces _)): star1=> scs1a [scs1b [star1a [step1b _]]].
elim/star_E0_ind': scs2 scs2' / star2 scs1 star1a part nostep2 in_prog2.
  move=> scs2 scs1 star1a.
  have [t [scs1a' step1]]: exists t scs1a', Step (CS.sem (program_link p p1)) scs1 t scs1a'.
    elim/star_E0_ind': scs1 scs1a / star1a step1b; by eauto.
  move=> part nostep2 in_prog2.
  rewrite -(s_component_partialize ctx) -part s_component_partialize in in_prog2.
  have := parallel_concrete wf wf1 wf2 link clos int1 int2 part in_prog2 step1.
  by case=> scs2' /nostep2.
move=> scs2 scs2' scs2'' step2 star2 IH scs1 star1 part nostep2 in_prog2.
elim/star_E0_ind': scs1 scs1a / star1 step1b IH part.
  move=> scs1 step1b _ part.
  rewrite -(s_component_partialize ctx) -part s_component_partialize in in_prog2.
  by have [] := parallel_concrete' wf wf1 wf2 link clos int1 int2 part in_prog2 step1b step2.
move=> scs1 scs1a scs1a' step1a star1 _ step1b IH part.
move: (in_prog2); rewrite -(s_component_partialize ctx) -part s_component_partialize => in_prog1.
have {part} [_ part] :=
  parallel_concrete' wf wf1 wf2 link clos int1 int2 part in_prog1 step1a step2.
move: (CS.kstep_component step2) in_prog2=> /= <-.
exact: IH star1 part nostep2.
Qed.

(* Placement note: right now, there are similar lemmas to this one here in PS,
  as opposed to none in CS, where it would more logically belong. *)
Lemma blame_last_comp_star p c scs1 t scs2:
  CS.initial_state (program_link p c) scs1 ->
  Star (CS.sem (program_link p c)) scs1 t scs2 ->
  CS.s_component scs2 \in domm (prog_interface c) ->
  last_comp t \in domm (prog_interface c).
Proof.
move=> -> star.
rewrite (CS.star_component star) /CS.initial_machine_state.
by case: prog_main.
Qed.

Lemma partialize_partition p p1 p2 scs1 scs2 :
  well_formed_program p ->
  well_formed_program p1 ->
  well_formed_program p2 ->
  prog_interface p1 = prog_interface p2 ->
  linkable (prog_interface p) (prog_interface p1) ->
  closed_program (program_link p p1) ->
  closed_program (program_link p p2) ->
  CS.initial_state (program_link p p1) scs1 ->
  CS.initial_state (program_link p p2) scs2 ->
  partialize (prog_interface p1) scs1 =
  partialize (prog_interface p1) scs2.
Proof.
move: scs1 scs2=> _ _ wf wf1 wf2 e_int link clos1 clos2 -> ->.
rewrite /CS.initial_machine_state.
case e1: (prog_main (program_link p p1)) (cprog_main_existence clos1) => [main1|] //= _.
case e2: (prog_main (program_link p p2)) (cprog_main_existence clos2) => [main2|] //= _.
rewrite (_ : filterm _ _ = filterm (fun k _ => k \notin domm (prog_interface p1))
                                   (prepare_buffers (program_link p p2))); last first.
  apply/eq_fmap=> C; rewrite/prepare_buffers /= !filtermE !mapmE !unionmE.
  case p_b: (prog_buffers p C)=> [buf|] //=.
  have : prog_buffers p1 C = prog_buffers p2 C :> bool.
    by rewrite -!mem_domm -2?wfprog_defined_buffers // e_int.
  case e: (prog_buffers p1 C) (prog_buffers p2 C)=> [buf1|] [buf2|] //= _.
  by rewrite wfprog_defined_buffers // mem_domm e.
case: ifP=> [//|nin]; congr PC; repeat congr pair.
move: e1 e2.
rewrite /prog_main 2?[program_link p _]link_sym -1?e_int //.
move: nin (nin); rewrite {2}e_int ?wfprog_defined_procedures // => nin1 nin2.
move/find_procedure_unionm_r/(_ nin1)=> e1.
move/find_procedure_unionm_r/(_ nin2).
by rewrite e1; case.
Qed.

(* RB: TODO: Refactor contradictory cases. *)
Lemma does_prefix_star : forall p m
  (Hprefix : does_prefix (CS.sem p) m)
  (Hnot_wrong' : not_wrong_finpref m),
  exists (si : Smallstep.state (CS.sem p)) (sf : Smallstep.state (CS.sem p)),
    Smallstep.initial_state (CS.sem p) si /\
    Star (CS.sem p) si (finpref_trace m) sf  /\
    ((exists t, m = FTerminates t) -> Smallstep.final_state (CS.sem p) sf).
Proof.
  intros p m Hprefix Hnot_wrong'.
  destruct Hprefix as [b [Hb Hmb]].
  inversion Hb as [s beh Hini Hbeh | Hini]; subst.
  - inversion Hbeh as [? ? Hstar | ? ? Hstar | ? Hreact | ? ? Hstar]; subst.
    (* Matching case. *)
    + destruct m as [tm | tm | tm].
      * simpl in *; subst. now eauto.
      * contradiction.
      * (* This is like the contradictory cases below. *)
        destruct Hmb as [b Hb'].
        destruct b as [tb | tb | tb | tb];
          try discriminate.
        inversion Hb'; subst.
        destruct (star_app_inv (@CS.singleton_traces p) _ _ Hstar)
          as [s1 [Hstar1 Hstar2]].
        exists s, s1. split; [| split]; try assumption.
        now intros [t' Hcontra].
    (* The remaining cases are essentially identical. *)
    + destruct m as [tm | tm | tm];
        try contradiction.
      destruct Hmb as [b Hb'].
      destruct b as [tb | tb | tb | tb];
        try discriminate.
      inversion Hb'; subst.
      destruct (star_app_inv (@CS.singleton_traces p) _ _ Hstar)
        as [s1 [Hstar1 Hstar2]].
      exists s, s1. split; [| split]; try assumption.
      now intros [t' Hcontra].
    + destruct m as [tm | tm | tm];
        try contradiction.
      destruct Hmb as [b Hb'].
      destruct b as [tb | tb | tb | tb];
        try discriminate.
      inversion Hb'; subst.
      (* The only difference in this case is the lemma to be applied here. *)
      destruct (forever_reactive_app_inv (@CS.singleton_traces p) _ _ Hreact)
        as [s1 [Hstar Hreact']].
      exists s, s1. split; [| split]; try assumption.
      now intros [t' Hcontra].
    + (* Same script as Diverges. *)
      destruct m as [tm | tm | tm];
        try contradiction.
      destruct Hmb as [b Hb'].
      destruct b as [tb | tb | tb | tb];
        try discriminate.
      inversion Hb'; subst.
      destruct (star_app_inv (@CS.singleton_traces p) _ _ Hstar)
        as [s1 [Hstar1 Hstar2]].
      exists s, s1. split; [| split]; try assumption.
      now intros [t' Hcontra].
  - destruct (CS.initial_state_exists p) as [sini Hcontra].
    specialize (Hini sini).
    contradiction.
Qed.

(* RB: TODO: Source prefixes no longer needed: clean proof. *)
(* RB: TODO: Can we separate this from PS? *)
Lemma blame_program:
  forall
    p Cs t' P' m
    (well_formed_p : well_formed_program p)
    (well_formed_Cs : well_formed_program Cs)
    (Hlinkable_p_Cs : linkable (prog_interface p) (prog_interface Cs))
    (Hclosed_p_Cs : Source.closed_program (Source.program_link p Cs))
    (HpCs_beh : program_behaves (CS.sem (program_link p Cs)) (Goes_wrong t'))
    (well_formed_P' : well_formed_program P')
    (Hsame_iface1 : prog_interface P' = prog_interface p)
    (HP'Cs_closed : Source.closed_program (Source.program_link P' Cs))
    (HP'_Cs_beh_new : does_prefix (CS.sem (program_link P' Cs)) m)
    (Hnot_wrong' : not_wrong_finpref m)
    (K : trace_finpref_prefix t' m),
    (prefix m (Goes_wrong t') \/ undef_in t' (Source.prog_interface p)).
Proof.
  intros p Cs t' P' m well_formed_p well_formed_Cs Hlinkable_p_Cs Hclosed_p_Cs
         HpCs_beh well_formed_P' Hsame_iface1 HP'Cs_closed
         HP'_Cs_beh_new Hnot_wrong' K.

  apply does_prefix_star in HP'_Cs_beh_new; [| easy].
  destruct HP'_Cs_beh_new as [sini1 [sfin1 [Hini1 [HStar1 Hfinal1']]]].

  inversion HpCs_beh as [sini2 ? Hini2 Hstbeh2 | Hnot_initial2]; subst;
    last (destruct (CS.initial_state_exists (Source.program_link p Cs)) as [wit Hf];
          specialize (Hnot_initial2 wit);
          contradiction).
  inversion Hstbeh2 as [| | | ? sfin2 HStar2 HNostep2 Hnot_final2]; subst.
  rewrite
    (Source.closed_program_link_sym well_formed_p well_formed_Cs Hlinkable_p_Cs)
    in Hclosed_p_Cs.
  assert (Hlinkable_P'_Cs := Hlinkable_p_Cs).
  rewrite <- Hsame_iface1 in Hlinkable_P'_Cs.
  rewrite
    (Source.closed_program_link_sym well_formed_P' well_formed_Cs Hlinkable_P'_Cs)
    in HP'Cs_closed.
  assert (Hpartialize :
            partialize (prog_interface p) sini1 = partialize (prog_interface p) sini2).
  {
    pose proof partialize_partition.
    rewrite (Source.link_sym well_formed_P' well_formed_Cs Hlinkable_P'_Cs)
      in Hini1.
    rewrite (Source.link_sym well_formed_p well_formed_Cs Hlinkable_p_Cs)
      in Hini2.
    pose proof PS.partialize_partition
         well_formed_Cs well_formed_P' well_formed_p
         Hsame_iface1 (linkable_sym Hlinkable_P'_Cs) HP'Cs_closed Hclosed_p_Cs
         Hini1 Hini2.
    congruence.
  }
  rewrite (Source.link_sym well_formed_P' well_formed_Cs Hlinkable_P'_Cs)
    in HStar1 (* HNostep1 Hfinal1*).
  rewrite (Source.link_sym well_formed_p well_formed_Cs Hlinkable_p_Cs)
    in HStar2 HNostep2.
  (* Case analysis on m. FGoes_wrong can be ruled out by contradiction,
     but also solved exactly like the others. *)
  assert (Hrefl : prog_interface p = prog_interface p) by reflexivity.
  (* destruct (classic (t' = m)). *)
  destruct m as [tm | tm | tm];
    (destruct K as [tm' Htm']; subst tm;
     unfold finpref_trace in HStar1).
  - simpl. right.
    assert(Hfinal1 : Smallstep.final_state (CS.sem (program_link P' Cs)) sfin1).
      apply Hfinal1'. eauto.

    (* RB: TODO: Lemma relating final_state and Nostep.
       Also simplify all the annoying rewriting that follows. *)
    assert (HNostep1 : Nostep (CS.sem (Source.program_link P' Cs)) sfin1).
    {
      simpl in Hfinal1. simpl.
      intros tcon scon Hcontra.
      CS.unfold_state sfin1.
      destruct Hfinal1 as [Hexit | [val [Hexpr [Hcont Hstack]]]]; subst;
        inversion Hcontra.
    }

    rewrite (Source.link_sym well_formed_P' well_formed_Cs Hlinkable_P'_Cs)
      in HNostep1 Hfinal1.

     pose proof PS.parallel_exec
       well_formed_Cs well_formed_P' well_formed_p
       (linkable_sym Hlinkable_p_Cs)
       HP'Cs_closed Hclosed_p_Cs
       Hsame_iface1 Hrefl
       Hpartialize
       HStar1 HStar2 HNostep2 Hfinal1
       as Hparallel;
     case: (boolP (CS.s_component sfin2 \in domm (Source.prog_interface p)))=> [Hparallel1|/Hparallel Hparallel2];
       [ rewrite (Source.link_sym well_formed_p well_formed_Cs Hlinkable_p_Cs)
           in Hini2;
         exact (PS.blame_last_comp_star Hini2 HStar2 Hparallel1)
       | easy ].
  - simpl in Hnot_wrong'. tauto.
  - simpl. destruct tm'.
    + left. exists (Goes_wrong []). simpl. repeat rewrite E0_right. reflexivity.
    + right.
     pose proof PS.parallel_exec'
       well_formed_Cs well_formed_P' well_formed_p
       (linkable_sym Hlinkable_p_Cs)
       HP'Cs_closed Hclosed_p_Cs
       Hsame_iface1 Hrefl
       Hpartialize
       HStar1 HStar2 HNostep2
       as Hparallel. unfold undef_in.
       rewrite (Source.link_sym well_formed_p well_formed_Cs Hlinkable_p_Cs) in Hini2;
       eapply PS.blame_last_comp_star; try eassumption. exact Hini2.
Qed.

End PS.<|MERGE_RESOLUTION|>--- conflicted
+++ resolved
@@ -466,305 +466,6 @@
       partial_state ctx scs' sps' ->
       kstep p ctx G sps t sps'.
 
-<<<<<<< HEAD
-Lemma backward p c G scs sps t sps' :
-  well_formed_program p ->
-  well_formed_program c ->
-  linkable (prog_interface p) (prog_interface c) ->
-  closed_interface (unionm (prog_interface p) (prog_interface c)) ->
-  is_program_component sps (prog_interface c) ->
-  kstep p (prog_interface c) G sps t sps' ->
-  partialize (prog_interface c) scs = sps ->
-  exists2 scs',
-    CS.kstep (prepare_global_env (program_link p c)) scs t scs' &
-    partialize (prog_interface c) scs' = sps'.
-Proof.
-rewrite /is_program_component /is_context_component /=.
-move=> wfp wfc link clos in_prog step e_sps.
-case: step e_sps in_prog => c2 scs2 scs2' e_int _ wfc2 _ _ /= step2.
-move=> /partialize_correct <- /partialize_correct <- e_sps.
-rewrite s_component_partialize => in_prog.
-have [scs' step ->] := parallel_concrete wfp wfc2 wfc link clos e_int erefl (esym e_sps) in_prog step2.
-by eauto.
-Qed.
-
-(* FIXME: This is subsumed by s_component_partialize *)
-
-Lemma partial_state_component ctx scs sps :
-  partial_state ctx scs sps ->
-  s_component sps = CS.s_component scs.
-Proof. by case: scs sps /. Qed.
-
-Lemma kstep_component p ctx G s t s' :
-  kstep p ctx G s t s' ->
-  s_component s' =
-  if t is e :: _ then next_comp_of_event e
-  else s_component s.
-Proof.
-case=> p' scs scs' p'_ctx wf_p wf_p' Hlink _ Hstep.
-move=> /partial_state_component -> /partial_state_component ->.
-by rewrite (CS.kstep_component Hstep).
-Qed.
-
-Lemma final_state_stuck p ctx G st :
-  final_state p ctx st ->
-  is_program_component st ctx ->
-  forall t st', ~ kstep p ctx G st t st'.
-Proof.
-move=> Hfinal Hin_p t st' Hstep.
-case: Hstep Hfinal Hin_p.
-move=> p1 scs1 scs1' e_ctx1 wf_p wf_p1 Hlink1 _ Hstep Hpart1 _.
-case; last first.
-  by rewrite /is_program_component /is_context_component => ->.
-move=> p2 scs2 e_ctx2 _ wf_p2 Hlink2 _ Hpart2 Hfinal Hin_p.
-suffices /CS.final_state_stuck: CS.final_state scs1 by apply; eauto.
-case: scs1 st / Hpart1 Hpart2 Hin_p {Hstep}; last first.
-  by rewrite /is_program_component=> ???????? ->.
-move=> C gps pgps mem pmem k e arg _ e_pmem e_pgps.
-move e_sps: (PC _)=> sps Hpart2.
-case: scs2 sps / Hpart2 e_sps Hfinal e_pgps; last first.
-  by rewrite /is_program_component=> ???????? ->.
-move=> C' gps' ?????? _ -> -> [-> -> <- <- <- ->] /=.
-rewrite /is_program_component /is_context_component /turn_of /=.
-case; first by auto.
-case=> [v [-> [-> ->]]] e_gps notin; rewrite (_ : gps = [::]); eauto.
-move/esym: e_gps; rewrite /to_partial_stack /=.
-case: gps=> //= [[C'' v' k'] gps]; rewrite andbC.
-by case: eqP=> //= [->|_]; first rewrite (negbTE notin);
-move=> /to_partial_stack_helper_nonempty.
-Qed.
-
-(* partial semantics *)
-Section Semantics.
-  Variable p: program.
-  Variable ctx: Program.interface.
-
-  Hypothesis valid_program:
-    well_formed_program p.
-
-  Hypothesis disjoint_interfaces:
-    fdisjoint (domm (prog_interface p)) (domm ctx).
-
-  Hypothesis merged_interface_is_closed:
-    closed_interface (unionm (prog_interface p) ctx).
-
-  Definition sem :=
-    @Semantics_gen state global_env (kstep p ctx)
-                   (initial_state p ctx)
-                   (final_state p ctx) (prepare_global_env p).
-
-  Lemma singleton_traces:
-    single_events sem.
-  Proof.
-    unfold single_events.
-    intros s t s' Hstep.
-    inversion Hstep; simpl;
-      match goal with
-      | Hcs_step: CS.kstep _ _ _ _ |- _ =>
-        apply CS.singleton_traces in Hcs_step
-      end; auto.
-  Qed.
-
-  Lemma star_component s1 t s2 :
-    Star sem s1 t s2 ->
-    s_component s2 =
-    last (s_component s1) [seq next_comp_of_event e | e <- t].
-  Proof.
-    elim: s1 t s2 / => //= s1 t1 s2 t2 s3 _ Hstep _ -> ->.
-    rewrite map_cat last_cat (kstep_component Hstep).
-    move/singleton_traces: Hstep.
-    by case: t1=> [|e [|e' t1]] //= *; omega.
-  Qed.
-
-  Local Open Scope fset_scope.
-
-  Definition stack_components (ps : state) :=
-    s_component ps |: fset [seq f.1 | f <- s_stack ps].
-
-  Lemma stack_components_partialize scs :
-    stack_components (partialize ctx scs) = CS.stack_components scs.
-  Proof.
-  rewrite /stack_components /CS.stack_components.
-  case: scs=> C stk mem k e arg; do 2![rewrite fun_if /= if_same].
-  elim: stk C {mem k e arg} => [//|[C' v k] stk IH] C /=.
-  rewrite to_partial_stackE /=; case: eqP=> [-> {C'}|_]; last first.
-    by rewrite if_same /= 2!fset_cons IH.
-  case: ifP=> [Cin|] /=; last by rewrite 2!fset_cons IH.
-  by rewrite fset_cons fsetUA fsetUid -IH // to_partial_stackE Cin.
-  Qed.
-
-  Lemma stack_components_step ps t ps' :
-    Step sem ps t ps' ->
-    fsubset (stack_components ps) (domm (unionm (prog_interface p) ctx)) ->
-    fsubset (stack_components ps') (domm (unionm (prog_interface p) ctx)).
-  Proof.
-  case=> p' cs cs' e_ctx wf wf' link clos step.
-  do 2![move=> /partialize_correct <-]; rewrite !stack_components_partialize.
-  by rewrite -e_ctx; apply: CS.stack_components_step step.
-  Qed.
-
-  Lemma stack_components_star ps t ps' :
-    initial_state p ctx ps ->
-    Star sem ps t ps' ->
-    fsubset (stack_components ps') (domm (unionm (prog_interface p) ctx)).
-  Proof.
-  move=> init star.
-  set S := domm (unionm (prog_interface p) ctx).
-  have {init} ps_ok : fsubset (stack_components ps) S.
-    case: ps / init {star}=> p' cs ps e_p' wf wf' link clos.
-    move=> /partialize_correct <- ->; rewrite stack_components_partialize.
-    rewrite /S -e_p'.
-    have {wf wf'} wf : well_formed_program (program_link p p').
-      exact: linking_well_formedness.
-    apply: (CS.stack_components_star wf clos)=> //.
-    exact: star_refl.
-  elim: ps t ps' / star ps_ok=> // ps1 t1 ps2 t2 ps3 _ step _ IH _ ps1_ok.
-  by apply: IH; apply: stack_components_step ps1_ok; eauto.
-  Qed.
-
-  Lemma undef_in_program s1 t s2 :
-    initial_state p ctx s1 ->
-    Star sem s1 t s2 ->
-    undef_in t (prog_interface p) = is_program_component s2 ctx.
-  Proof.
-  move=> Hinitial Hstar.
-  rewrite /undef_in /last_comp /is_program_component /is_context_component.
-  rewrite /turn_of /= (star_component Hstar).
-  have -> : Component.main = s_component s1.
-    case: s1 / Hinitial {Hstar} => ???????? Hpart.
-    rewrite (partial_state_component Hpart) => ->.
-    by rewrite /CS.initial_machine_state; case: prog_main.
-  rewrite -(star_component Hstar).
-  move: (stack_components_star Hinitial Hstar).
-  rewrite /stack_components fsubU1set; case/andP.
-  rewrite domm_union; case/fsetUP.
-    move=> in_p; rewrite in_p.
-    by rewrite (fdisjointP _ _ disjoint_interfaces).
-  move=> in_ctx; rewrite in_ctx => _; apply/negbTE.
-  move: disjoint_interfaces; rewrite fdisjointC.
-  by move/fdisjointP; apply.
-  Qed.
-
-End Semantics.
-
-Theorem initial_state_determinism:
-  forall p ctx s1 s2,
-    initial_state p ctx s1 ->
-    initial_state p ctx s2 ->
-    s1 = s2.
-Proof.
-  intros p ctx s1 s2 Hinit1 Hinit2.
-  inversion Hinit1 as [p1 scs1 ? ? Hwf Hwf1 Hlinkable1 Hclosed1 Hpartial1 Hinitial1];
-    inversion Hinit2 as [p2 scs2 ? Hsame_iface _ Hwf2 Hlinkable2 Hclosed2 Hpartial2 Hinitial2];
-    subst.
-  unfold CS.initial_state in *. subst.
-  apply partialize_correct in Hpartial1.
-  apply partialize_correct in Hpartial2.
-  unfold CS.initial_machine_state in *.
-  (* RB: TODO: CS.initial_machine state shouldn't produce None; lemma and refactoring. *)
-  assert (exists main1, prog_main (program_link p p1) = Some main1) as [main1 Hmain1].
-  {
-    inversion Hclosed1.
-    destruct (prog_main (program_link p p1)); [eauto | discriminate].
-  }
-  assert (exists main2, prog_main (program_link p p2) = Some main2) as [main2 Hmain2].
-  {
-    inversion Hclosed2.
-    destruct (prog_main (program_link p p2)); [eauto | discriminate].
-  }
-  rewrite Hmain1 in Hpartial1.
-  rewrite Hmain2 in Hpartial2.
-  (* Some facts of common interest. *)
-  inversion Hwf as [_ _ _ _ Hbuffers _ _].
-  inversion Hwf1 as [_ Hprocs1 _ _ Hbuffers1 _ _].
-  inversion Hwf2 as [_ Hprocs2 _ _ Hbuffers2 _ _].
-  inversion Hlinkable1 as [_ Hdisjoint1]. inversion Hlinkable2 as [_ Hdisjoint2].
-  pose proof linkable_disjoint_procedures Hwf Hwf1 Hlinkable1 as Hdisjproc1.
-  pose proof linkable_disjoint_procedures Hwf Hwf2 Hlinkable2 as Hdisjproc2.
-  (* same main component, same main expression *)
-  (* empty stack *)
-  (* stop continuation *)
-  (* same partialized initial memory *)
-  unfold partialize, prepare_buffers, prog_buffers in Hpartial1.
-  unfold partialize, prepare_buffers, prog_buffers in Hpartial2.
-  simpl in Hpartial1. simpl in Hpartial2.
-  rewrite Hbuffers1 in Hpartial1. rewrite Hbuffers1 in Hpartial2.
-  rewrite Hbuffers in Hdisjoint1. rewrite Hbuffers2 in Hdisjoint2.
-  (* After unifying terminology, memories are of interest in both main cases. *)
-  assert (
-      filterm (fun (k : nat) (_ : ComponentMemory.t) => k \notin domm (prog_buffers p1))
-                    (mapm
-                       (fun bufs =>
-                          ComponentMemory.prealloc
-                            (get_buffers_as_map bufs))
-                       (unionm (prog_buffers p) (prog_buffers p1)))
-      =
-      filterm (fun (k : nat) (_ : ComponentMemory.t) => k \notin domm (prog_buffers p1))
-                    (mapm
-                       (fun bufs =>
-                         ComponentMemory.prealloc
-                           (get_buffers_as_map bufs))
-                       (unionm (prog_buffers p) (prog_buffers p2)))
-    ) as Hmem.
-  {
-    clear Hpartial1 Hpartial2.
-    pattern (prog_buffers p1) at -3.
-    rewrite <- Hbuffers1.
-    rewrite <- Hsame_iface.
-    rewrite Hbuffers2.
-    rewrite fdisjoint_filterm_mapm_unionm.
-    - rewrite fdisjoint_filterm_mapm_unionm.
-      + (* On p1... *)
-        rewrite Hbuffers1 in Hdisjoint1.
-        rewrite fdisjointC in Hdisjoint1.
-        pose proof (domm_map
-                      (fun initial_buffers =>
-                           ComponentMemory.prealloc
-                             (get_buffers_as_map initial_buffers))
-                   (prog_buffers p))
-          as Hdomm.
-        rewrite <- Hdomm in Hdisjoint1.
-        rewrite fdisjointC in Hdisjoint1.
-        erewrite fdisjoint_filterm_full; last by assumption.
-        (* ... and on p2, essentially the same. *)
-        rewrite Hbuffers in Hdisjoint2.
-        rewrite fdisjointC in Hdisjoint2.
-        rewrite <- Hdomm in Hdisjoint2.
-        rewrite fdisjointC in Hdisjoint2.
-        erewrite fdisjoint_filterm_full; last by assumption.
-        reflexivity.
-      + by rewrite Hbuffers in Hdisjoint2.
-    - by rewrite Hbuffers1 in Hdisjoint1.
-  }
-  (* Done with memory, useful for both cases. *)
-  rewrite Hmem in Hpartial1.
-  destruct (Component.main \in domm (prog_buffers p1)) eqn:Hif;
-    rewrite Hif in Hpartial1; rewrite Hif in Hpartial2.
-  - rewrite <- Hpartial1.
-    rewrite <- Hpartial2.
-    reflexivity.
-  - (* Correspondence of mains is only interesting on this case. On one side... *)
-    unfold prog_main, prog_procedures, program_link in Hmain1.
-    rewrite (unionmC Hdisjproc1) in Hmain1.
-    rewrite <- Hbuffers1 in Hif.
-    rewrite Hprocs1 in Hif.
-    pose proof find_procedure_unionm_r Hmain1 Hif as Hfind1.
-    (* ... and another, almost the same, with some extra rewriting. *)
-    unfold prog_main, prog_procedures, program_link in Hmain2.
-    rewrite <- Hprocs1 in Hif.
-    rewrite <- Hsame_iface in Hif.
-    rewrite Hprocs2 in Hif.
-    rewrite (unionmC Hdisjproc2) in Hmain2.
-    pose proof find_procedure_unionm_r Hmain2 Hif as Hfind2.
-    (* Join both sides, then complete the equality as above. *)
-    assert (main1 = main2) by congruence; subst main2.
-    rewrite <- Hpartial1.
-    rewrite <- Hpartial2.
-    reflexivity.
-Qed.
-
-=======
->>>>>>> 647f1fcf
 (* we can prove a strong form of state determinism when the program is in control *)
 Lemma state_determinism_program' p ctx G sps t1 t2 sps' :
   is_program_component sps ctx ->
