--- conflicted
+++ resolved
@@ -241,7 +241,7 @@
     clear es_n. intros m m_le_n es_le_n.
     induction es as [|e es IH]; try apply star_refl.
     unfold switch. simpl. simpl in es_le_n. rewrite fst_switch -Nat.sub_succ_r. simpl.
-    do 5 take_step; [eauto|].
+    do 5 take_step; [eauto|eauto|].
     - unfold Memory.load in C_local. simpl in C_local.
       destruct (Permission.eqb P Permission.data); try discriminate.
       unfold Memory.load. simpl. eauto.
@@ -348,7 +348,7 @@
   Hint Unfold INITFLAG_offset : definabilitydb.
   Hint Unfold LOCALBUF_offset : definabilitydb.
   Hint Unfold LOCALBUF_blockid : definabilitydb.
-  
+ 
 
   Definition INITFLAG := E_binop Add E_local (E_val (Int INITFLAG_offset)).
   Definition LOCALBUF := E_binop Add E_local (E_val (Int LOCALBUF_offset)).
@@ -1318,7 +1318,7 @@
             shift_value_option (uniform_shift 1) all_zeros_shift v = Some v' /\
             Machine.Intermediate.Register.get reg regs = v'.
 
-<<<<<<< HEAD
+(*
     Definition postcondition_event_memory_steadystate
                (e: event_inform) (mem': Memory.t) (C: Component.id) :=
       postcondition_event_snapshot_steadystate e mem' C /\
@@ -1328,9 +1328,8 @@
                (e: event_inform) (mem': Memory.t) (C: Component.id) :=
       postcondition_event_snapshot_uninitialized e mem' C /\
       postcondition_event_registers e mem'.
-
-=======
->>>>>>> e27a4873
+*)  
+
     Definition postcondition_event_registers_ini (C: Component.id) (mem: Memory.t): Prop :=
         forall (R: Machine.register) (n: Z),
           reg_offset (Intermediate.CS.CS.reg_to_Ereg R) = n ->
@@ -1353,14 +1352,8 @@
       /\
       Memory.load mem (Permission.data, C, Block.local, LOCALBUF_offset) = Some Undef
       /\
-<<<<<<< HEAD
-      postcondition_event_memory_uninitialized e mem C.
-
-=======
       postcondition_event_snapshot_uninitialized e mem C.    
-    
-    
->>>>>>> e27a4873
+
     Record well_formed_memory (prefix: trace event_inform) (mem: Memory.t) : Prop :=
       {
         wfmem_counter:
@@ -1680,11 +1673,7 @@
     Proof.
       now destruct r.
     Qed.
-<<<<<<< HEAD
-
-=======
-    
->>>>>>> e27a4873
+
     (* TODO: Relocate *)
     Remark cats2 {A} s (e1 e2 : A) :
       (s ++ [:: e1]) ++ [:: e2] = rcons (rcons s e1) e2.
@@ -2122,7 +2111,7 @@
           * now exists [], [].
           * constructor.
             -- move=> C H.
-               simplify_memory. 
+               simplify_memory.
                move: H.
                rewrite /component_buffer /Memory.load //= mapmE // mapmE mem_domm.
                case HCint: (intf C) => [Cint|] //=.
@@ -2690,14 +2679,16 @@
             * (* Evaluate steps of back-translated event first. *)
 Local Transparent expr_of_const_val loc_of_reg.
               take_steps.
+              -- reflexivity.
               -- exact Hstore'.
               -- (* Do recursive call. *)
-                 take_steps.
+                  take_steps.
                   ++ reflexivity.
                   ++ now apply find_procedures_of_trace.
                   ++ (* Now we are done with the event.
                         We still need to process the external call check. *)
                      take_steps.
+                     ** reflexivity.
                      ** (* TODO: Needs a new invariant that talks about the init
                            check. Assume for now that it exists, and
                            initialization has already taken place --
@@ -2714,6 +2705,7 @@
                         rewrite (Memory.load_after_store_neq _ _ _ _ _ _ Hmem);
                           easy.
                      ** take_steps.
+                        --- reflexivity.
                         --- assert (Hload0 := proj1 (wfmem_extcall wf_mem Hprefix01) _ C_b (Logic.eq_sym Hcomp1)).
                             rewrite (Memory.load_after_store_neq _ _ _ _ _ _ Hstore');
                               last (now destruct v). (* Trivial property of register offsets. *)
@@ -2869,13 +2861,8 @@
                     }
                   + intros C' _ ?; subst C'. simpl.
                     specialize (Hsteady _ C_b (Logic.eq_sym Hcomp1))
-<<<<<<< HEAD
-                      as [Hinitflag [Hlocalbuf [[Hsnapshot Hnextblock] Hregs]]].
-                    split; [| split; [| split; [split |]]].
-=======
                       as [Hinitflag [Hlocalbuf Hsnapshot]].
                     split; last split.
->>>>>>> e27a4873
                     (* The first two sub-goals are near-identical arguments on
                        memory operations. *)
                     * erewrite Memory.load_after_store_neq;
@@ -2920,7 +2907,6 @@
                               last (injection; congruence).
                             exact Hload''.
                          ++ exact Hrename''.
-<<<<<<< HEAD
                     * intros next Hnext.
                       rewrite Hmem' in Hnext.
                       specialize (Hnextblock next Hnext).
@@ -2929,131 +2915,6 @@
                       erewrite next_block_store_stable;
                         last exact Hmem.
                       exact Hnextblock.
-                    * {
-                    subst mem'.
-                    intros n off Hoffset.
-                    simpl in *.
-                    (* subst v prefix. *)
-                    unfold postcondition_event_registers in Hregs.
-                    destruct (Z.eqb_spec (reg_offset v0) off) as [Heq | Hneq].
-                    * subst off.
-                      assert (v0 = CS.CS.reg_to_Ereg n)
-                        by (now apply reg_offset_inj in Heq).
-                      subst v0.
-                      destruct (Hregs n _ Logic.eq_refl) as [v [v' [Hload [Hshift' Hget']]]].
-                      eexists. eexists.
-                      split; [| split].
-                      -- erewrite Memory.load_after_store_eq;
-                           [reflexivity | exact Hstore'].
-                      -- now constructor.
-                      -- inversion wf_int_pref' as [| | prefint eint1 eint2 Hsteps Hstep Ht].
-                         ++ destruct prefix; discriminate. (* contra *)
-                         ++ subst prefix. destruct prefix0 as [| ? [|]]; discriminate. (* contra *)
-                         ++ rewrite Hprefix01 in Ht.
-                            symmetry in Ht. apply cats2_inv in Ht as [? [? ?]]. subst prefint eint1 eint2.
-                            inversion Hstep as [| | tmp1 tmp2 tmp3 tmp4 tmp5 tmp6 | | | | |];
-                              subst tmp1 tmp2 tmp3 tmp4 tmp5 tmp6.
-                            subst t0.
-                            rewrite Ereg_to_reg_to_Ereg Machine.Intermediate.Register.gss.
-                            reflexivity.
-                    * setoid_rewrite Hcomp1 in Hregs.
-                      destruct (wfmem_meta wf_mem (CS.CS.reg_to_Ereg n) C_b)
-                        as [v' Hload'].
-                      rewrite Hoffset in Hload'.
-                      destruct (Hregs n _ Logic.eq_refl) as [v [v'' [Hload [Hshift' Hget']]]].
-                      assert (v = v'). {
-                        subst off. rewrite Hload' in Hload. now injection Hload.
-                      }
-                      subst v'.
-                      exists v, v''.
-                      split; [| split].
-                      -- erewrite Memory.load_after_store_neq;
-                           last exact Hstore';
-                           last (injection; congruence).
-                         erewrite Memory.load_after_store_neq;
-                           last exact Hmem;
-                           last (subst off; injection; now destruct n).
-                         exact Hload'.
-                      -- assumption.
-                      -- inversion wf_int_pref' as [| | prefint eint1 eint2 Hsteps Hstep Ht].
-                         ++ destruct prefix; discriminate. (* contra *)
-                         ++ subst prefix. destruct prefix0 as [| ? [ | ]]; discriminate. (* contra *)
-                         ++ rewrite Hprefix01 in Ht.
-                            symmetry in Ht. apply cats2_inv in Ht as [? [? ?]]. subst prefint eint1 eint2.
-                            inversion Hstep as [| | tmp1 tmp2 tmp3 tmp4 tmp5 tmp6 | | | | |];
-                              subst tmp1 tmp2 tmp3 tmp4 tmp5 tmp6.
-                            subst t0.
-                            rewrite Machine.Intermediate.Register.gso;
-                              first exact Hget'.
-                            destruct n; destruct v0; try discriminate; contradiction.
-                      }
-                  + intros C' Hcomp Hnext.
-                    rewrite <- Hcomp1 in Hnext.
-                    specialize (Hinitial _ Hcomp Hnext) as [Hsteady' | Hinitial].
-                    * destruct Hsteady' as [Hinitflag [Hlocalbuf Hsteady']].
-                      left. split; [| split].
-                      -- admit. (* Easy by store inequalities. *)
-                      -- admit. (* Easy by store inequalities. *)
-                      -- destruct Hsteady' as [[Hsnapshot Hnextblock] Hregs].
-                         split; [split |].
-                         ++ intros b Hlocal.
-                            specialize (Hsnapshot b Hlocal) as [Cb [Hshift' [Hrename Hrename']]].
-                            exists Cb. split; [| split].
-                            ** exact Hshift'.
-                            ** intros off v' Hload.
-                               erewrite Memory.load_after_store_neq in Hload;
-                                 last exact Hstore';
-                                 last admit. (* Easy by component inequality. *)
-                               erewrite Memory.load_after_store_neq in Hload;
-                                 last exact Hmem;
-                                 last admit. (* Easy by component inequality. *)
-                               specialize (Hrename off v' Hload) as [v'' [Hload'' Hrename]].
-                               exists v''. split.
-                               --- subst mem'. assumption.
-                               --- congruence.
-                            ** intros off v' Hload. subst mem'.
-                               specialize (Hrename' off v' Hload) as [v'' [Hload'' Hrename']].                               exists v''. split.
-                               --- erewrite Memory.load_after_store_neq;
-                                     last exact Hstore';
-                                     last admit. (* Easy by component inequality. *)
-                                   erewrite Memory.load_after_store_neq;
-                                     last exact Hmem;
-                                     last admit. (* Easy by component inequality. *)
-                                   assumption.
-                               --- congruence.
-                         ++ (* Same proof of next block invariant as above. *)
-                            intros next Hnext'.
-                            rewrite Hmem' in Hnext'.
-                            specialize (Hnextblock next Hnext').
-                            erewrite next_block_store_stable;
-                              last exact Hstore'.
-                            erewrite next_block_store_stable;
-                              last exact Hmem.
-                            exact Hnextblock.
-                         ++ { (* Same sub-proof on registers as above! *)
-                             admit.
-                           }
-                    * right.
-                      destruct Hinitial as [Hinitflag [Hlocalbuf Hinitial]].
-                      split; [| split].
-                      -- admit. (* Easy, by component inequality. *)
-                      -- admit. (* Easy, by component inequality. *)
-                      -- destruct Hinitial as [Hsnapshot Hregs].
-                         split.
-                         ++ destruct Hsnapshot as [Hprealloc Hnextblock].
-                            split.
-                            ** destruct Hprealloc
-                                as [Cmem [buf [HCmem [Hbuf [Hnextblock' Hprealloc]]]]].
-                               exists Cmem, buf.
-                               split; [| split; [| split]]; try assumption.
-                               simpl. congruence.
-                            ** destruct Hnextblock as [Cmem [HCmem Hnextblock]].
-                               exists Cmem. split; last assumption.
-                               admit. (* Easy, by component inequality. *)
-                         ++ { (* Third repeat of the register invariant proof. *)
-                             admit.
-                           }
-=======
                     
                   + assert (mem0_mem''_asmp: forall C,
                                C <> cur_comp s ->
@@ -3085,8 +2946,8 @@
                       by rewrite rewr.
                     }
                     eapply wfmem_postcondition_initial_preserved; eauto.
->>>>>>> e27a4873
               }
+
           + (* EConst-Ptr *)
             (* Before processing the goal, introduce existential witnesses. *)
             assert (Hoffsetneq: (Permission.data, C, Block.local, 0%Z) <> (Permission.data, C, Block.local, reg_offset v))
@@ -3105,10 +2966,12 @@
             * (* Evaluate steps of back-translated event first. *)
 Local Transparent expr_of_const_val loc_of_reg.
               take_steps.
+              -- reflexivity.
               -- (* TODO: Obtain from invariants. *)
                  instantiate (1 := Ptr (Permission.data, C, LOCALBUF_blockid, 0%Z)).
                  admit.
               -- take_steps.
+                 ++ reflexivity.
                  ++ exact Hstore'.
                  ++ take_steps.
                     ** reflexivity.
@@ -3116,6 +2979,7 @@
                     ** (* Now we are done with the event.
                           We still need to process the external call check. *)
                        take_steps.
+                       --- reflexivity.
                        --- instantiate (1 := (Int 1)).
                            simpl.
                            destruct wf_mem. subst prefix. unfold C in *.
@@ -3128,6 +2992,7 @@
                            rewrite (Memory.load_after_store_neq _ _ _ _ _ _ Hmem);
                              easy.
                        --- take_steps.
+                           +++ reflexivity.
                            +++ assert (Hload0 := proj1 (wfmem_extcall wf_mem Hprefix01) _ C_b (Logic.eq_sym Hcomp1)).
                                rewrite (Memory.load_after_store_neq _ _ _ _ _ _ Hstore');
                                  last (now destruct v). (* Trivial property of register offsets. *)
@@ -3294,13 +3159,8 @@
                     }
                   + intros C' _ ?; subst C'. simpl.
                     specialize (Hsteady _ C_b (Logic.eq_sym Hcomp1))
-<<<<<<< HEAD
-                      as [Hinitflag [Hlocalbuf [[Hsnapshot Hnextblock] Hregs]]].
-                    split; [| split; [| split; [split |]]].
-=======
                       as [Hinitflag [Hlocalbuf Hsnapshot]].
                     split; last split.
->>>>>>> e27a4873
                     (* The first two sub-goals are near-identical arguments on
                        memory operations. *)
                     * erewrite Memory.load_after_store_neq;
@@ -3345,7 +3205,7 @@
                               last (injection; congruence).
                             exact Hload''.
                          ++ exact Hrename''.
-<<<<<<< HEAD
+                         ++ exact Hrename''.
                     * intros next Hnext.
                       rewrite Hmem' in Hnext.
                       specialize (Hnextblock next Hnext).
@@ -3354,133 +3214,6 @@
                       erewrite next_block_store_stable;
                         last exact Hmem.
                       exact Hnextblock.
-                    * {
-                    subst mem'.
-                    intros n off Hoffset.
-                    simpl in *.
-                    (* subst v prefix. *)
-                    unfold postcondition_event_registers in Hregs.
-                    destruct (Z.eqb_spec (reg_offset v0) off) as [Heq | Hneq].
-                    * subst off.
-                      assert (v0 = CS.CS.reg_to_Ereg n)
-                        by (now apply reg_offset_inj in Heq).
-                      subst v0.
-                      eexists. eexists.
-                      split; [| split].
-                      -- eapply Memory.load_after_store_eq; eassumption.
-                      -- unfold shift_value_option,
-                         rename_value_option, rename_value_template_option,
-                         saved.
-                         simpl.
-                         unfold ssrnat.addn, ssrnat.subn,
-                         LOCALBUF_blockid,
-                         all_zeros_shift, uniform_shift.
-                         simpl.
-                         reflexivity.
-                      -- inversion wf_int_pref' as [| | prefint eint1 eint2 Hsteps Hstep Ht].
-                         ++ destruct prefix; discriminate. (* contra *)
-                         ++ subst prefix. destruct prefix0 as [| ? [|]]; discriminate. (* contra *)
-                         ++ rewrite Hprefix01 in Ht.
-                            symmetry in Ht. apply cats2_inv in Ht as [? [? ?]]. subst prefint eint1 eint2.
-                            inversion Hstep as [| | tmp1 tmp2 tmp3 tmp4 tmp5 tmp6 | | | | |];
-                              subst tmp1 tmp2 tmp3 tmp4 tmp5 tmp6.
-                            subst t0.
-                            rewrite Ereg_to_reg_to_Ereg Machine.Intermediate.Register.gss.
-                            move: wf_e => /andP => [[]] => /eqP => Heq1 => /eqP => Heq2.
-                            subst ptrC ptrb.
-                            reflexivity.
-                    * setoid_rewrite Hcomp1 in Hregs.
-                      destruct (wfmem_meta wf_mem (CS.CS.reg_to_Ereg n) C_b)
-                        as [v' Hload'].
-                      rewrite Hoffset in Hload'.
-                      (* TODO: Remove from cases where this is unneeded. *)
-                      destruct (Hregs n _ Logic.eq_refl) as [v [v'' [Hload [Hshift' Hget']]]].
-                      assert (v = v'). {
-                        subst off. rewrite Hload' in Hload. now injection Hload.
-                      }
-                      subst v'.
-                      eexists. eexists.
-                      split; [| split].
-                      -- erewrite Memory.load_after_store_neq;
-                           last exact Hstore';
-                           last (subst off; injection; now destruct n).
-                         erewrite Memory.load_after_store_neq;
-                           last exact Hmem;
-                           last (subst off; injection; now destruct n).
-                         exact Hload'.
-                      -- eassumption.
-                      -- inversion wf_int_pref' as [| | prefint eint1 eint2 Hsteps Hstep Ht].
-                         ++ destruct prefix; discriminate. (* contra *)
-                         ++ subst prefix. destruct prefix0 as [| ? [ | ]]; discriminate. (* contra *)
-                         ++ rewrite Hprefix01 in Ht.
-                            symmetry in Ht. apply cats2_inv in Ht as [? [? ?]]. subst prefint eint1 eint2.
-                            inversion Hstep as [| | tmp1 tmp2 tmp3 tmp4 tmp5 tmp6 | | | | |];
-                              subst tmp1 tmp2 tmp3 tmp4 tmp5 tmp6.
-                            subst t0.
-                            rewrite Machine.Intermediate.Register.gso;
-                              first exact Hget'.
-                            destruct n; destruct v0; try discriminate; contradiction.
-                      }
-                  + intros C' Hcomp Hnext.
-                    rewrite <- Hcomp1 in Hnext.
-                    specialize (Hinitial _ Hcomp Hnext) as [Hsteady' | Hinitial].
-                    * destruct Hsteady' as [Hinitflag [Hlocalbuf Hsteady']].
-                      left. split; [| split].
-                      -- admit. (* Easy by store inequalities. *)
-                      -- admit. (* Easy by store inequalities. *)
-                      -- destruct Hsteady' as [[Hsnapshot Hnextblock] Hregs].
-                         split; [split |].
-                         ++ intros b Hlocal.
-                            specialize (Hsnapshot b Hlocal) as [Cb [Hshift' [Hrename Hrename']]].
-                            exists Cb. split; [| split].
-                            ** exact Hshift'.
-                            ** intros off v' Hload.
-                               erewrite Memory.load_after_store_neq in Hload;
-                                 last exact Hstore';
-                                 last admit. (* Easy by component inequality. *)
-                               erewrite Memory.load_after_store_neq in Hload;
-                                 last exact Hmem;
-                                 last admit. (* Easy by component inequality. *)
-                               specialize (Hrename off v' Hload) as [v'' [Hload'' Hrename]].
-                               exists v''. split.
-                               --- subst mem'. assumption.
-                               --- congruence.
-                            ** intros off v' Hload. subst mem'.
-                               specialize (Hrename' off v' Hload) as [v'' [Hload'' Hrename']].                               exists v''. split.
-                               --- erewrite Memory.load_after_store_neq;
-                                     last exact Hstore';
-                                     last admit. (* Easy by component inequality. *)
-                                   erewrite Memory.load_after_store_neq;
-                                     last exact Hmem;
-                                     last admit. (* Easy by component inequality. *)
-                                   assumption.
-                               --- congruence.
-                         ++ (* Same sub-proof on next block as above! *)
-                            admit.
-                         ++ { (* Same sub-proof on registers as above! *)
-                             admit.
-                           }
-                    * right.
-                      destruct Hinitial as [Hinitflag [Hlocalbuf Hinitial]].
-                      split; [| split].
-                      -- admit. (* Easy, by component inequality. *)
-                      -- admit. (* Easy, by component inequality. *)
-                      -- destruct Hinitial as [Hsnapshot Hregs].
-                         split.
-                         ++ destruct Hsnapshot as [Hprealloc Hnextblock].
-                            split.
-                            ** destruct Hprealloc
-                                as [Cmem [buf [HCmem [Hbuf [Hnextblock' Hprealloc]]]]].
-                               exists Cmem, buf.
-                               split; [| split; [| split]]; try assumption.
-                               simpl. congruence.
-                            ** destruct Hnextblock as [Cmem [HCmem Hnextblock]].
-                               exists Cmem. split; last assumption.
-                               admit. (* Easy, by component inequality. *)
-                         ++ { (* Third repeat of the register invariant proof. *)
-                             admit.
-                           }
-=======
                     
                   + assert (mem0_mem''_asmp: forall C,
                                C <> cur_comp s ->
@@ -3517,7 +3250,6 @@
                       by rewrite rewr.
                     }
                     eapply wfmem_postcondition_initial_preserved; eauto.
->>>>>>> e27a4873
               }
 
           + (* EConst-Undef *)
@@ -3534,6 +3266,7 @@
             * (* Evaluate steps of back-translated event first. *)
 Local Transparent expr_of_const_val loc_of_reg.
               take_steps.
+              -- reflexivity.
               -- exact Hstore'.
               -- (* Do recursive call. *)
                   take_steps.
@@ -3542,6 +3275,7 @@
                   ++ (* Now we are done with the event.
                         We still need to process the external call check. *)
                      take_steps.
+                     ** reflexivity.
                      ** (* TODO: Needs a new invariant that talks about the init
                            check. Assume for now that it exists, and
                            initialization has already taken place --
@@ -3558,6 +3292,7 @@
                         rewrite (Memory.load_after_store_neq _ _ _ _ _ _ Hmem);
                           easy.
                      ** take_steps.
+                        --- reflexivity.
                         --- assert (Hload0 := proj1 (wfmem_extcall wf_mem Hprefix01) _ C_b (Logic.eq_sym Hcomp1)).
                             rewrite (Memory.load_after_store_neq _ _ _ _ _ _ Hstore');
                               last (now destruct v). (* Trivial property of register offsets. *)
@@ -3715,13 +3450,8 @@
                     }
                   + intros C' _ ?; subst C'. simpl.
                     specialize (Hsteady _ C_b (Logic.eq_sym Hcomp1))
-<<<<<<< HEAD
-                      as [Hinitflag [Hlocalbuf [[Hsnapshot Hnextblock] Hregs]]].
-                    split; [| split; [| split; [split |]]].
-=======
                       as [Hinitflag [Hlocalbuf Hsnapshot]].
                     split; last split.
->>>>>>> e27a4873
                     (* The first two sub-goals are near-identical arguments on
                        memory operations. *)
                     * erewrite Memory.load_after_store_neq;
@@ -3766,7 +3496,6 @@
                               last (injection; congruence).
                             exact Hload''.
                          ++ exact Hrename''.
-<<<<<<< HEAD
                     * intros next Hnext.
                       rewrite Hmem' in Hnext.
                       specialize (Hnextblock next Hnext).
@@ -3775,122 +3504,6 @@
                       erewrite next_block_store_stable;
                         last exact Hmem.
                       exact Hnextblock.
-                    * {
-                    subst mem'.
-                    intros n off Hoffset.
-                    simpl in *.
-                    (* subst v prefix. *)
-                    unfold postcondition_event_registers in Hregs.
-                    destruct (Z.eqb_spec (reg_offset v0) off) as [Heq | Hneq].
-                    * subst off.
-                      assert (v0 = CS.CS.reg_to_Ereg n)
-                        by (now apply reg_offset_inj in Heq).
-                      subst v0.
-                      eexists. eexists.
-                      split; [| split].
-                      -- eapply Memory.load_after_store_eq; eassumption.
-                      -- now constructor.
-                      -- inversion wf_int_pref' as [| | prefint eint1 eint2 Hsteps Hstep Ht].
-                         ++ destruct prefix; discriminate. (* contra *)
-                         ++ subst prefix. destruct prefix0 as [| ? [|]]; discriminate. (* contra *)
-                         ++ rewrite Hprefix01 in Ht.
-                            symmetry in Ht. apply cats2_inv in Ht as [? [? ?]]. subst prefint eint1 eint2.
-                            inversion Hstep as [| | tmp1 tmp2 tmp3 tmp4 tmp5 tmp6 | | | | |];
-                              subst tmp1 tmp2 tmp3 tmp4 tmp5 tmp6.
-                            subst t0.
-                            rewrite Ereg_to_reg_to_Ereg Machine.Intermediate.Register.gss.
-                            reflexivity.
-                    * setoid_rewrite Hcomp1 in Hregs.
-                      destruct (wfmem_meta wf_mem (CS.CS.reg_to_Ereg n) C_b)
-                        as [v' Hload'].
-                      rewrite Hoffset in Hload'.
-                      destruct (Hregs n _ Logic.eq_refl) as [v [v'' [Hload [Hshift' Hget']]]].
-                      assert (v = v'). {
-                        subst off. rewrite Hload' in Hload. now injection Hload.
-                      }
-                      subst v'.
-                      eexists. eexists.
-                      split; [| split].
-                      -- erewrite Memory.load_after_store_neq;
-                           last exact Hstore';
-                           last (injection; congruence).
-                         erewrite Memory.load_after_store_neq;
-                           last exact Hmem;
-                           last (subst off; injection; now destruct n).
-                         exact Hload'.
-                      -- eassumption.
-                      -- inversion wf_int_pref' as [| | prefint eint1 eint2 Hsteps Hstep Ht].
-                         ++ destruct prefix; discriminate. (* contra *)
-                         ++ subst prefix. destruct prefix0 as [| ? [ | ]]; discriminate. (* contra *)
-                         ++ rewrite Hprefix01 in Ht.
-                            symmetry in Ht. apply cats2_inv in Ht as [? [? ?]]. subst prefint eint1 eint2.
-                            inversion Hstep as [| | tmp1 tmp2 tmp3 tmp4 tmp5 tmp6 | | | | |];
-                              subst tmp1 tmp2 tmp3 tmp4 tmp5 tmp6.
-                            subst t0.
-                            rewrite Machine.Intermediate.Register.gso;
-                              first exact Hget'.
-                            destruct n; destruct v0; try discriminate; contradiction.
-                      }
-                  + intros C' Hcomp Hnext.
-                    rewrite <- Hcomp1 in Hnext.
-                    specialize (Hinitial _ Hcomp Hnext) as [Hsteady' | Hinitial].
-                    * destruct Hsteady' as [Hinitflag [Hlocalbuf Hsteady']].
-                      left. split; [| split].
-                      -- admit. (* Easy by store inequalities. *)
-                      -- admit. (* Easy by store inequalities. *)
-                      -- destruct Hsteady' as [[Hsnapshot Hnextblock] Hregs].
-                         split; [split |].
-                         ++ intros b Hlocal.
-                            specialize (Hsnapshot b Hlocal) as [Cb [Hshift' [Hrename Hrename']]].
-                            exists Cb. split; [| split].
-                            ** exact Hshift'.
-                            ** intros off v' Hload.
-                               erewrite Memory.load_after_store_neq in Hload;
-                                 last exact Hstore';
-                                 last admit. (* Easy by component inequality. *)
-                               erewrite Memory.load_after_store_neq in Hload;
-                                 last exact Hmem;
-                                 last admit. (* Easy by component inequality. *)
-                               specialize (Hrename off v' Hload) as [v'' [Hload'' Hrename]].
-                               exists v''. split.
-                               --- subst mem'. assumption.
-                               --- congruence.
-                            ** intros off v' Hload. subst mem'.
-                               specialize (Hrename' off v' Hload) as [v'' [Hload'' Hrename']].                               exists v''. split.
-                               --- erewrite Memory.load_after_store_neq;
-                                     last exact Hstore';
-                                     last admit. (* Easy by component inequality. *)
-                                   erewrite Memory.load_after_store_neq;
-                                     last exact Hmem;
-                                     last admit. (* Easy by component inequality. *)
-                                   assumption.
-                               --- congruence.
-                         ++ (* sub-proof on next block as above! *)
-                            admit.
-                         ++ { (* Same sub-proof on registers as above! *)
-                             admit.
-                           }
-                    * right.
-                      destruct Hinitial as [Hinitflag [Hlocalbuf Hinitial]].
-                      split; [| split].
-                      -- admit. (* Easy, by component inequality. *)
-                      -- admit. (* Easy, by component inequality. *)
-                      -- destruct Hinitial as [Hsnapshot Hregs].
-                         split.
-                         ++ destruct Hsnapshot as [Hprealloc Hnextblock].
-                            split.
-                            ** destruct Hprealloc
-                                as [Cmem [buf [HCmem [Hbuf [Hnextblock' Hprealloc]]]]].
-                               exists Cmem, buf.
-                               split; [| split; [| split]]; try assumption.
-                               simpl. congruence.
-                            ** destruct Hnextblock as [Cmem [HCmem Hnextblock]].
-                               exists Cmem. split; last assumption.
-                               admit. (* Easy, by component inequality. *)
-                         ++ { (* Third repeat of the register invariant proof. *)
-                             admit.
-                           }
-=======
                             
                   + assert (mem0_mem''_asmp: forall C,
                                C <> cur_comp s ->
@@ -3922,10 +3535,7 @@
                         by rewrite rewr.
                     }
                     eapply wfmem_postcondition_initial_preserved; eauto.
->>>>>>> e27a4873
               }
-
-
 
         - (* EMov *)
           (* Gather a few recurrent assumptions at the top. *)
@@ -3986,22 +3596,17 @@
           + (* Evaluate steps of back-translated event first. *)
 Local Transparent expr_of_const_val loc_of_reg.
             take_steps.
-<<<<<<< HEAD
-            * exact Hstore'.
-            * (* Do recursive call. *)
-              take_steps.
-=======
             * reflexivity.
             * exact Hloadmem_vsrc.
             * take_steps; first reflexivity; first exact Hstore';
                 (* Do recursive call. *)
                 take_steps.
->>>>>>> e27a4873
               -- reflexivity.
               -- now apply find_procedures_of_trace.
               -- (* Now we are done with the event.
                     We still need to process the external call check. *)
                  take_steps.
+                 ++ reflexivity.
                  ++ (* TODO: Needs a new invariant that talks about the init
                        check. Assume for now that it exists, and
                        initialization has already taken place --
@@ -4018,6 +3623,7 @@
                     rewrite (Memory.load_after_store_neq _ _ _ _ _ _ Hmem);
                       easy.
                  ++ take_steps.
+                    ** reflexivity.
                     ** assert (Hload0 := proj1 (wfmem_extcall wf_mem Hprefix01) _ C_b (Logic.eq_sym Hcomp1)).
                        rewrite (Memory.load_after_store_neq _ _ _ _ _ _ Hstore');
                          last (now destruct dst). (* Trivial property of register offsets. *)
@@ -4113,8 +3719,8 @@
                 split.
                 + intros C' _ ?; subst C'. simpl.
                   specialize (Hsteady _ C_b (Logic.eq_sym Hcomp1))
-                    as [Hinitflag [Hlocalbuf [[Hsnapshot Hnextblock] Hregs]]].
-                  split; [| split; [| split; [split |]]].
+                    as [Hinitflag [Hlocalbuf [Hsnapshot Hregs]]].
+                  split; [| split; [| split]].
                   (* The first two sub-goals are near-identical arguments on
                      memory operations. *)
                   * erewrite Memory.load_after_store_neq;
@@ -4169,11 +3775,7 @@
                       exact Hnextblock.
                   * {
                       subst mem'.
-<<<<<<< HEAD
-                      intros n off Hoffset.
-=======
                       intros reg off v Hoffset Hload.
->>>>>>> e27a4873
                       simpl in *.
                       (* subst v prefix. *)
                       unfold postcondition_event_registers in Hregs.
@@ -4209,32 +3811,6 @@
                       * subst off.
                         assert (dst = CS.CS.reg_to_Ereg reg)
                           by (now apply reg_offset_inj in Heq).
-<<<<<<< HEAD
-                        subst ptr.
-                        (* assert (v = saved). { *)
-                        (*   rewrite (Memory.load_after_store_eq _ _ _ _ Hstore') in Hload. *)
-                        (*   now injection Hload as ?. } *)
-                        (* subst v. *)
-                        eexists. eexists.
-                        split; [| split].
-                        -- erewrite Memory.load_after_store_eq;
-                             [reflexivity | exact Hstore'].
-                        -- simpl. (* Dead end. *)
-                           admit.
-                           (* now constructor. *)
-                        -- inversion wf_int_pref' as [| | prefint eint1 eint2 Hsteps Hstep Ht].
-                           ++ destruct prefix; discriminate. (* contra *)
-                           ++ subst prefix. destruct prefix0 as [| ? [|]]; discriminate. (* contra *)
-                           ++ rewrite Hprefix01 in Ht.
-                              symmetry in Ht. apply cats2_inv in Ht as [? [? ?]]. subst prefint eint1 eint2.
-                              inversion Hstep as [| | | tmp1 tmp2 tmp3 tmp4 tmp5 tmp6 | | | |];
-                                subst tmp1 tmp2 tmp3 tmp4 tmp5 tmp6.
-                              subst t0.
-                              (* rewrite Ereg_to_reg_to_Ereg Machine.Intermediate.Register.gss. *)
-                              (* reflexivity. *)
-                              admit.
-                      * admit. } + admit. }
-=======
                         subst dst.
                         assert (v = saved). {
                           rewrite (Memory.load_after_store_eq _ _ _ _ Hstore') in Hload.
@@ -4255,7 +3831,7 @@
                         split; first exact Hsaved_shifted1.
                         rewrite Machine.Intermediate.Register.gss.
                         exact Hsaved_shifted2.
->>>>>>> e27a4873
+
 
                       * subst off.
                         assert (Hptr_neq:
@@ -4309,6 +3885,7 @@
               (** EConst.                                                      *)
                   admit.
             }
+
         - (* EBinop *)
           (* Gather a few recurrent assumptions at the top. *)
           rename e into op. rename e0 into reg0. rename e1 into reg1. rename e2 into reg2.
