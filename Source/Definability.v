--- conflicted
+++ resolved
@@ -2861,16 +2861,10 @@
                     by rewrite load_prepare_buffers.
             -- move=> C _ C_b'.
                split.
-<<<<<<< HEAD
                ++ split.
                   {
                   move=> R n ? ?; subst n.
                   destruct (C == Component.main) eqn:Heq.
-=======
-               ++ move=> R n ?; subst n.
-                  destruct (C
- == Component.main) eqn:Heq.
->>>>>>> f0482594
                   ** move: Heq => /eqP Heq; subst C.
                      destruct R; simpl in *; simplify_memory.
                   ** move: Heq => /eqP Heq.
