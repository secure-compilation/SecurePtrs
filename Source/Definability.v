Require Import Lib.Extra.
Require Import CompCert.Events.
Require Import CompCert.Smallstep.
Require Import CompCert.Behaviors.
Require Import Common.Definitions.
Require Import Common.Util.
Require Import Common.Values.
Require Import Common.Memory.
Require Import Common.Linking.
Require Import Common.CompCertExtensions.
Require Import Common.Traces.
Require Import Common.TracesInform.
Require Import Common.RenamingOption.
Require Import Source.Language.
Require Import Source.GlobalEnv.
Require Import Source.CS.

Require Import Lia.
Require Intermediate.CS.

From Coq Require Import ssreflect ssrfun ssrbool.
From mathcomp Require Import eqtype seq.
From mathcomp Require ssrnat.

Set Implicit Arguments.
Unset Strict Implicit.
Unset Printing Implicit Defensive.

Set Bullet Behavior "Strict Subproofs".

Section Definability.
  Local Open Scope fset_scope.

  Variable intf: Program.interface.
  Variable closed_intf: closed_interface intf.
  Variable has_main: intf Component.main.

  Variable prog_buffers : NMap (nat + list value).
  Hypothesis domm_buffers : domm intf = domm prog_buffers.
  (* Essentially a copy of the intermediate [wfprog_well_formed_buffers]. *)
  Hypothesis wf_buffers :
    forall C buf,
      prog_buffers C = Some buf ->
      Buffer.well_formed_buffer buf.

  (** The definability proof takes an execution trace as its input and builds a
      source program that can produce that trace.  Roughly speaking, it does so
      by keeping one counter for each component, and using that counter to track
      how many calls or returns have been executed by that component.

      To see how this works, suppose that we have an interface with two
      procedures P1 and P2, which live in components C1 and C2.  Given the trace
      *)


  (**   ECall mainC P1    0 C1
        ECall C1    P2    1 C2
        ERet  C2          2 C1
        ECall C1    P2    3 C2
        ECall C2    mainP 4 mainC *)

  (** we would produce the program *)

  (**   C1 {
          P1() {
            if (local[0] == 0) {
              local[0]++;
              C2.P2(1);
              C1.P1(0);
            } else if (local[0] == 1) {
              local[0]++;
              C2.P2(3);
              C1.P1(0);
            } else {
              exit();
            }
          }
        }

        C2 {
          P2() {
            if (local[0] == 0) {
              local[0]++;
              return 2;
            } else if (local[0] == 1) {
              local[0]++;
              mainC.mainP(4);
              C2.P2(0);
            } else {
              exit();
            }
          }
        } *)

  (** TODO: [DynShare] Complete, relocate.

      In the memory sharing case, back-translation will offset whole blocks to
      make room for a certain amount of metadata, as appropriate. The choice of
      shifting whole blocks somewhat complicates the trace relation (and the
      notion of shared address in particular), but it is less disruptive than
      performing shifting inside a block to reserve some space for
      back-translation metadata. The issue is that metadata must never be
      shared, but the block where it is contained may.

      In general, whenever there is dynamic memory sharing, shared addresses
      need to be unobservable. In this setting, the presence of metadata imposes
      a need to hide said metadata.

      In particular, if the granularity of address sharing is offset-based (not
      block-based), it will be difficult to know if the behavior of the receiver
      is influenced by those data.

      However, we do know whether a given component was or not the result of
      back-translation, so we could reserve a given block (say, block 0) for
      metadata, and therefore make it private by construction. In this model,
      the complexity of the back-translated code increases only moderately. The
      idea is that a component may share its local buffer, but never its
      metadata buffer, so the two need to be separate. One way to achieve this
      is as follows:

      When a component is called, it checks whether it is the first time that it
      has been called. If this is the case, it allocates a new local buffer for
      its private metadata, distinct from the "program-local" buffer. This is
      combined with a simple constant shifting scheme in the trace relation.

      A program back-translation is parametric on the interface as well as the
      static buffers of the program being back-translated, given that their
      contents can affect execution in ways unaccounted for in the program
      trace, in particular in the event of sharing of a component's local
      buffer. A back-translated component must therefore initialize its
      "program-local" buffer with the same contents in the original component
      for their behaviors to match.

      TODO Extend/adapt example *)

  (** If a component has multiple procedures, they can share the same
      code. Notice that each branch that performs call performs a recursive call
      at the end.  This is needed to trigger multiple events from a single
      function.

      The first ingredient needed to perform this translation is a switch
      statement that runs code based on the value of the first local variable.

   *)

  (* If the local counter (first position of the local buffer) contains the
     value [n], increment it and execute [e_then], otherwise execute
     [e_else]. *)
  Definition switch_clause (n : Z) (e_then e_else : expr) : expr :=
    let one := E_val (Int 1%Z) in
    E_if (E_binop Eq (E_deref E_local) (E_val (Int n)))
         (E_seq (E_assign E_local (E_binop Add (E_deref E_local) one)) e_then)
         e_else.

  Ltac take_step :=
    match goal with
    | |- @star _ _ _ _ _ _ ?t _ =>
      eapply (@star_step _ _ _ _ _ _ E0 _ t _ t); trivial; [econstructor|]
    end.

  Ltac take_steps := (take_step; [take_steps]) || (take_step; try reflexivity).

  Lemma switch_clause_spec p' P C stk mem n n' e_then e_else arg :
    Memory.load mem (P, C, Block.local, 0%Z) = Some (Int n) ->
    if (n =? n') % Z then
      exists mem',
        Memory.store mem (P, C, Block.local, 0%Z) (Int (Z.succ n)) = Some mem' /\
        Star (CS.sem p')
             [CState C, stk, mem , Kstop, switch_clause n' e_then e_else, arg] E0
             [CState C, stk, mem', Kstop, e_then, arg]
    else
      Star (CS.sem p')
           [CState C, stk, mem, Kstop, switch_clause n' e_then e_else, arg] E0
           [CState C, stk, mem, Kstop, e_else, arg].
  Proof.
    intros Hload.
    destruct (Z.eqb_spec n n') as [n_n'|n_n'].
    - subst n'.
      assert (Hload' := Hload).
      unfold Memory.load in Hload'.
      unfold Memory.store.
      simpl in *.
      destruct (Permission.eqb P Permission.data) eqn:EpermData; try discriminate.
      destruct (getm mem C) as [memC|] eqn:EmemC; try discriminate.
      destruct (ComponentMemory.store_after_load _ _ _ _ (Int (Z.succ n)) Hload')
        as [memC' EmemC'].
      rewrite EmemC'.
      eexists; split; eauto.
      repeat take_step; trivial; try eassumption.
      + unfold Memory.load. simpl. rewrite EmemC. eauto.
      + repeat take_step; trivial; try eassumption.
        rewrite Z.eqb_refl -[_ != _]/(true) /=.
        repeat take_step; trivial; try eassumption.
        * unfold Memory.load. simpl. rewrite EmemC. eauto.
        * unfold Memory.store. simpl. rewrite EmemC. simpl. now rewrite Z.add_1_r EmemC'.
        * apply star_refl.
    - unfold switch_clause.
      repeat take_step; trivial; try eassumption.
      + unfold Memory.load in Hload. simpl in Hload.
        destruct (Permission.eqb P Permission.data); try discriminate.
        unfold Memory.load. simpl. eauto.
      + eapply (@star_step _ _ _ _ _ _ E0 _ E0 _ E0); trivial; simpl.
        { rewrite <- Z.eqb_neq in n_n'. rewrite n_n'. simpl.
          eapply CS.KS_If2. }
        apply star_refl.
  Qed.

  (* Given an indexed switch statement [res], add a new expression [e] at the
     top. If the first available index for [res] is [n], this number is used
     to check the execution of [e], and the first available index of the result
     is [n - 1]. *)
  Definition switch_add_expr (e : expr) (res : nat * expr) : (nat * expr) :=
    (Nat.pred (fst res), switch_clause (Z.of_nat (Nat.pred (fst res))) e (snd res)).

  (* Create a base switch out of the list expressions [es ++ [e_else]]. *)
  Definition switch (es: list expr) (e_else: expr) : expr :=
    snd (fold_right switch_add_expr (length es, e_else) es).

  Lemma fst_switch n (e_else: expr) (es : list expr) :
    fst (fold_right switch_add_expr (n, e_else) es) = (n - length es)%nat.
  Proof.
    induction es as [|e' es IH]; try now rewrite Nat.sub_0_r.
    simpl. now rewrite IH Nat.sub_succ_r.
  Qed.

  Lemma switch_spec_else p' P C stk mem n es e_else arg :
    Memory.load mem (P, C, Block.local, 0%Z) = Some (Int (Z.of_nat n)) ->
    (length es <= n)%nat ->
    Star (CS.sem p')
         [CState C, stk, mem, Kstop, switch es e_else, arg] E0
         [CState C, stk, mem, Kstop, e_else, arg].
  Proof.
    intros C_local es_n. unfold switch.
    enough (forall m,
               m <= n -> length es <= m ->
               Star (CS.sem p')
                    [CState C, stk, mem, Kstop, snd (fold_right switch_add_expr (m, e_else) es), arg]
                    E0
                    [CState C, stk, mem, Kstop, e_else, arg])%nat.
    { apply (H (length es)); trivial. }
    clear es_n. intros m m_le_n es_le_n.
    induction es as [|e es IH]; try apply star_refl.
    unfold switch. simpl. simpl in es_le_n. rewrite fst_switch -Nat.sub_succ_r. simpl.
    do 5 take_step; [eauto|].
    - unfold Memory.load in C_local. simpl in C_local.
      destruct (Permission.eqb P Permission.data); try discriminate.
      unfold Memory.load. simpl. eauto.
    - do 2 take_step.
      eapply (@star_step _ _ _ _ _ _ E0); try now (simpl; reflexivity).
      { apply CS.eval_kstep_sound. simpl.
        destruct (Z.eqb_spec (Z.of_nat n) (Z.of_nat (m - S (length es)))) as [n_eq_0|?]; simpl.
        - zify. lia.
        - reflexivity. }
      apply IH. lia.
  Qed.

  Lemma switch_spec p' P C stk mem es e es' e_else arg :
    Memory.load mem (P, C, Block.local, 0%Z) = Some (Int (Z.of_nat (length es))) ->
    exists mem',
      Memory.store mem (P, C, Block.local, 0%Z) (Int (Z.of_nat (S (length es)))) = Some mem' /\
      Star (CS.sem p')
           [CState C, stk, mem , Kstop, switch (es ++ e :: es') e_else, arg] E0
           [CState C, stk, mem', Kstop, e, arg].
  Proof.
    intros Hload.
    assert (Eswitch :
              exists e_else',
                switch (es ++ e :: es') e_else =
                switch es (switch_clause (Z.of_nat (length es)) e e_else')).
    { unfold switch. rewrite fold_right_app app_length. simpl.
      exists (snd (fold_right switch_add_expr ((length es + S (length es'))%nat, e_else) es')).
      repeat f_equal. rewrite -> surjective_pairing at 1. simpl.
      rewrite fst_switch Nat.add_succ_r.
      assert (H : (S (length es + length es') - length es' = S (length es))%nat) by lia.
      rewrite H. reflexivity. }
    destruct Eswitch as [e_else' ->]. clear e_else. rename e_else' into e_else.
    assert (Hcont := switch_clause_spec p' stk (Z.of_nat (length es)) e e_else arg Hload).
    rewrite Z.eqb_refl in Hcont.
    destruct Hcont as (mem' & Hstore & Hstar2).
    exists mem'. rewrite Nat2Z.inj_succ. split; trivial.
    apply (fun H => @star_trans _ _ _ _ _ _ E0 _ H E0 _ _ Hstar2); trivial.
    apply (switch_spec_else p' stk _ arg Hload).
    reflexivity.
  Qed.

  (* RB: NOTE: Should we try to avoid writing [Source] qualifiers all over the
     place? We are working on the source after all. *)

  (* A simple scheme that maps registers to constant memory locations
     immediately after the back-translation counter in position 0.
     RB: TODO: Phrase in terms of [Register.to_nat]. *)
  Definition reg_offset (reg : Eregister) : Z :=
    (* 4 + *)
    match reg with
    | E_R_ONE  => 4
    | E_R_COM  => 5
    | E_R_AUX1 => 6
    | E_R_AUX2 => 7
    | E_R_RA   => 8
    | E_R_SP   => 9
    | E_R_ARG  => 10
    end.

  Lemma reg_offset_inj :
    forall reg1 reg2,
      reg_offset reg1 = reg_offset reg2 ->
      reg1 = reg2.
  Proof.
    intros [] [] Heq;
      try inversion Heq;
      reflexivity.
  Qed.

  Definition loc_of_reg (reg : Eregister) : expr :=
    E_binop Add E_local (E_val (Int (reg_offset reg))).

  Lemma values_are_integers_loc_of_reg:
    forall r, Source.values_are_integers (loc_of_reg r).
  Proof.
    now destruct r.
  Qed.

  Lemma called_procedures_loc_of_reg:
    forall r, called_procedures (loc_of_reg r) = fset0.
  Proof.
    destruct r;
      (simpl; unfold fsetU, val; simpl; rewrite fset0E; reflexivity).
  Qed.

  (* Straightforward correspondence between "event" operators and
     regular operators. *)
  Definition binop_of_Ebinop (op : Ebinop) : binop :=
    match op with
    | E_Add   => Add
    | E_Minus => Minus
    | E_Mul   => Mul
    | E_Eq    => Eq
    | E_Leq   => Leq
    end.

  Definition nop_expr: expr := E_val (Int 0%Z).
  Definition error_expr : expr := E_binop Mul (E_val (Int 0)) E_local.

  Definition INITFLAG_offset := 2%Z.
  Definition LOCALBUF_offset := 3%Z.
  Definition LOCALBUF_blockid : Block.id := 1.

  Hint Unfold INITFLAG_offset : definabilitydb.
  Hint Unfold LOCALBUF_offset : definabilitydb.
  Hint Unfold LOCALBUF_blockid : definabilitydb.
 

  Definition INITFLAG := E_binop Add E_local (E_val (Int INITFLAG_offset)).
  Definition LOCALBUF := E_binop Add E_local (E_val (Int LOCALBUF_offset)).

  (* Translation of constant values to expressions, with special attention
     given to pointers. *)
  Definition expr_of_const_val (v : value) : expr :=
    match v with
    (* Integer values are simple. *)
    | Int n            => E_val (Int n)
    (* Pointer values need to take into account some amount of shifting, here
       corresponding to the counter and space reserved to locate register
       values.  *)
    (* FIXME: Offset vs. block-based shifting *)
    | Ptr (perm, cid, bid, o) =>
      if Permission.eqb perm Permission.data then
        (* We make the implicit assumption that all such values refer to
           the local buffer, which should follow from well-formedness. *)
        E_binop Add (E_deref LOCALBUF) (E_val (Int o))
        (* Ptr (perm, cid, S bid, o) *)
        (* E_binop Add E_local (E_val (Int (8 + o))) *)
      else
        (* An implicit assumption is that perm =? Permission.code. *)
        (* TODO: change the type of the permission field so that it is not int, and
           instead just an inductive type. *)
        (* An implicit assumption is that the component id of the code pointer *)
        (* is the same as the component id of the pc. *)
        (* An implicit assumption is that the block id corresponds exactly to *)
        (* the function id. Note that this assumption is satisfied by the memory *)
        (* initialization functions. *)
        E_binop Add (E_funptr bid) (E_val (Int o))
    (* Undefined values are mapped to a well-formed but ill-typed expression
       (instead of some arbitrary but well-typed value, so as to preserve
       bad behavior). This choice might demand more work in some proofs,
       while possibly making other goals distinctly provable. *)
    | Undef            => error_expr
    end.

  Lemma values_are_integers_expr_of_const_val:
    forall v, Source.values_are_integers (expr_of_const_val v).
  Proof.
    intros [n | [[[p C] b ] o] |]; try reflexivity.
    destruct (Permission.eqb p Permission.data) eqn:e; unfold expr_of_const_val; rewrite e; auto.
  Qed.

  Lemma called_procedures_expr_of_const_val:
    forall v, called_procedures (expr_of_const_val v) = fset0.
  Proof.
    intros [n | [[[p C] b ] o] |].
    - reflexivity.
    - simpl. unfold fsetU, val. simpl. rewrite fset0E.
      destruct (Permission.eqb p Permission.data) eqn:Heq;
        simpl; rewrite !fset0U fset0E; reflexivity.
    - simpl. unfold fsetU, val. simpl. rewrite fset0E. reflexivity.
  Qed.

  (** We use [switch] to define the following function [expr_of_trace], which
      converts a sequence of events to an expression that produces that sequence
      of events when run from the appropriate component.  We assume that all
      events were produced from the same component.  The [C] and [P] arguments
      are only needed to generate the recursive calls depicted above. *)

  Notation "x ;; y" := (E_seq x y) (right associativity, at level 90).

  Definition EXTCALL_offset := 1%Z.
  Hint Unfold EXTCALL_offset : definabilitydb.
  Hint Unfold Block.local : definabilitydb.
  
  Definition EXTCALL := E_binop Add E_local (E_val (Int EXTCALL_offset)).
  Definition invalidate_metadata :=
    E_assign (loc_of_reg E_R_ONE) error_expr;;
    E_assign (loc_of_reg E_R_AUX1) error_expr;;
    E_assign (loc_of_reg E_R_AUX2) error_expr;;
    E_assign (loc_of_reg E_R_RA) error_expr;;
    E_assign (loc_of_reg E_R_SP) error_expr;;
    E_assign (loc_of_reg E_R_ARG) error_expr.
  (* Lemma invalidate_metadata_spec (p: Source.program): forall cp st mem k arg, *)
  (*     exists mem', *)
  (*       Star (CS.sem p) (CS.State cp st mem k invalidate_metadata arg) [] *)
  (*            (CS.State cp st mem' k (E_val Undef) arg) /\ *)
  (*       True. *)
  (* Proof. *)
  (*   intros cp st mem k arg. *)
  (* Abort. *)

  (* We call this function when in component C executing P. *)
  Definition expr_of_event (C: Component.id) (P: Procedure.id) (e: event_inform) : expr :=
    match e with
    | ECallInform _ P' arg _ _ C' =>
      E_assign EXTCALL (E_val (Int 1%Z));;
      E_assign (loc_of_reg E_R_COM) (E_call C' P' (E_deref (loc_of_reg E_R_COM)));;
      invalidate_metadata;;
      E_assign EXTCALL (E_val (Int 0%Z));;
      E_call C P (E_val (Int 0%Z)) (* This is really (C, P) calling itself *)
    | ERetInform  _ ret_val _ _ _ =>
      E_assign EXTCALL (E_val (Int 1%Z));;
      E_deref (loc_of_reg E_R_COM)
    (* Other events generate corresponding expressions, even though these do not
       generate any events in the source semantics. Like calls (but unlike
       returns), those "informative-only" events are followed by a recursive
       call to the current procedure. *)
    | EConst _ val reg _ _ =>
      (* E_assign EXTCALL (E_val (Int 0%Z));; *)
      E_assign (loc_of_reg reg) (expr_of_const_val val);;
      E_call C P (E_val (Int 0))
    | EMov _ rsrc rdest _ _ =>
      (* E_assign EXTCALL (E_val (Int 0%Z));; *)
      E_assign (loc_of_reg rdest) (E_deref (loc_of_reg rsrc));;
      E_call C P (E_val (Int 0))
    | EBinop _ op r1 r2 r3 _ _ =>
      (* E_assign EXTCALL (E_val (Int 0%Z));; *)
      E_assign (loc_of_reg r3) (E_binop (binop_of_Ebinop op)
                                        (E_deref (loc_of_reg r1))
                                        (E_deref (loc_of_reg r2)));;
      E_call C P (E_val (Int 0))
    | ELoad _ r_src r_dest _ _ =>
      (* E_assign EXTCALL (E_val (Int 0%Z));; *)
      E_assign (loc_of_reg r_dest) (E_deref (E_deref (loc_of_reg r_src)));;
      E_call C P (E_val (Int 0))
    | EStore _ r_dest r_src _ _ =>
      (* E_assign EXTCALL (E_val (Int 0%Z));; *)
      E_assign (E_deref (loc_of_reg r_dest)) (E_deref (loc_of_reg r_src));;
      E_call C P (E_val (Int 0))
    | EAlloc _ r_dest r_size _ _ =>
      (* E_assign EXTCALL (E_val (Int 0%Z));; *)
      E_assign (loc_of_reg r_dest) (E_alloc (E_deref (loc_of_reg r_size)));;
      E_call C P (E_val (Int 0))
    end.

  (* RB: TODO: Avoid possible duplication in [Language] and [Machine]. *)
  Definition unfold_buffer (b : (nat + list value)%type) : list value :=
    match b with
    | inl n  => nseq n Undef
    | inr vs => vs
    end.

  (* The local buffer of back-translated programs is dedicated to private
     metadata:
      - The trace step counter at position 0;
      - The external call flag at position 1;
      - The buffer initialization flag at position 2;
      - The pointer to the simulated static buffer at position 3.
     These are followed by locations for the simulated machine registers.
     NOTE: Register indexes must match [loc_of_reg] and would ideally be defined
     in terms of [Register.to_nat], and their initial values in terms of
     [Register.init]. *)
  Definition meta_buffer : list value :=
    [Int 0; Int 1; Int 0; Undef] ++ [Undef; Undef; Undef; Undef; Undef; Undef; Undef].

  (* Compute component buffer side, assuming argument [C] is in the domain of
     [intf]. *)
  Definition buffer_size (C : Component.id) : nat :=
    match prog_buffers C with
    | Some buf => size (unfold_buffer buf)
    | None => 0 (* Should not happen *)
    end.

  (* Allocate a new buffer to serve as the local buffer of the back-translation.
     By convention this will be created immediately after program initialization
     and therefore its block identifier should be 1.

     NOTE: We are relying on knowledge of the implementation and behavior of the
     allocator. If these conditions are not satisfied, the offset shifting
     necessary for the trace relation will be incorrect.

     Note that buffers coming from well-formed program components must have size
     strictly greater than zero, so the behavior of alloc() is defined. *)
  Definition alloc_local_buffer_expr (C : Component.id) : expr :=
    E_alloc (E_val (Int (Z.of_nat (buffer_size C)))).

  (* Copy the [i]-th component of the original program buffer of [C] from its
     temporary location in the local buffer of [C]'s back-translation (following
     its private metadata) into the [i]-th component of the replacement local
     buffer.

     Initially, the back-translated component memory looks like this:
       0: [M, M, M, M, M, M, M, M, D1, D2, ..., Di, ...]
     where the first few positions of the local buffer are taken up by
     (M)etadata, followed by the original component's (D)ata. During this
     process, the local, unshareable data is transferred to the de facto,
     shareable local buffer:
       L: [D1, D2, ..., Di, ...]

     Generated instruction:
       ( *(local[0]) )[i] = *( local[i + META_SIZE] )

     NOTE: Because the local buffers contain no pointers, we could write
     hardcoded initialization code instead of having a copy of the original
     local buffer in the metadata buffer.
   *)
  (* Definition buffer_nth (C : Component.id) (b : Block.id) (i : nat) : expr := *)
  (*   match prog_buffers C with *)
  (*   | Some bufs => *)
  (*     match bufs b with *)
  (*     | Some buf => *)
  (*       match nth_error (unfold_buffer buf) i with *)
  (*       | Some v => E_val v *)
  (*       | None => error_expr (* should not happen *) *)
  (*       end *)
  (*     | None => error_expr (* should not happen *) *)
  (*     end *)
  (*   | None => error_expr (* should not happen *) *)
  (*   end. *)

  (* Definition copy_local_datum_expr (C : Component.id) (b : Block.id) (i : nat) : expr := *)
  (*   E_assign *)
  (*     (E_binop Add (E_deref E_local) *)
  (*                  (E_val (Int (Z.of_nat i)))) *)
  (*     (buffer_nth C b i). *)

  (* To initialize the acting local buffer from its temporary location in the
     private local buffer, allocate a new block of adequate size in memory,
     temporarily keeping its address in local[0]; use this convention to
     initialize the public local buffer; and restore the temporary variable
     to its proper value.

     NOTE: This is not so nice as we are not using the definition of
     [meta_buffer] to restore the initial value. In addition to this, using
     the first position, which holds the program counter, while noting that
     this instruction will be executed at the first value of the counter (and
     prior to its increment), is rather ugly and brittle. *)
  (* Definition init_local_buffer_expr (C : Component.id) : expr := *)
  (*   (* [E_assign E_local (alloc_local_buffer_expr C)] ++ *) *)
  (*   (* map (copy_local_datum_expr C) (iota 0 (buffer_size C)) ++ *) *)
  (*   (* [E_assign E_local (E_val (Int 0))] *) *)
  (*   foldr (fun e acc => E_seq e acc) *)
  (*         (E_assign E_local (E_val (Int 0))) (* last instruction *) *)
  (*         ([E_assign E_local (alloc_local_buffer_expr C b)] ++ *)
  (*          map (copy_local_datum_expr C b) (iota 0 (buffer_size C b))). *)

  Definition comp_call (C : Component.id) (e : event_inform) : bool :=
    match e with
    | ECallInform _ _ _ _ _ C' => C' == C
    | _ => false
    end.

  (* RB: TODO: Treatment for [Component.main]. *)
  (* TODO: Easier to add the prologue to all procedures and control its
     execution through additional counter conditions. *)
  Definition first_proc_in_comp (C : Component.id) (P : Procedure.id)
                                (t : trace event_inform) : bool :=
    match ohead (filter (comp_call C) t) with
    | Some (ECallInform _ P' _ _ _ _) => P' == P
    | _ => false
    end.

  (* RB: TODO: Later in [definability_gen] there are explicit instances of
     this function, which annoyingly will need an additional boolean
     argument. Ideally this parameter would not appear explicitly, but at the
     moment this is passed the [comp_subtrace] of the original trace, and so
     the necessary events for the initialization check are not available. *)
  Definition expr_of_trace
             (C: Component.id) (P: Procedure.id) (t: trace event_inform)
             (* (init: bool) *)
    : expr :=
    (* let init_expr := if init then [init_local_buffer_expr C] else [] in *)
    switch (map (expr_of_event C P) t) E_exit.

  (** To compile a complete trace mixing events from different components, we
      split it into individual traces for each component and apply
      [expr_of_trace] to each one of them.  We also initialize the memory of
      each component to hold 0 at the first local variable. *)

  Definition comp_subtrace (C: Component.id) (t: trace event_inform) :=
    filter (fun e => C == cur_comp_of_event e) t.

  Lemma comp_subtrace_app (C: Component.id) (t1 t2: trace event_inform) :
    comp_subtrace C (t1 ++ t2) = comp_subtrace C t1 ++ comp_subtrace C t2.
  Proof. apply: filter_cat. Qed.

  Definition buffer_nth (C : Component.id) (i : nat) : expr :=
    match prog_buffers C with
    | Some buf =>
      match nth_error (unfold_buffer buf) i with
      | Some v => E_val v
      | None => error_expr (* should not happen *)
      end
    | None => error_expr (* should not happen *)
    end.

  Definition copy_local_datum_expr (C : Component.id) (i : nat) : expr :=
    E_assign
      (E_binop Add (E_deref LOCALBUF)
                   (E_val (Int (Z.of_nat i))))
      (buffer_nth C i).

  Definition init_local_buffer_expr (C : Component.id) : expr :=
    (* [E_assign E_local (alloc_local_buffer_expr C)] ++ *)
    (* map (copy_local_datum_expr C) (iota 0 (buffer_size C)) ++ *)
    (* [E_assign E_local (E_val (Int 0))] *)
    foldr (fun e acc => E_seq e acc)
          (E_assign INITFLAG (E_val (Int 1))) (* last instruction *)
          (map (copy_local_datum_expr C) (iota 0 (buffer_size C))).

  Definition init_check (C : Component.id): expr :=
    E_if (E_binop Eq (E_deref INITFLAG) (E_val (Int 0%Z)))
         ((E_assign LOCALBUF (E_alloc (E_val (Int (Z.of_nat (buffer_size C))))));;
          init_local_buffer_expr C)
         nop_expr.

  Definition extcall_check: expr :=
    E_if (E_binop Eq (E_deref EXTCALL) (E_val (Int 1%Z)))
         (invalidate_metadata;;
          E_assign (loc_of_reg E_R_COM) E_arg;;
          E_assign EXTCALL (E_val (Int 0%Z)))
         nop_expr.

  Definition procedure_of_trace
             (C : Component.id) (P : Procedure.id) (t : trace event_inform)
    : expr :=
    init_check C;;
    extcall_check;;
    expr_of_trace C P (comp_subtrace C t). (* RB: TODO: Substitute check. *)

  Fixpoint procedure_ids_of_subtrace
             (t: trace event_inform) :=
    match t with
    | nil => fset0
    | e :: t' =>
      let procs_of_e :=
          match e with
          | EConst _ (Ptr (perm, cid, bid, off)) _ _ _ =>
            (* What we are collecting right now is a superset of the bids that
               really correspond to a procedure id. *)
            (* If we want to make this superset tighter, then we should check *)
            (* that perm =? Permission.code and that cid =? C *)
            fset1 bid
          | _ => fset0
          end
      in
      procs_of_e :|: procedure_ids_of_subtrace t'
    end.

  Definition procedure_ids_of_trace (C: Component.id) (t: trace event_inform) :=
    procedure_ids_of_subtrace (comp_subtrace C t).

  Definition procedures_of_trace (t: trace event_inform) : NMap (NMap expr) :=
    mapim (fun C Ciface =>
             let procs_no_main :=
                 (procedure_ids_of_trace C t) :|: (Component.export Ciface) in
             let procs :=
                 if C == Component.main then
                   Procedure.main |: procs_no_main
                 else procs_no_main in
               mkfmapf (fun P => procedure_of_trace C P t) procs)
          intf.

  (* FIXME *)
  Definition valid_procedure C P t :=
    C = Component.main /\ P = Procedure.main
    \/ exported_procedure intf C P
    \/ P \in procedure_ids_of_trace C t.

  Lemma find_procedures_of_trace_exp (t: trace event_inform) C P :
    exported_procedure intf C P ->
    Source.find_procedure (procedures_of_trace t) C P
    = Some (procedure_of_trace C P t).
  Proof.
    intros [CI [C_CI CI_P]].
    unfold Source.find_procedure, procedures_of_trace.
    rewrite mapimE C_CI /= mkfmapfE.
    case: eqP=> _.
    - by rewrite in_fsetU1 in_fsetU CI_P !orbT.
    - by rewrite in_fsetU CI_P !orbT.
  Qed.

  Lemma find_procedures_of_trace_main (t: trace event_inform) :
    Source.find_procedure (procedures_of_trace t) Component.main Procedure.main
    = Some (procedure_of_trace Component.main Procedure.main t).
  Proof.
    rewrite /Source.find_procedure /procedures_of_trace.
    rewrite mapimE eqxx.
    case: (intf Component.main) (has_main)=> [Cint|] //= _.
    by rewrite mkfmapfE in_fsetU1 eqxx.
  Qed.

  Lemma find_procedures_of_trace (t: trace event_inform) C P :
    valid_procedure C P t ->
    Source.find_procedure (procedures_of_trace t) C P
    = Some (procedure_of_trace C P t).
  Proof.
    move=> [[-> ->]|[?|?]];
    [apply: find_procedures_of_trace_main|by apply: find_procedures_of_trace_exp|].
    admit.
  Admitted.

  Definition program_of_trace (t: trace event_inform) : Source.program :=
    {| Source.prog_interface  := intf;
       Source.prog_procedures := procedures_of_trace t;
       Source.prog_buffers    :=
         mapm (fun _ => inr meta_buffer) intf |}.
         (* mapm (fun b => inr (meta_buffer ++ (unfold_buffer b))) prog_buffers |}. *)

  (** To prove that [program_of_trace] is correct, we need to describe how the
      state of the program evolves as it emits events from the translated trace.
      One of the difficulties is the stack.  If a call to a component [C]
      performs [n] calls to other components before returning, the code
      generated by [expr_of_trace] will perform [n] *internal* calls in [C].
      Thus, the final return to the calling component must be preceded by [n]
      returns from those recursive calls.  We describe this pattern with the
      following properties.  *)

<<<<<<< HEAD
  Fixpoint well_formed_callers (callers: list Component.id) (stk: CS.stack) (mem: Memory.t) : Prop :=
    match callers with
    | [] => True
    | C :: callers' =>
      Memory.load mem (Permission.data, C, Block.local, INITFLAG_offset) = Some (Int 1%Z) /\
      (exists v P top bot,
          stk = CS.Frame C v (Kassign1 (loc_of_reg E_R_COM)
                                (Kseq
                   (invalidate_metadata;; E_assign EXTCALL (E_val (Int 0));; E_call C P (E_val (Int 0)))
                   Kstop))  :: top ++ bot /\
      valid_procedure C P /\
      All (fun '(CS.Frame C' _ k) => C' = C /\ k = Kstop) top /\
      well_formed_callers callers' bot mem)
    end.

  Definition well_formed_stack (s: stack_state) (stk: CS.stack) (mem: Memory.t) : Prop :=
    exists top bot,
      stk = top ++ bot /\
      All (fun '(CS.Frame C' _ k) => C' = cur_comp s /\ k = Kstop) top /\
      well_formed_callers (callers s) bot mem.
=======
  Fixpoint well_formed_callers (callers: list Component.id) (stk: CS.stack) (t: trace event_inform) : Prop :=
    match callers with
    | [] => True
    | C :: callers' =>
      exists v P top bot,
      stk = CS.Frame C v (Kseq (E_call C P (E_val (Int 0))) Kstop) :: top ++ bot /\
      valid_procedure C P t /\
      All (fun '(CS.Frame C' _ k) => C' = C /\ k = Kstop) top /\
      well_formed_callers callers' bot t
    end.

  Definition well_formed_stack (s: stack_state) (stk: CS.stack) (t: trace event_inform) : Prop :=
    exists top bot,
      stk = top ++ bot /\
      All (fun '(CS.Frame C' _ k) => C' = cur_comp s /\ k = Kstop) top /\
      well_formed_callers (callers s) bot t.
>>>>>>> a91b0327

  (** The read and write events will also need to rely on the paths. Should the
      (read and write?) events include the paths so as to make back-translation
      easier?

      Would this be the path from the local buffer? *)

  (* ... *)

  (** Main proof of back-translation *)

  (* TODO: In the back-translation of a program, every call that appears in the
     code of a function is either a call to a valid procedure or a call to
     itself (and in the latter case it is necessarily defined).

     Internal functions are back-translated but never called; their bodies are
     generated by the same procedure as exported functions, but this distinction
     is not really important. *)
  Lemma well_formed_events_well_formed_program T procs t :
    all (@well_formed_event T intf procs) t ->
    Source.well_formed_program (program_of_trace t).
  Proof.
    Local Opaque loc_of_reg binop_of_Ebinop expr_of_const_val.
    move=> Ht; split=> //=.
    - exact: closed_interface_is_sound.
    - by rewrite /procedures_of_trace domm_mapi.
    - move=> C P.
      rewrite /exported_procedure /Program.has_component /Component.is_exporting.
      case=> CI [C_CI P_CI].
      by rewrite find_procedures_of_trace_exp //; exists CI; split; eauto.
    - move=> C P Pexpr.
      rewrite /Source.find_procedure /procedures_of_trace mapimE.
      case intf_C: (intf C)=> [CI|] //=.
      rewrite mkfmapfE; case: ifP=> //= P_CI [<-] {Pexpr}; split; last first.
      + split.
        * rewrite /procedure_of_trace /expr_of_trace /switch.
          simpl. repeat (rewrite <- andbA; simpl).
          rewrite !values_are_integers_loc_of_reg; simpl.
          apply /andP. split.
          { admit. }
          elim: {t Ht P_CI} (comp_subtrace C t) (length _) => [|e t IH] n //=.
          by case: e=> /=; intros;
                         try rewrite values_are_integers_expr_of_const_val;
                         apply IH.

        *
          (*clear.
          rewrite /procedure_of_trace /expr_of_trace /switch
                  /program_of_trace.
          remember (length [seq expr_of_event C P i | i <- comp_subtrace C t]) as n.
          generalize dependent n.
          induction t as [|e t' IH]; auto.
          intros ? ?.
          simpl in *.
          destruct (C ==
                      match e with
                      | ECallInform C _ _ _ _ _ | ERetInform C _ _ _ _ |
                        EConst C _ _ _ _ | EMov C _ _ _ _ | EBinop C _ _ _ _ _ _ |
                        ELoad C _ _ _ _ | EStore C _ _ _ _ | EAlloc C _ _ _ _ => C end)
                   eqn:eC; rewrite eC in Heqn.
          -- admit.
          -- rewrite eC. simpl.
          (* specialize (IH n Heqn). *)
          destruct e; auto; simpl.
          case: e=> /=; simpl. intros.
          apply IH.
          try apply IH; simpl.
          *)
          rewrite /procedure_of_trace /expr_of_trace /switch
                  /program_of_trace.
          (*induction t; auto.
          simpl; unfold Source.well_formed_E_funptr; destruct a; simpl.*)
          admit. (* Similar as above. *)
          (* elim: {t Ht P_CI} (comp_subtrace C t) (procedures_of_trace t) (length _) *)
          (* => [|e t IH] p n //=. *)
          (* case: e=> /=; simpl; intros; try apply IH. *)
          (* Local Transparent loc_of_reg expr_of_const_val. *)
          (* destruct e; destruct v; simpl; try apply IH; *)
          (*   match goal with *)
          (*   | ptr : Pointer.t |- _ => *)
          (*     destruct ptr as [[[perm ?] bid] ?]; destruct (Permission.eqb perm Permission.data); *)
          (*       simpl; try apply IH *)
          (*   end; admit. *)

      + pose call_of_event e := if e is ECall _ P _ _ C then Some (C, P) else None.
        have /fsubsetP sub :
          fsubset (called_procedures (procedure_of_trace C P t))
                  ((C, P) |: fset (pmap call_of_event (project_non_inform (comp_subtrace C t)))).
      {
        rewrite /procedure_of_trace /expr_of_trace /switch.
        admit. (* See above. *)
        (* elim: {t Ht P_CI} (comp_subtrace C t) (length _)=> [|e t IH] n //=. *)
        (* rewrite !fsetU0; exact: fsub0set. *)
        (* move/(_ n) in IH; rewrite !fset0U. *)

        (* case: e=> [C' P' v mem regs C''| | | | | | | ] *)
        (*             //=; *)
        (*             try by move=> C' e e0; rewrite !called_procedures_loc_of_reg !fset0U IH. *)
        (* all:admit. *)
        (* FIXME
        * rewrite !fsetU0 fset_cons !fsubUset !fsub1set !in_fsetU1 !eqxx !orbT /=.
          by rewrite fsetUA [(C, P) |: _]fsetUC -fsetUA fsubsetU // IH orbT.
        (* RB: TODO: Refactor cases. *)
        * move=> C' v r. intros.
          by rewrite !called_procedures_loc_of_reg
                     called_procedures_expr_of_const_val.
                     !fset0U fsetU0 fsubU1set in_fsetU1 eqxx /= IH.
        (* NOTE: Standard cases, not covered by [try by] above. *)
        * move=> C' v r. intros.
          by rewrite !called_procedures_loc_of_reg
                     !fset0U !fsetU0 !fsubUset !fsub1set !in_fsetU1 !eqxx /= IH.
        * move=> C' v r. intros.
          by rewrite !called_procedures_loc_of_reg
                     !fset0U !fsetU0 !fsubUset !fsub1set !in_fsetU1 !eqxx /= IH.
        * move=> C' v r. intros.
          by rewrite !called_procedures_loc_of_reg
                     !fset0U !fsetU0 !fsubUset !fsub1set !in_fsetU1 !eqxx /= IH.
        * move=> C' v r. intros.
          by rewrite !called_procedures_loc_of_reg
                     !fset0U !fsetU0 !fsubUset !fsub1set !in_fsetU1 !eqxx /= IH.
        * move=> C' v r. intros.
          by rewrite !called_procedures_loc_of_reg
                     !fset0U !fsetU0 !fsubUset !fsub1set !in_fsetU1 !eqxx /= IH.
        FIXME *)
      }
      move=> C' P' /sub/fsetU1P [[-> ->]|] {sub}.
        * rewrite eqxx find_procedures_of_trace;
            first reflexivity.
          move: P_CI; case: eqP intf_C=> [->|_] intf_C.
            rewrite /valid_procedure.
            case/fsetU1P=> [->|P_CI]; eauto.
            move:P_CI => /fsetUP => [[P_CI|P_CI]]. (* New case analysis *)
            { admit. } (* New case *)
            by right; left; exists CI; split.
          move => /fsetUP => [[|]]. (* New case analysis *)
          { admit. } (* New case *)
          by move=> P_CI; right; left; exists CI; split.
        * rewrite in_fset /= => C'_P'.
          suffices ? : imported_procedure intf C C' P'.
            by case: eqP => [<-|] //; rewrite find_procedures_of_trace_exp; eauto.
          elim: {P P_CI} t Ht P' C'_P' => [|e t IH] //= /andP [He Ht] P.
          case: (C =P _) => [HC|]; last by eauto.
          case: e HC He=> [_ P' v C'' r C_ <- /= | | | | | | | ]; try by eauto.
          rewrite inE; case/andP=> [C_C'' /imported_procedure_iff imp_C''_P'].
          by case/orP=> [/eqP [-> ->] //|]; eauto.
    - by rewrite domm_map.
    - move=> C; rewrite -mem_domm => /dommP [CI C_CI].
      split.
      + rewrite /Source.has_required_local_buffers. eexists.
        * rewrite mapmE C_CI. reflexivity.
        * simpl. lia.
      + by rewrite /Buffer.well_formed_buffer_opt mapmE C_CI.
    - rewrite /Source.prog_main find_procedures_of_trace //=.
      + split; first reflexivity.
        intros _.
        destruct (intf Component.main) as [mainP |] eqn:Hcase.
        * apply /dommP. exists mainP. assumption.
        * discriminate.
      + by left.
  (* Qed. *)
  Admitted.

  Lemma closed_program_of_trace t :
    Source.closed_program (program_of_trace t).
  Proof.
    split=> //=; by rewrite /Source.prog_main find_procedures_of_trace_main.
  Qed.

  Arguments Memory.load  : simpl nomatch.
  Arguments Memory.store : simpl nomatch.

  Section WithTrace. (* RB: NOTE: Renaming *)

    Variable t : trace event_inform.
    (* NOTE: need assumption of goodness of the trace *)
    Variable T : Type.
    Variable t_procs : NMap (NMap T). (* Code-independent *)
    Hypothesis wf_events : all (well_formed_event intf t_procs) t.

    (* Let t    :=  *)
    (* [DynShare]: This should be the projection of t_inform.
       This projection function may be defined in the Intermedicate/CS.v *)
    Let p    := program_of_trace t.
    Let init := Source.prepare_buffers p.

    Local Definition component_buffer C := C \in domm intf.

    (* [DynShare] Probably here we should write a spec for expr_of_const_val *)
    (*Lemma expr_of_const_val_well_formed :
    forall v, (* assumption about v being an integer or a "well_formed" pointer*)
      rename_value v = .. (expr_of_const_val v)
     *)

    Lemma valid_procedure_has_block C P :
      valid_procedure C P t ->
      component_buffer C.
    Proof.
      case=> [[-> _ {C P}]|[CI|?]]; rewrite /component_buffer /=.
        by rewrite mem_domm.
      rewrite /Program.has_component /Component.is_exporting /=.
      (* by rewrite mem_domm; case=> ->. *)
    (* Qed. *)
    Admitted.

    Local Definition counter_value C prefix :=
      Z.of_nat (length (comp_subtrace C prefix)).

    (* TODO: Relocate to Memory *)
    Definition next_block (mem: Memory.t) (C : Component.id) : option Block.id :=
      match mem C with
      | Some Cmem => Some (ComponentMemory.next_block Cmem)
      | None => None
      end.

    Lemma next_block_store_stable mem ptr v mem' C:
      Memory.store mem ptr v = Some mem' ->
      next_block mem' C = next_block mem C.
    Admitted.

    (* RB: NOTE: We could make this stronger by noting which component is being
       executed, as this is the only one that can change its own metadata. *)
    Definition well_formed_memory_snapshot_steadystate_shift
               (mem_snapshot mem : Memory.t) (C: Component.id) : Prop :=
      forall b,
        b <> Block.local ->
        memory_shifts_memory_at_shared_addr
          (uniform_shift 1) all_zeros_shift (C, b) mem mem_snapshot.

    Definition well_formed_memory_snapshot_steadystate_block
               (mem_snapshot mem : Memory.t) (C: Component.id) : Prop :=
      forall next,
        next_block mem_snapshot C = Some next ->
        next_block mem C = Some (S next).

    Record well_formed_memory_snapshot_steadystate
           (mem_snapshot mem : Memory.t) (C: Component.id) : Prop := {
      steadysnap_shift :
        well_formed_memory_snapshot_steadystate_shift mem_snapshot mem C;
      steadysnap_block :
        well_formed_memory_snapshot_steadystate_block mem_snapshot mem C
    }.
      (* forall ptr, *)
      (*   Pointer.block ptr <> Block.local -> *)
      (*   Memory.load mem_snapshot ptr = Memory.load mem ptr. *)

      (***************************************************
      forall Cb,
        addr_shared_so_far Cb (project_non_inform prefix) ->
        (* Precondition on Cb:*)
        (*rename_addr_option
          (sigma_shifting_wrap_bid_in_addr
             (sigma_shifting_lefttoright_addr_bid (uniform_shift 1) all_zeros_shift)) Cb
        = Some Cb' ->*)
        memory_shifts_memory_at_shared_addr
          all_zeros_shift (uniform_shift 1) Cb mem_snapshot mem.
       *********************************************)

    Definition well_formed_memory_snapshot_uninitialized
               (mem_snapshot mem : Memory.t) (C: Component.id) : Prop :=
      
      (exists compMem buf,
        mem_snapshot C = Some compMem /\
        prog_buffers C = Some buf /\
        ComponentMemory.next_block compMem = 1 /\
        compMem = ComponentMemory.prealloc (mkfmap [(Block.local, buf)])
      )
      /\
      (exists src_compMem,
          mem C = Some src_compMem /\
          ComponentMemory.next_block src_compMem = LOCALBUF_blockid
      ).
    

    (* JT: NOTE: The reason this lemma should hold is that the store is to the
       local block [Block.local], which should always be *private memory* (from
       the goodness of the trace) and as a result isn't recorded on the memory
       snapshot. *)
    Lemma metadata_store_preserves_snapshot_shift mem_snapshot mem Pm C Csteady o v mem' :
      well_formed_memory_snapshot_steadystate_shift mem_snapshot mem Csteady ->
      Memory.store mem (Pm, C, Block.local, o) v = Some mem' ->
      well_formed_memory_snapshot_steadystate_shift mem_snapshot mem' Csteady.
    Proof.
      move=> WFMS STORE b Hnot.
      case: (WFMS b); auto.
      rewrite /memory_shifts_memory_at_shared_addr
              /memory_renames_memory_at_shared_addr
      => Cbren [eCbren [WFMS1 WFMS2]].
      unfold sigma_shifting_wrap_bid_in_addr, sigma_shifting_lefttoright_addr_bid
        in *.
      destruct (sigma_shifting_lefttoright_option
                  (uniform_shift 1 Csteady)
                  (all_zeros_shift Csteady) b) as [b'|] eqn:eb'; last discriminate.
      exists (Csteady, b'). split; first reflexivity.
      inversion eCbren; subst; clear eCbren.
      split; intros ? ? Hload; simpl in *.
      - assert (Pointer.eq (Pm, C, Block.local, o)
                           (Permission.data, Csteady, b, offset) = false
               ) as Hneq.
        {
          simpl. destruct (Pm); first by auto. simpl.
          destruct (b =? Block.local) eqn:e; first by apply beq_nat_true in e.
          destruct b; first by auto.
            by rewrite !andbF !andFb.
        }
        move : Hneq => /Pointer.eqP => Hneq.
        specialize (Memory.load_after_store_neq _ _ _ _ _ Hneq STORE) as rewr.
        rewrite rewr in Hload.
        by specialize (WFMS1 _ _ Hload).
      - specialize (WFMS2 _ _ Hload) as [v'' [Hv''1 Hv''2]].
        exists v''. split; last assumption.
        assert (Pointer.eq (Pm, C, Block.local, o)
                           (Permission.data, Csteady, b, offset) = false
               ) as Hneq.
        {
          simpl. destruct (Pm); first by auto. simpl.
          destruct (b =? Block.local) eqn:e; first by apply beq_nat_true in e.
          destruct b; first by auto.
            by rewrite !andbF !andFb.
        }
        move : Hneq => /Pointer.eqP => Hneq.
        specialize (Memory.load_after_store_neq _ _ _ _ _ Hneq STORE) as rewr.
          by rewrite rewr.
    Qed.

    Lemma metadata_store_preserves_snapshot_block mem_snapshot mem Pm C Csteady o v mem' :
      well_formed_memory_snapshot_steadystate_block mem_snapshot mem Csteady ->
      Memory.store mem (Pm, C, Block.local, o) v = Some mem' ->
      well_formed_memory_snapshot_steadystate_block mem_snapshot mem' Csteady.
    Proof.
      move=> WFNB STORE b NEXT.
      specialize (WFNB b NEXT).
      unfold next_block in *.
      rewrite -WFNB.
Local Transparent Memory.store.
      unfold Memory.store in STORE.
Local Opaque Memory.store.
      destruct (Permission.eqb (Pointer.permission (Pm, C, Block.local, o))
                               Permission.data) eqn:PERM;
        last discriminate.
      simpl in STORE.
      destruct (mem C) as [memC |] eqn:MEMC; last discriminate.
      destruct (mem Csteady) as [memCsteady |] eqn:MEMCST; last discriminate.
      injection WFNB as WFNB.
      destruct (mem_snapshot Csteady) as [memsCsteady |] eqn:MEMSCST; last discriminate.
      destruct (ComponentMemory.store memC Block.local o v) eqn:CSTORE;
        last discriminate.
      injection NEXT as ?; subst b.
      apply ComponentMemory.next_block_store_stable in CSTORE.
      injection STORE as ?; subst mem'.
      rewrite setmE.
      destruct (Nat.eqb_spec Csteady C) as [|NEQ].
      - subst Csteady. rewrite eqxx. congruence.
      - move:NEQ => /eqP. rewrite /negb => NEQ.
        destruct (Csteady == C) eqn:NEQ'; first discriminate.
        by rewrite NEQ' MEMCST //.
    Qed.

    Lemma metadata_store_preserves_snapshot mem_snapshot mem Pm C Csteady o v mem' :
      well_formed_memory_snapshot_steadystate mem_snapshot mem Csteady ->
      Memory.store mem (Pm, C, Block.local, o) v = Some mem' ->
      well_formed_memory_snapshot_steadystate mem_snapshot mem' Csteady.
    Proof.
      move=> [WFMS WFNB] STORE. split.
      - eapply metadata_store_preserves_snapshot_shift; eassumption.
      - eapply metadata_store_preserves_snapshot_block; eassumption.
    Qed.

    Definition postcondition_event_snapshot_steadystate
               (e: event_inform) (mem: Memory.t) (C: Component.id) : Prop :=
      let mem_snapshot := mem_of_event_inform e in
      well_formed_memory_snapshot_steadystate mem_snapshot mem C.

    Definition postcondition_event_snapshot_uninitialized
               (e: event_inform) (mem: Memory.t) (C: Component.id) : Prop :=
      let mem_snapshot := mem_of_event_inform e in
      well_formed_memory_snapshot_uninitialized mem_snapshot mem C.

    (* NOTE: Seems to talk about the memory /before/ executing the event. Prerequisite
     to do the event *)
    Definition precondition_event_intermediate (e: event_inform) (mem: Memory.t): Prop :=
      match e with
      | ECallInform Csrc _ arg _ _ _ =>
        Memory.load mem (Permission.data, Csrc, Block.local, reg_offset E_R_COM)
        = Some arg
      | ERetInform Csrc ret _ _ _ =>
        Memory.load mem (Permission.data, Csrc, Block.local, reg_offset E_R_COM)
        = Some ret
      | EAlloc C _ rsize _ _ =>
        exists size,
          (size > 0)%Z /\
          Memory.load mem (Permission.data, C, Block.local, (reg_offset rsize)) =
          Some (Int size)
      (* TODO: May have to add new well-formedness conditions for other events *)
      | _ => True
      end.

    (* AEK: TODO: This definition should be moved to Common/TracesInform.v, right? *)
    (* The reason I think it should be moved is that we will need a lemma that     *)
    (* tells us that an Intermediate trace satisfies this definition.              *)

    (* Notice that the "from" state (consisting of a Register.t and a Memory.t)    *)
    (* is implicitly given by the first parameter, which is an event_inform.       *)
    (* The second and the third parameters represent the "to" state.               *)
    Inductive event_step_from_regfile_mem : Machine.Intermediate.Register.t ->
                                            Memory.t ->
                                            (* Register file and memory BEFORE
                                               event-producing step *)
                                            event_inform ->
                                            Prop :=
    | step_ECallInform:
        forall C P call_arg mem regs regs' C',
          C <> C' ->
          imported_procedure intf C C' P ->
          Machine.Intermediate.Register.get
            Machine.R_COM
            regs = call_arg ->
          regs' = Machine.Intermediate.Register.invalidate regs ->
          event_step_from_regfile_mem regs mem (ECallInform C P call_arg mem regs' C')
    | step_ERetInform:
        forall mem regs regs' C C' ret_arg,
          C <> C' ->
          Machine.Intermediate.Register.get
            Machine.R_COM
            regs = ret_arg ->
          regs' = Machine.Intermediate.Register.invalidate regs ->
          event_step_from_regfile_mem regs mem (ERetInform C ret_arg mem regs' C')
    | step_EConst:
        forall mem regs regs' C er v,
          regs' = Machine.Intermediate.Register.set
                    (Ereg_to_reg er)
                    v
                    regs ->
          event_step_from_regfile_mem regs mem (EConst C v er mem regs')
    | step_EMov:
        forall mem regs regs' C ersrc erdest,
          regs' = Machine.Intermediate.Register.set (Ereg_to_reg erdest)
                                                    (Machine.Intermediate.Register.get
                                                       (Ereg_to_reg ersrc) regs)
                                                    regs ->
          event_step_from_regfile_mem regs mem (EMov C ersrc erdest mem regs')
    | step_EBinop:
        forall result eop mem regs regs' C er1 er2 er3,
          result = eval_binop
                     (Ebinop_to_binop eop)
                     (Machine.Intermediate.Register.get (Ereg_to_reg er1) regs)
                     (Machine.Intermediate.Register.get (Ereg_to_reg er2) regs) ->
          regs' = Machine.Intermediate.Register.set (Ereg_to_reg er3)
                                                    result
                                                    regs ->
          event_step_from_regfile_mem regs mem (EBinop C eop er1 er2 er3 mem regs')
    | step_ELoad:
        forall mem regs regs' C er1 er2 ptr v,
          Machine.Intermediate.Register.get
            (Ereg_to_reg er1)
            regs = Ptr ptr ->
          Memory.load mem ptr = Some v ->
          Machine.Intermediate.Register.set
            (Ereg_to_reg er2)
            v regs = regs' ->
          event_step_from_regfile_mem regs mem (ELoad C er1 er2 mem regs')
    | step_EStore:
        forall mem mem' regs C ptr er1 er2,
          Machine.Intermediate.Register.get
            (Ereg_to_reg er1)
            regs = Ptr ptr ->
          Memory.store
            mem
            ptr
            (
              Machine.Intermediate.Register.get
                (Ereg_to_reg er2)
                regs
            )
          = Some mem' ->
          event_step_from_regfile_mem regs mem (EStore C er1 er2 mem' regs)
    | step_EAlloc:
        forall mem mem' regs regs' C ersize erptr size ptr,
          Machine.Intermediate.Register.get
            (Ereg_to_reg ersize)
            regs = Int size ->
          (size > 0) % Z ->
          Memory.alloc mem C (Z.to_nat size) = Some (mem', ptr) ->
          regs' =
          Machine.Intermediate.Register.set
            (Ereg_to_reg erptr)
            (Ptr ptr)
            regs ->
          event_step_from_regfile_mem regs mem (EAlloc C erptr ersize mem' regs').
    (* | step_EInvalidateRA: *)
    (*     forall mem regs regs' C, *)
    (*       Machine.Intermediate.Register.set *)
    (*         Machine.R_RA *)
    (*         Undef (* We could have chosen any value here.     *) *)
    (*               (* When relating event_step_from_regfile_mem  *) *)
    (*               (* to Intermediate.CS.step, we should be    *) *)
    (*               (* careful to exclude R_RA from the register*) *)
    (*               (* equality relation.                       *) *)
    (*         regs = regs' -> *)
    (*       event_step_from_regfile_mem (EInvalidateRA C mem regs) regs' mem. *)

    Let initial_memory :=
      mkfmapf (fun C =>
                 ComponentMemory.prealloc
                   (
                     match prog_buffers C with
                     | Some buf => mkfmap [(Block.local, buf)]
                     | None => emptym
                     end
                   )
              )
              (domm intf).

    Inductive prefix_star_event_steps : (* Machine.Intermediate.Register.t -> *)
                                        (* Memory.t -> *)
                                        trace event_inform -> Prop :=
    | nil_star_event_steps:
        prefix_star_event_steps E0
          (* Machine.Intermediate.Register.init *)
          (* (Source.prepare_buffers p) *)
          (* E0 *)
    (* AEK: Will prepare_buffers match the Intermediate prepare buffer function? *)
    | singleton_star_event_steps:
        forall e,
          event_step_from_regfile_mem
            Machine.Intermediate.Register.init
            initial_memory
            e ->
          prefix_star_event_steps [:: e]
    | rcons_star_event_steps:
        forall prefix e e',
          prefix_star_event_steps (rcons prefix e) ->
          event_step_from_regfile_mem (register_file_of_event_inform e) (mem_of_event_inform e) e' ->
          prefix_star_event_steps (rcons (rcons prefix e) e').

    Inductive trace_event_components : trace event_inform -> Prop :=
    | evcomps_nil : trace_event_components E0
    | evcomps_event e : trace_event_components [e]
    | evcomps_cons e1 e2 t :
        next_comp_of_event e1 = cur_comp_of_event e2 ->
        trace_event_components (e2 :: t) ->
        trace_event_components (e1 :: e2 :: t).

    Record well_formed_intermediate_prefix (pref: trace event_inform) : Prop :=
    {
      ipref_evsteps : prefix_star_event_steps pref;
      ipref_evcomps : trace_event_components pref
    }.

    Lemma trace_event_components_app_l t1 t2:
      trace_event_components (t1 ++ t2) ->
      trace_event_components t1.
    Proof.
      induction t1 as [| e t1 IHt1].
      - by constructor.
      - simpl. intros H.
        inversion H; subst.
        + destruct t1; last discriminate.
          destruct t2; last discriminate.
          by constructor.
        + rewrite H1 in H3. specialize (IHt1 H3).
          destruct t1 as [| e' t1]; first by constructor.
          constructor.
          * inversion H; subst.
            assumption.
          * exact IHt1.
    Qed.

    Lemma trace_event_components_app_r t1 t2:
      trace_event_components (t1 ++ t2) ->
      trace_event_components t2.
    Proof.
      induction t1 as [| e t1 IHt1];
        simpl; intros H.
      - assumption.
      - apply IHt1.
        destruct t1 as [| e' t1].
        + inversion H; subst.
          * by constructor.
          * assumption.
        + inversion H; subst.
          assumption.
    Qed.

    Lemma well_formed_intermediate_prefix_inv:
      forall prefix suffix,
        well_formed_intermediate_prefix (prefix ++ suffix) ->
        well_formed_intermediate_prefix prefix.
    Proof.
      move=> prefix suffix.
      elim: suffix prefix => [prefix | a l IH].
      - by rewrite cats0.
      - move=> prefix.
        rewrite -cat_rcons => /IH IH'.
        split.
        + destruct IH' as [IH' _].
          inversion IH'.
          * now destruct prefix.
          * have: (e = a /\ prefix = nil).
            { destruct prefix. inversion H; split; congruence.
              inversion H. now destruct prefix. }
            move=> [] ? ?; subst. constructor.
          * eapply rcons_inj in H. inversion H; subst; clear H.
            inversion IH'; subst; clear IH'.
            -- now destruct prefix0.
            -- now destruct prefix0.
            -- eauto.
        + destruct IH' as [_ IH'].
          rewrite -cats1 in IH'.
          destruct prefix as [| e1 prefix]; first by constructor.
          destruct prefix as [| e2 prefix]; first by constructor.
          inversion IH'; subst.
          constructor.
          * assumption.
          * eapply trace_event_components_app_l. eassumption.
    Qed.

    (* AEK: Now not sure whether this definition should be called a postcondition.   *)
    (* The reason I am not sure is that the r that we are projecting out of an event *)
    (* e is NOT the register file *after* executing e. It is the register file       *)
    (* *before* executing e.                                                         *)
    Definition postcondition_event_registers (e: event_inform) (mem: Memory.t): Prop :=
        let regs := register_file_of_event_inform e in
        forall reg n,
          reg_offset (CS.CS.reg_to_Ereg reg) = n ->
          exists v v',
            Memory.load mem (Permission.data, next_comp_of_event e, Block.local, n) = Some v  /\
            shift_value_option (uniform_shift 1) all_zeros_shift v = Some v' /\
            Machine.Intermediate.Register.get reg regs = v'.

(*
    Definition postcondition_event_memory_steadystate
               (e: event_inform) (mem': Memory.t) (C: Component.id) :=
      postcondition_event_snapshot_steadystate e mem' C /\
      postcondition_event_registers e mem'.

    Definition postcondition_event_memory_uninitialized
               (e: event_inform) (mem': Memory.t) (C: Component.id) :=
      postcondition_event_snapshot_uninitialized e mem' C /\
      postcondition_event_registers e mem'.
*)  

    Definition postcondition_event_registers_ini (C: Component.id) (mem: Memory.t): Prop :=
        forall (R: Machine.register) (n: Z),
          reg_offset (Intermediate.CS.CS.reg_to_Ereg R) = n ->
          Memory.load mem (Permission.data, C, Block.local, n) = Some Undef.

    Definition postcondition_steady_state
               (e: event_inform) (mem: Memory.t) (C: Component.id) :=
      Memory.load mem (Permission.data, C, Block.local, INITFLAG_offset) =
      Some (Int 1%Z)
      /\
      Memory.load mem (Permission.data, C, Block.local, LOCALBUF_offset) =
      Some (Ptr (Permission.data, C, LOCALBUF_blockid, 0%Z))
      /\
      postcondition_event_snapshot_steadystate e mem C.

    Definition postcondition_uninitialized
               (e: event_inform) (mem: Memory.t) (C: Component.id) :=
      Memory.load mem (Permission.data, C, Block.local, INITFLAG_offset) =
      Some (Int 0%Z)
      /\
      Memory.load mem (Permission.data, C, Block.local, LOCALBUF_offset) = Some Undef
      /\
      postcondition_event_snapshot_uninitialized e mem C.

    Record well_formed_memory (prefix: trace event_inform) (mem: Memory.t) : Prop :=
      {
        wfmem_counter:
          forall C,
            component_buffer C ->
            Memory.load mem (Permission.data, C, Block.local, 0%Z) =
            Some (Int (counter_value C prefix));
        wfmem_extcall_ini:
          prefix = [] ->
          (forall C,
              component_buffer C ->
              C = Component.main ->
              Memory.load mem (Permission.data, C, Block.local, EXTCALL_offset) =
              Some (Int 0%Z)) /\
          (forall C,
              component_buffer C ->
              C <> Component.main ->
              Memory.load mem (Permission.data, C, Block.local, EXTCALL_offset) =
              Some (Int 1%Z));
        wfmem_extcall:
          forall prefix' e,
            prefix = prefix' ++ [:: e] ->
            (forall C,
                component_buffer C ->
                C = next_comp_of_event e ->
                Memory.load mem (Permission.data, C, Block.local, EXTCALL_offset) =
                Some (Int 0%Z)) /\
            (forall C,
                component_buffer C ->
                C <> next_comp_of_event e ->
                Memory.load mem (Permission.data, C, Block.local, EXTCALL_offset) =
                Some (Int 1%Z));
        (* NOTE: Might be redundant? *)
        wfmem_meta:
          forall C r,
            component_buffer C ->
          exists v,
            Memory.load mem (Permission.data, C, Block.local, reg_offset r) = Some v;
        (* NOTE: Reuse memory relation (renaming). *)
        (* Precondition: the memory must be in a state ready to execute the event [e] *)
        (* wfmem: forall prefix' e, *)
        (*     prefix = prefix' ++ [:: e] -> *)
        (*     precondition_event_memory e mem; *)
        (* NOTE: no, this is wrong. We need a post-condition: in what shape is the memory
         after having executed the event [e] *)
        wfmem_ini: forall C,
            prefix = [] ->
            component_buffer C ->
            postcondition_event_registers_ini C mem
            /\
            (C <> Component.main ->
             (Memory.load mem (Permission.data, C, Block.local, INITFLAG_offset) =
              Some (Int 0%Z)
              /\
              Memory.load mem (Permission.data, C, Block.local, LOCALBUF_offset) =
              Some Undef
              /\
              next_block mem C = Some LOCALBUF_blockid
              /\
              well_formed_memory_snapshot_uninitialized initial_memory mem C))
            /\
            (C = Component.main ->
             (Memory.load mem (Permission.data, C, Block.local, INITFLAG_offset) =
              Some (Int 1%Z)
              /\
              Memory.load mem (Permission.data, C, Block.local, LOCALBUF_offset) =
              Some (Ptr (Permission.data, C, LOCALBUF_blockid, 0%Z))
              /\
              well_formed_memory_snapshot_steadystate initial_memory mem C))
        ;
        wfmem: forall prefix' e,
            prefix = prefix' ++ [:: e] ->
            postcondition_event_registers e mem
            /\
            (forall C,
                component_buffer C ->
                C = next_comp_of_event e ->
                postcondition_steady_state e mem C) /\
            (forall C,
                component_buffer C ->
                C <> next_comp_of_event e ->
                (
                  postcondition_steady_state e mem C
                  \/
                  postcondition_uninitialized e mem C
                )
            )
      }.

    (* NOTE: it doesn't preserve [well_formed_memory].*)

    (***********************************************
    Lemma well_formed_memory_star_postcondition:
      forall p cs prefix e mem,
        mem = CS.s_memory cs ->
        well_formed_memory (prefix ++ [:: e]) mem ->
        exists cs',
          Star (CS.sem p) cs (project_non_inform [:: e]) cs' /\
          postcondition_event_memory e (CS.s_memory cs').
    Admitted.
    *****************************************************)

    Lemma counter_value_snoc prefix C e :
      counter_value C (prefix ++ [e])
      = (counter_value C prefix
        + if C == cur_comp_of_event e then 1 else 0) % Z.
    Proof.
      unfold counter_value, comp_subtrace.
      rewrite filter_cat app_length. simpl.
      rewrite Nat2Z.inj_add.
      now destruct (_ == _).
    Qed.

    (* RB: TODO: Relocate, replace existing but less general
       [rcons_trace_event_eq_inversion] with second lemma. *)
    Lemma size_inj :
      forall {A} (l1 l2 : list A), l1 = l2 -> size l1 = size l2.
    Proof.
      intros A l1 l2 Heq; subst l2. reflexivity.
    Qed.

    Lemma rcons_inv :
      forall {A} (l1 l2 : list A) e1 e2,
        l1 ++ [e1] = l2 ++ [e2] ->
        l1 = l2 /\ e1 = e2.
    Proof.
      intros A l1.
      induction l1 as [| e l1' IHl1'];
        simpl;
        intros l2 e1 e2 Heq.
      - destruct l2 as [| e' l2'].
        + injection Heq as Heq; subst e2.
          split; reflexivity.
        + inversion Heq as [[Heq1 Heq2]]; subst.
          apply size_inj in Heq2.
          rewrite cats1 size_rcons in Heq2.
          discriminate.
      - destruct l2 as [| e' l2'].
        + inversion Heq as [[Heq1 Heq2]]; subst e2.
          apply size_inj in Heq2.
          rewrite cats1 size_rcons in Heq2.
          discriminate.
        + injection Heq as ? Heq; subst e'.
          specialize (IHl1' l2' e1 e2 Heq) as [? ?]; subst e2 l2'.
          split; reflexivity.
    Qed.

    (* FIXME *)
    (* Lemma well_formed_memory_store_counter prefix mem C e : *)
    (*   component_buffer C -> *)
    (*   well_formed_memory prefix mem -> *)
    (*   C = cur_comp_of_event e -> *)
    (*   well_formed_memory_event e mem -> *)
    (*   exists mem', *)
    (*     Memory.store mem (Permission.data, C, Block.local, 0%Z) *)
    (*                  (Int (counter_value C (prefix ++ [e]))) = Some mem' /\ *)
    (*     well_formed_memory (prefix ++ [e]) mem'. *)
    (* Proof. *)
    (*   move=> C_b (*wf_mem*) HC He. *)
    (*   have C_local := (wfmem_counter (*wf_mem*)) _ C_b. *)
    (*   specialize (C_local _ _ HC). *)
    (*   have [mem' Hmem'] := Memory.store_after_load *)
    (*                          _ _ _ (Int (counter_value C (prefix ++ [e]))) *)
    (*                          C_local. *)
    (*   exists mem'. split; [now trivial |]. constructor. *)
    (*   - move=> C' C'_b. *)
    (*     (* exists mem'. split; trivial=> C' C'_b. *) *)
    (*     have C'_local := wfmem_counter _ C'_b. *)
    (*     specialize (C'_local _ _ HC). *)
    (*     rewrite <- Hmem'. *)
    (*     rewrite -> counter_value_snoc, <- HC, Nat.eqb_refl in *. *)
    (*     case: (altP (C' =P C)) => [?|C_neq_C']. *)
    (*     + subst C'. *)
    (*       by rewrite -> (Memory.load_after_store_eq _ _ _ _ Hmem'). *)
    (*     + have neq : (Permission.data, C, Block.local, 0%Z) <> *)
    (*                  (Permission.data, C', Block.local, 0%Z) *)
    (*         by move/eqP in C_neq_C'; congruence. *)
    (*       rewrite (Memory.load_after_store_neq _ _ _ _ _ neq Hmem'). *)
    (*       now rewrite Z.add_0_r. *)
    (*   - move=> C' r C'_b. *)
    (*     destruct ((wfmem_meta wf_mem) C' r C'_b) as [v Hload]. *)
    (*     exists v. *)
    (*     erewrite Memory.load_after_store_neq; try eassumption. *)
    (*     intros Hcontra. injection Hcontra as Hcomp Hoffset. *)
    (*     now destruct r. *)
    (*   - move=> prefix' Csrc P arg mem'' regs Cdst Hprefix C'_b. *)
    (*     apply rcons_inv in Hprefix as [? ?]; subst prefix' e. *)
    (*     inversion He as [Hsnap Harg]. *)
    (*     split. *)
    (*     + eapply metadata_store_preserves_snapshot; eassumption. *)
    (*     + erewrite Memory.load_after_store_neq; try eassumption. *)
    (*       now injection. *)
    (*   - move=> prefix' Csrc ret mem'' regs Cdst Hprefix C'_b. *)
    (*     apply rcons_inv in Hprefix as [? ?]; subst prefix' e. *)
    (*     inversion He as [Hsnap Hret]. *)
    (*     split. *)
    (*     + eapply metadata_store_preserves_snapshot; eassumption. *)
    (*     + erewrite Memory.load_after_store_neq; try eassumption. *)
    (*       now injection. *)
    (*   - move=> prefix' C' rptr rsize mem'' regs Hprefix C'_b. *)
    (*     apply rcons_inv in Hprefix as [? ?]; subst prefix' e. *)
    (*     inversion He as [size [Hsize Hload]]. *)
    (*     exists size. split. *)
    (*     + eassumption. *)
    (*     + erewrite Memory.load_after_store_neq; try eassumption. *)
    (*       injection as _ Hoffset. now destruct rsize. *)
    (* Qed. *)

    Lemma well_formed_memory_store_reg_offset prefix mem C r v :
      component_buffer C ->
      well_formed_memory prefix mem ->
    exists mem',
      Memory.store mem (Permission.data, C, Block.local, reg_offset r) v = Some mem'.
    Proof.
      intros C_b wf_mem.
      specialize ((wfmem_meta wf_mem) _ r C_b) as [v' Hload].
      eapply Memory.store_after_load.
      exact Hload.
    Qed.

    Variant well_formed_state (stk_st: stack_state)
            (prefix suffix: trace event_inform) : CS.state -> Prop :=
    | WellFormedState C procs stk mem k exp arg P
      of C = cur_comp stk_st
      &  k = Kstop
      &  exp = procedure_of_trace C P t
      &  well_bracketed_trace stk_st suffix
      &  all (@well_formed_event T intf procs) suffix
<<<<<<< HEAD
      &  well_formed_stack stk_st stk mem
=======
      &  well_formed_stack stk_st stk t
>>>>>>> a91b0327
      &  well_formed_memory prefix mem
      &  valid_procedure C P t
      :  well_formed_state stk_st prefix suffix [CState C, stk, mem, k, exp, arg].

  (* [DynShare] Rephrase state well-formedness invariants in terms of reverse
     executions. This version still preserves the intermediate stack state.
     TODO: This part needs to be trimmed down, and naming conventions
     homogenized. *)
  Variant well_formed_state_r (stk_st: stack_state)
          (prefix suffix: trace event_inform) : CS.state -> Prop :=
  | WellFormedStateR C procs stk mem k exp arg P
    of C = cur_comp stk_st
    &  k = Kstop
    (* &  exp = procedure_of_trace C P t *)
    &  exp = expr_of_trace C P (comp_subtrace C t)
    &  well_bracketed_trace stk_st suffix
    &  all (@well_formed_event T intf procs) suffix
<<<<<<< HEAD
    &  well_formed_stack stk_st stk mem
=======
    &  well_formed_stack stk_st stk t
>>>>>>> a91b0327
    &  well_formed_memory prefix mem
    &  valid_procedure C P t
    :  well_formed_state_r stk_st prefix suffix [CState C, stk, mem, k, exp, arg].

  (* [DynShare] This second version of the right-to-left invariant does away
     with the stack state and effects further simplifications. Some bits,
     especially those that describe the memory, need to be fixed and restored.
     Note that, while this is still phrased in terms of a [suffix], this is
     actually meant to represent a whole trace, e.g., [t]. (However, this could
     make it tricky to compose partial invariants.) *)
  Variant well_formed_state_right (* stk_st: stack_state *)
          (suffix: trace event_inform) : CS.state -> Prop :=
  | WellFormedStateRight C procs stk mem k exp arg P
  of
  (* C = cur_comp stk_s & *)
     k = Kstop
  &  exp = procedure_of_trace C P t
  &  TracesInform.well_bracketed_trace_r suffix
  &  all (@well_formed_event T intf procs) suffix
  (* &  well_formed_stack stk_st stk *)
  (* &  well_formed_memory prefix mem *) (* FIXME *)
  &  valid_procedure C P t
  :  well_formed_state_right (* stk_st *) suffix [CState C, stk, mem, k, exp, arg].

  (* NOTE: Do we need/want to split off memory invariants, etc., so that they
     hold at every step? *)

    (* [DynShare] We will probably need a variant of well formedness that is defined
     on non-informative traces as well. *)

    (* Could be used to obtain a more general result; currently this should
       not be necessary. *)
    (* Variable metadata_size_lhs: Component.id -> nat. *)

    (* NOTE: Could we dispense with complex well-formed states by looking only
       at well-formedness of traces?

    Definition well_formed_prefix_suffix
               (prefix suffix : trace event_inform) : Prop.
    Admitted.

    Definition well_formed_trace (t : trace event_inform) : Prop :=
      forall prefix suffix,
        t = prefix ++ suffix ->
        well_formed_prefix_suffix prefix suffix.

    Lemma definability_gen_rel t_inform cs :
      well_formed_trace t_inform ->
      CS.initial_state p cs ->
    exists cs' t_noninform const_map,
      Star (CS.sem p) cs t_noninform cs' /\
      traces_shift_each_other metadata_size_lhs const_map (project_non_inform t_inform) t_noninform /\
      CS.final_state cs'.

       The point is that this is essentially the final definability lemma. The
       predictable challenges would reappear in its proof:
         - Would need to state a similar lemma without depending on an initial
           state (unless inducting "on the right"?).
         - Well-bracketedness would fail in the inductive case.

       The possible solutions involve some kind of decomposition of the trace
       into prefix and suffix, or directly relying on AAA's method.

       In any case, well-bracketedness is important for the proof *)

    (* TODO: Relocate *)
    Lemma Eregister_eq_dec :
      forall r1 r2 : Eregister, Decidable.decidable (r1 = r2).
    Proof.
      intros [] [];
        try (left; reflexivity);
        right; intro Hcontra; now inversion Hcontra.
    Qed.

    (* TODO: Relocate *)
    Remark Ereg_to_reg_to_Ereg r : Ereg_to_reg (CS.CS.reg_to_Ereg r) = r.
    Proof.
      now destruct r.
    Qed.

    (* TODO: Relocate *)
    Remark reg_to_Ereg_to_reg r : CS.CS.reg_to_Ereg (Ereg_to_reg r) = r.
    Proof.
      now destruct r.
    Qed.

    (* TODO: Relocate *)
    Remark cats2 {A} s (e1 e2 : A) :
      (s ++ [:: e1]) ++ [:: e2] = rcons (rcons s e1) e2.
    Proof.
      do 2 rewrite cats1. reflexivity.
    Qed.

    (* TODO: Relocate *)
    Remark cats2_inv {A} s s' (e1 e1' e2 e2' : A) :
      (s ++ [:: e1]) ++ [:: e2] = rcons (rcons s' e1') e2' ->
      s = s' /\ e1 = e1' /\ e2 = e2'.
    Proof.
      intro H.
      rewrite cats2 in H.
      apply rcons_inj in H.
      injection H as H ?.
      apply rcons_inj in H.
      injection H as H ?.
      auto.
    Qed.

    (* TODO: Relocate *)
    Remark reg_offset0 r : reg_offset r <> 0%Z.
    Proof.
      destruct r; discriminate.
    Qed.

    Remark pointer_reg_offset0
           (P : Permission.id) (C : Component.id) (b : Block.id) r :
      (P, C, b, reg_offset r) <> (P, C, b, 0%Z).
    Proof.
      injection. apply reg_offset0.
    Qed.

    (* TODO: Move to Memory, add more informative lemma on alloc pointers. *)
    Lemma offset_of_alloc_offset mem cid sz mem' ptr':
      Memory.alloc mem cid sz = Some (mem', ptr') ->
      Pointer.offset ptr' = 0%Z.
    Admitted.

    (* ... Like this one. *)
    Lemma pointer_of_alloc mem cid sz mem' ptr' nb:
      Memory.alloc mem cid sz = Some (mem', ptr') ->
      next_block mem cid = Some nb ->
      ptr' = (Permission.data, cid, nb, 0%Z).
    Admitted.

    (* (This is just here to ease things, maybe temporarily...) *)
    Lemma alloc_next_block mem cid sz mem' ptr':
      Memory.alloc mem cid sz = Some (mem', ptr') ->
    exists nb,
      next_block mem cid = Some nb.
    Admitted.

    (* TODO: Lift to Memory. *)
    Lemma next_block_alloc m C n m' b:
      Memory.alloc m C n = Some (m', b) ->
      next_block m C = Some (Pointer.block b) /\
      next_block m' C = Some (ssrnat.addn (Pointer.block b) 1).
    Admitted.

    (* TODO: Lift to Memory. *)
    Lemma next_block_alloc_neq m C n m' b C' :
      Memory.alloc m C n = Some (m', b) ->
      C' <> C ->
      next_block m' C' = next_block m C'.
    Admitted.

    Lemma shift_S_Some C b :
      sigma_shifting_wrap_bid_in_addr
        (sigma_shifting_lefttoright_addr_bid (uniform_shift 1) all_zeros_shift)
        (C, S b) = Some (C, b).
    Proof.
      rewrite /sigma_shifting_wrap_bid_in_addr
              /sigma_shifting_lefttoright_addr_bid
              /sigma_shifting_lefttoright_option
              /all_zeros_shift /uniform_shift
              /ssrnat.leq
              /ssrnat.addn /ssrnat.addn_rec
              /ssrnat.subn /ssrnat.subn_rec
              /=
              Nat.add_0_r Nat.sub_0_r.
      reflexivity.
    Qed.

    (* NOTE: Should live in Memory *)
    Lemma component_memory_after_store_neq mem ptr v mem' C :
      Memory.store mem ptr v = Some mem' ->
      Pointer.component ptr <> C ->
      mem C = mem' C.
    Admitted.

    (* NOTE: Should live in Memory *)
    Lemma component_memory_after_alloc_neq mem C sz mem' ptr C' :
      Memory.alloc mem C sz = Some (mem', ptr) ->
      C' <> C ->
      mem C' = mem' C'.
    Admitted.

    (* TODO: [DynShare] Trace relation should appear here too!

       Well-bracketedness, etc., probably need to be rewritten to operate "in
       reverse", i.e., adding events at the end of the trace to match the
       definition of the trace relation.

       NOTE: Propositional and not boolean conjunction in the conclusion at the
       moment. *)

    Lemma wfmem_postcondition_initial_preserved
          eprev ecur curC (mem' mem0 mem'': Memory.t):
      mem' = mem_of_event_inform eprev ->
      mem' = mem_of_event_inform ecur ->
      next_comp_of_event eprev = curC ->
      cur_comp_of_event ecur = curC ->
      next_comp_of_event ecur = curC ->
      (forall C : nat_ordType,
          component_buffer C ->
          C <> next_comp_of_event eprev ->
          postcondition_steady_state eprev mem0 C \/
          postcondition_uninitialized eprev mem0 C
      ) ->
      (forall C : Component.id, C <> curC -> mem0 C = mem'' C)
      ->
      forall C : nat_ordType,
        component_buffer C ->
        C <> next_comp_of_event ecur ->
        postcondition_steady_state ecur mem'' C \/
        postcondition_uninitialized ecur mem'' C.
    Proof.
      intros Hmem' Hmem'2 Hcomp1 Hcomp2 Hcomp3 Hinitial mem0_mem''_asmp.

      assert (mem0_mem'': forall C b o,
                 C <> curC ->
                 Memory.load mem0  (Permission.data, C, b, o) =
                 Memory.load mem'' (Permission.data, C, b, o)
             ).
      {
        intros ? ? ? HC.
        unfold Memory.load; simpl.
        rewrite mem0_mem''_asmp; by auto.
      }

      intros C' Hcomp Hnext. subst.
      rewrite Hcomp3 in Hnext.
      specialize (Hinitial _ Hcomp Hnext) as [Hsteady' | Hinitial].
      * destruct Hsteady' as [Hinitflag [Hlocalbuf Hsteady']].
        left. split; [| split].
        -- rewrite -mem0_mem''; by auto.
        -- rewrite -mem0_mem''; by auto.
        -- unfold postcondition_event_snapshot_steadystate
            in *.
           destruct Hsteady' as [Hsteady' Hnextblock].
           split.
           ++ intros b Hlocal.
              specialize (Hsteady' b Hlocal)
                as [Cb [Hshift' [Hrename Hrename']]].
              exists Cb. split; [| split].
              ** exact Hshift'.
              ** intros off v' Hload. simpl in *.
                 rewrite <- mem0_mem'' in Hload; last by auto.
                 specialize (Hrename off v' Hload)
                   as [v'' [Hload'' Hrename]].
                 exists v''. split; congruence.
              ** intros off v' Hload. rewrite -Hmem'2 in Hload.
                 specialize (Hrename' off v' Hload)
                   as [v'' [Hload'' Hrename']].
                 exists v''. split; simpl.
                 --- rewrite <- mem0_mem''; by auto.
                 --- assumption.
           ++ intros b Hnextb.
              unfold next_block.
              rewrite -(mem0_mem''_asmp _ Hnext).
              apply Hnextblock.
              rewrite Hmem'2.
              assumption.
      * destruct Hinitial
          as [Hinitflag [Hlocalbuf [
                             [compMem [buf [He1 Hbuf]]]
                               Hintial2
                           ]
             ]].
        right. split; [| split].
        -- rewrite -mem0_mem''; by auto.
        -- rewrite -mem0_mem''; by auto. 
        -- unfold postcondition_event_snapshot_uninitialized
            in *.
           split;
             last by rewrite -mem0_mem''_asmp.
           simpl. exists compMem, buf. by rewrite -Hmem'2.
    Qed.

    (* k = (Kseq (extcall_check;; expr_of_trace C P (comp_subtrace C t)) Kstop) *)
    (* stk_st = {| CS.f_component := C; CS.f_arg := arg; CS.f_cont := Kstop |} :: stk *)
    (* mem = mem4 *)
    Lemma exec_init_local_buffer_expr C stk_st mem k bnew :
      exists mem',
        star CS.kstep (prepare_global_env p)
             [CState C, stk_st, mem,  Kseq (init_local_buffer_expr C) k, E_val (Ptr (Permission.data, C, bnew, 0%Z)), Int 0]
             E0
             [CState C, stk_st, mem',                                 k, E_val (Int 1),                               Int 0] /\
        Memory.store mem (Permission.data, C, Block.local, INITFLAG_offset%Z) (Int 1) = Some mem' /\
        mem' C = Source.prepare_buffers p C. (* TODO: Correct/refine this spec! *) (* Could also relate to (prog_buffers C). *)
    Admitted.

    (* Lemma prepare_prog_buffers C : *)
    (*   (* unfold_buffer *) *)
    (*     (prog_buffers C) = Source.prepare_buffers p C. *)
    (* Admitted. *)

    Lemma prepare_buffers_prealloc C :
      (* prog_buffers C = Some buf -> *)
      component_buffer C ->
      Source.prepare_buffers p C = Some (ComponentMemory.prealloc [fmap (0, (inr meta_buffer))]).
    Proof.
      rewrite /Source.prepare_buffers /p /program_of_trace
              mapmE /omap /obind /oapp /=
              mapmE /omap /obind /oapp /=.
      destruct (intf C) as [CI |] eqn:H_CI;
        last (move => /dommP => [[? ?]]; congruence).
      reflexivity.
    Qed.

    Lemma next_block_prepare_buffers C :
      component_buffer C ->
      next_block (Source.prepare_buffers p) C = Some LOCALBUF_blockid.
    Admitted.

    Lemma next_block_initial_memory C :
      component_buffer C ->
      next_block initial_memory C = Some 1.
    Admitted.

    (* TODO: Inline idiomatic proof of this. *)
    Remark next_block_prepare_buffers_aux :
      S (fold_left Nat.max [fset Block.local] 0) = 1.
    Proof.
      by rewrite fsetU0.
    Qed.

    (* NOTE: This lemma is easier to use if Z-to-nat conversion is in the RHS,
       and the >= 0 condition is added as a hypothesis to the statement. *)
    Lemma load_prepare_buffers C o :
      component_buffer C ->
      (* (0 <= o)%Z -> *)
      (* Memory.load (Source.prepare_buffers p) (Permission.data, C, Block.local, o) = nth_error meta_buffer (Z.to_nat o). *)
      Memory.load (Source.prepare_buffers p) (Permission.data, C, Block.local, Z.of_nat o) = nth_error meta_buffer o.
    Admitted.

    Lemma load_next_block_None mem ptr b :
      next_block mem (Pointer.component ptr) = Some b ->
      Pointer.block ptr >= b ->
      Memory.load mem ptr = None.
    Admitted.

    Lemma load_postcondition_steady_state C e mem b o v :
      postcondition_steady_state e mem C \/ postcondition_uninitialized e mem C ->
      Memory.load mem (Permission.data, C, S b, o) = Some v ->
      postcondition_steady_state e mem C.
    Proof.
      intros [Hsteady | Hinitial] Hload.
      - assumption.
      - exfalso.
        destruct Hinitial
          as [Hinitflag [Hlocalbuf
                           [Hprealloc
                              [Cmem [HCmem Hblock]]]]].
        assert (Hnextblock : next_block mem C = Some LOCALBUF_blockid)
          by (by rewrite /next_block HCmem Hblock).
        erewrite load_next_block_None in Hload.
        + discriminate.
        + by apply Hnextblock.
        + rewrite /= /LOCALBUF_blockid. lia.
    Qed.

    Ltac ucongruence := autounfold with definabilitydb; congruence.

    Ltac simplify_memory :=
      repeat (
          match goal with
          | H: Memory.store _ ?ptr ?v' = Some ?mem |-
            Memory.load ?mem ?ptr = Some ?v =>
            rewrite (Memory.load_after_store_eq _ _ _ _ H);
            try (simpl; ucongruence);
            eauto
          | H: Memory.store _ ?ptr _ = Some ?mem |-
            Memory.load ?mem ?ptr' = Some _ =>
            rewrite (Memory.load_after_store_neq _ _ _ _ _ _ H);
            try (simpl; ucongruence);
            eauto
          | H: Memory.alloc _ _ _ = Some (?mem, _) |-
            Memory.load ?mem _ = Some _ =>
            erewrite Memory.load_after_alloc;
            eauto;
            try (simpl; ucongruence)
          end).

    (* A restricted version with finer control to start refactoring. *)
    Ltac simplify_memory' :=
      repeat
        match goal with
        | H : Memory.store ?MEM ?PTR ?V = Some ?MEM'
          |- Memory.load ?MEM' ?PTR = Some _
          =>
          erewrite Memory.load_after_store_eq;
          [reflexivity | exact H]
        | H : Memory.store ?MEM (_, ?C, ?B, ?O) ?V = Some ?MEM'
          |- Memory.load ?MEM' (_, ?C', ?B', ?O') = ?V'
          =>
          erewrite Memory.load_after_store_neq;
          [| | exact H];
          [| injection;
             (discriminate
              || contradiction
              || congruence
              || match O with
                 | reg_offset ?R =>
                   match O' with
                   | reg_offset ?R' => now (destruct R; destruct R')
                   | _ => now destruct R
                   end
                 | _ =>
                   match O' with
                   | reg_offset ?R' => now destruct R'
                   | _ => fail
                   end
                 end)]
              (* || match O with *)
              (*    | reg_offset ?R => now destruct R *)
              (*    | _ => fail *)
              (*    end *)
              (* || match O' with *)
              (*    | reg_offset ?R => now destruct R *)
              (*    | _ => fail *)
              (*    end)] *)
        | H : Memory.alloc ?MEM ?C ?N = Some (?MEM', ?B')
          |- Memory.load ?MEM' (_, ?C', ?B'', ?O') = ?V'
          =>
          erewrite Memory.load_after_alloc;
          [| exact H |];
          [| injection;
             (discriminate
              || contradiction
              || congruence
              || match O with
                 | reg_offset ?R => now destruct R
                 | _ => fail
                 end
              || match O' with
                 | reg_offset ?R => now destruct R
                 | _ => fail
                 end)]
        end.

    Lemma initialization_correct: forall C stk mem k arg e,
        component_buffer C ->
        postcondition_steady_state e mem C \/ postcondition_uninitialized e mem C ->
        exists mem' i,
          star CS.kstep (prepare_global_env p)
               [CState C, stk, mem, k, init_check C, arg] E0
               [CState C, stk, mem', k, (E_val (Int i)), arg] /\
          postcondition_steady_state e mem' C /\
          (forall offset,
              offset <> INITFLAG_offset ->
              offset <> LOCALBUF_offset ->
              Memory.load mem (Permission.data, C, Block.local, offset) =
              Memory.load mem' (Permission.data, C, Block.local, offset)) /\
          (forall C' b offset,
              C <> C' ->
              Memory.load mem (Permission.data, C', b, offset) =
              Memory.load mem' (Permission.data, C', b, offset)).
    Proof.
      move=> C stk mem k arg e C_b.
      case.
      - move=> [] load_initflag [] load_localbuf postcond.
        exists mem, 0%Z.
        split; [| split; [split | split]]; eauto.
        take_steps; eauto.
        take_steps.
        now apply star_refl.
      - move=> [] load_initflag [] load_localbuf postcond_mem.
        (* TODO: one more step, the alloc step *)
        have: (exists mem',
                   Memory.alloc mem C (buffer_size C) = Some (mem', (Permission.data, C, LOCALBUF_blockid, 0%Z))).
        { move: postcond_mem.
          rewrite /postcondition_event_snapshot_uninitialized
                  /well_formed_memory_snapshot_uninitialized
                  /Memory.alloc.
          move=> [] _ [] memC [] ->.
          move: (ComponentMemory.alloc_next_block memC (buffer_size C)) => [] memC' -> ->.
          by eexists. }
        move=> [] mem' mem_mem'.
        destruct (Memory.store_after_load mem' (Permission.data, C, Block.local, LOCALBUF_offset)
                                          Undef
                                          (Ptr (Permission.data, C, LOCALBUF_blockid, 0%Z)))
          as [mem'' mem'_mem'']; eauto.
        rewrite (Memory.load_after_alloc _ _ _ _ _ _ mem_mem'); eauto.
        simpl; ucongruence.
        assert (buf_size_gt0: buffer_size C > 0).
        { move: wf_buffers => /(_ C).
          move: C_b; rewrite /component_buffer /buffer_size /unfold_buffer domm_buffers.
          move=> /dommP [] buf -> /(_ _ Logic.eq_refl).
          rewrite /Buffer.well_formed_buffer.
          case: buf => ? //= => [/Nat.ltb_spec0 size_gt |
                               /andP [] /Nat.ltb_spec0 size_gt _];
                                [rewrite size_nseq|];
                                lia. }
        assert (STAR1:
                  star CS.kstep (prepare_global_env p)
                       [CState C, stk, mem, k, init_check C, arg] E0 [CState C, stk, mem'', k, init_local_buffer_expr C, arg]).
        { take_steps; eauto.
          take_steps; eauto.
          rewrite -Nat2Z.inj_0; by apply/inj_gt.
          by rewrite Nat2Z.id; eassumption.
          take_steps. eauto. eauto.
          take_steps.
          eapply star_refl. }
        assert (STAR2:
                  exists (mem''' : Memory.t) (i : Z),
                    star CS.kstep (prepare_global_env p)
                         [CState C, stk, mem'', k, init_local_buffer_expr C, arg] E0
                         [CState C, stk, mem''', k, E_val (Int i), arg] /\
                    postcondition_steady_state e mem''' C).
        { rewrite /init_local_buffer_expr.
          rewrite /copy_local_datum_expr /buffer_nth.
          clear buf_size_gt0.
          move: C_b (* buf_size_gt0 *); rewrite /component_buffer domm_buffers /buffer_size.
          move=> /dommP [] buf ->.
          have: Memory.load mem'' (Permission.data, C, Block.local, LOCALBUF_offset) =
                Some (Ptr (Permission.data, C, LOCALBUF_blockid, 0%Z)) by simplify_memory.
          have: Memory.load mem'' (Permission.data, C, Block.local, INITFLAG_offset) =
                Some (Int 0) by simplify_memory.
          clear mem'_mem'' STAR1.
          elim: (unfold_buffer buf) mem'' => //=.
          - move=> mem'' load_localbuf' load_initflag'.
            destruct (Memory.store_after_load mem''
                                              (Permission.data, C, Block.local, INITFLAG_offset)
                     (Int 0) (Int 1)) as [mem''' mem''_mem''']; simplify_memory; eauto.
            exists mem'''; exists 1%Z.
            split; [| split; [| split]].
            take_steps; eauto. eapply star_refl.
            simplify_memory.
            simplify_memory.
            (* TODO: this should be a lemma. *)
            { admit.
            }
          - move=> v ls IH mem'' load_localbuf' load_initflag'.
            (* assert (Memory.store mem'' (C,)) *)
            eexists; eexists.
            split; [| split; [| split]].
            take_steps; eauto.
            take_steps; eauto. admit.
            take_step.
            replace (iota 1 (size ls)) with (iota (ssrnat.addn 1 0) (size ls)) by reflexivity.
            rewrite iota_addl -map_comp /comp //=.
            admit.
            admit.
            admit.
            admit.
        }
        destruct STAR2 as [mem0 [i [? [? [? ?]]]]].
        eexists; eexists; split; eauto.
        eapply star_trans; eauto.
        split; [| split].
        + rewrite /postcondition_steady_state.
          split; eauto.
        + intros. admit. (* TODO: add to [STAR2] *)
        + intros. admit. (* TODO: add to [STAR2] *)
    Admitted.


    (* A proof of relational definability on the right. Existential
      quantification is extended to [cs] and [s], and induction performed on
      the prefix, executing from the initial state. Separately, execution to a
      final state needs to be established. *)
    Lemma definability_gen_rel_right prefix suffix :
      well_bracketed_trace {| cur_comp := Component.main; callers := [::] |} t ->
      well_formed_intermediate_prefix t ->
      t = prefix ++ suffix ->
    exists cs s prefix_inform prefix',
      Star (CS.sem p) (CS.initial_machine_state p) prefix' cs /\
      project_non_inform prefix_inform = prefix' /\
      traces_shift_each_other_option all_zeros_shift (uniform_shift 1) (project_non_inform prefix) prefix' /\
      well_formed_state_r s prefix suffix cs.
    Proof.
      (*
      Ltac solve_load_from_Halloc :=
        erewrite Memory.load_after_alloc; eauto; by autounfold with definabilitydb.

      Ltac solve_neq :=
        simpl; by autounfold with definabilitydb.
      *)
      have Eintf : genv_interface (prepare_global_env p) = intf by [].
      have Eprocs : genv_procedures (prepare_global_env p) = Source.prog_procedures p
        by [].
      (* Proof by induction on the prefix. Prior to inducting, generalize on
         the suffix. *)
      move=> wb_trace wf_int_pref.
      elim/rev_ind: prefix suffix => [|e prefix IH] /= suffix.
      - (* Base case. *)
        move=> <-.

        assert (Hmain_buffers_p: Component.main \in domm (Source.prog_buffers p)).
        {
          unfold p, program_of_trace. simpl.
          apply/dommP. rewrite mapmE.
          destruct (intf Component.main); last discriminate. simpl. eauto.
        }

        assert (ini_mem_regs: forall reg,
                   Memory.load (Source.prepare_buffers p)
                               (Permission.data, Component.main,
                                Block.local, reg_offset reg) = Some Undef).
        {
          (** Follows from the definition of meta_buffer. *)
          intros. unfold p, program_of_trace, Source.prepare_buffers, Memory.load.
          simpl. rewrite !mapmE.
          destruct (intf Component.main); last discriminate; auto.
          simpl. by destruct reg; rewrite ComponentMemory.load_prealloc setmE.
        }

        assert (init_mem_EXTCALL_offet:
                  Memory.load
                    (Source.prepare_buffers p)
                    (Permission.data, Component.main, Block.local, EXTCALL_offset) =
                  Some (Int 1)
               ).
        {
          (** Follows from the definition of meta_buffer. *)
          unfold p, program_of_trace, Source.prepare_buffers, Memory.load.
          simpl. rewrite !mapmE.
          destruct (intf Component.main); last discriminate; auto.
          simpl. by rewrite ComponentMemory.load_prealloc setmE.
        }

        assert (exists compMem, (Source.prepare_buffers p) Component.main =
                                  Some compMem) as [compMem HcompMem].
        {
          unfold Source.prepare_buffers.
          apply/dommP. by rewrite domm_map.
        }
        destruct (ComponentMemory.alloc
                    compMem
                    (Z.to_nat (Z.of_nat (buffer_size Component.main))))
          as [compMem' bfresh] eqn:eAllocCompMem.

        assert (Halloc: Memory.alloc
                          (Source.prepare_buffers p)
                          Component.main
                          (Z.to_nat (Z.of_nat (buffer_size Component.main))) =
                        Some
                          (setm (Source.prepare_buffers p) Component.main compMem',
                           (Permission.data, Component.main, bfresh, 0%Z))
               ).
        {
          unfold Memory.alloc; rewrite HcompMem eAllocCompMem; reflexivity.
        }

        assert (bfresh = 1).
        {
          unfold Source.prepare_buffers, p in HcompMem.
          move : Hmain_buffers_p => /dommP => G.
          destruct G as [buf Hbuf]. unfold p in Hbuf.
          rewrite mapmE Hbuf in HcompMem. simpl in HcompMem.
          inversion HcompMem. subst compMem. clear HcompMem.
          specialize (ComponentMemory.nextblock_prealloc (setm emptym 0 buf)) as G.
          specialize (ComponentMemory.next_block_alloc _ _ _ _ eAllocCompMem)
            as [G' _].
          rewrite G domm_set domm0 fsetU0 in G'. by simpl in G'.
        }
        subst bfresh.

        assert (exists buf_main, prog_buffers Component.main = Some buf_main)
          as [buf_main Hbuf_main].
          by (apply/dommP; rewrite <- domm_buffers; apply/dommP;
              destruct (intf Component.main); last discriminate; eauto).

        assert (Hbufsize: (Z.of_nat (buffer_size Component.main) > 0)%Z).
        {
          specialize (wf_buffers Hbuf_main).
          unfold buffer_size. rewrite Hbuf_main.
          destruct buf_main; simpl in *.
          - rewrite size_nseq -Nat2Z.inj_0.
            apply inj_gt. by apply Nat.ltb_lt in wf_buffers.
          - rewrite -Nat2Z.inj_0. apply inj_gt.
            move: wf_buffers => /andP. intros [G _]. by apply Nat.ltb_lt in G.
        }

        assert (exists mem_localbufptr,
                   Memory.store
                     (setm (Source.prepare_buffers p) Component.main compMem')
                     (Permission.data, Component.main,
                      Block.local, (0 + LOCALBUF_offset)%Z)
                     (Ptr (Permission.data, Component.main, 1, 0%Z)) =
                   Some mem_localbufptr) as [mem_localbufptr Hstoreptr].
        {
          eapply Memory.store_after_load.
          erewrite Memory.load_after_alloc; eauto; simpl.
          - unfold Source.prepare_buffers, p.
            move : Hmain_buffers_p => /dommP => G.
            destruct G as [buf Hbuf]. unfold p in Hbuf.
            unfold Memory.load. simpl.
            rewrite mapmE Hbuf. simpl.
            rewrite ComponentMemory.load_prealloc setmE. simpl.
            rewrite mapmE in Hbuf.
            destruct (intf Component.main); last discriminate; auto.
            simpl in Hbuf. inversion Hbuf. by simpl.
          - unfold Block.local. discriminate.
        }

        destruct (exec_init_local_buffer_expr
                    Component.main [::] mem_localbufptr
                    (Kseq (extcall_check;;
                           expr_of_trace Component.main Procedure.main
                                         (comp_subtrace Component.main t)) Kstop)
                    1)
          as [mem0 [Hstar0 [Hstore0 Hmem0]]].

        destruct (Memory.store_after_load
                    mem0
                    (Permission.data, Component.main, Block.local, reg_offset E_R_ONE)
                    Undef Undef) as [mem1 Hmem1]; eauto; simplify_memory.

        destruct (Memory.store_after_load
                    mem1
                    (Permission.data, Component.main, Block.local, reg_offset E_R_AUX1)
                    Undef Undef) as [mem2 Hmem2]; eauto; simplify_memory.

        destruct (Memory.store_after_load
                    mem2
                    (Permission.data, Component.main,
                     Block.local, reg_offset E_R_AUX2)
                    Undef Undef) as [mem3 Hmem3]; eauto; simplify_memory.

        destruct (Memory.store_after_load
                    mem3
                    (Permission.data, Component.main,
                     Block.local, reg_offset E_R_RA)
                    Undef Undef) as [mem4 Hmem4]; eauto; simplify_memory.

        destruct (Memory.store_after_load
                    mem4
                    (Permission.data, Component.main,
                     Block.local, reg_offset E_R_SP)
                    Undef Undef) as [mem5 Hmem5]; eauto; simplify_memory.

        destruct (Memory.store_after_load
                    mem5
                    (Permission.data, Component.main,
                     Block.local, reg_offset E_R_ARG)
                    Undef Undef) as [mem6 Hmem6]; eauto; simplify_memory.

        destruct (Memory.store_after_load
                    mem6
                    (Permission.data, Component.main,
                     Block.local, reg_offset E_R_COM)
                 Undef (Int 0%Z)) as [mem7 Hmem7].
        simplify_memory.
        destruct (Memory.store_after_load
                    mem7
                    (Permission.data, Component.main,
                     Block.local, EXTCALL_offset)
                    (Int 1%Z) (Int 0%Z)) as [mem8 Hmem8].
        simplify_memory.

        exists (CS.State (Component.main)
                    [:: ]
                    mem8
                    Kstop
                    (expr_of_trace Component.main Procedure.main
                                   (comp_subtrace Component.main t))
                    (Int 0%Z)).

        exists (StackState Component.main []), E0, E0.
        split; [| split; [| split]].
        + rewrite /CS.initial_machine_state /Source.prog_main
                  find_procedures_of_trace_main.
          take_steps; simpl; auto; simplify_memory.

          {
            instantiate (1 := Int 0%Z).
            (** Follows from the definition of meta_buffer. *)
            unfold p, program_of_trace, Source.prepare_buffers, Memory.load.
            simpl. rewrite !mapmE.
            destruct (intf Component.main); last discriminate; auto.
            simpl. by rewrite ComponentMemory.load_prealloc setmE.
          }

          take_steps; simpl.
          {
            exact Hbufsize.
          }
          {
            exact Halloc.
          }

          take_steps; auto; simplify_memory.
          {
            exact Hstoreptr.
          }

          (** About to execute "init_local_buffer_expr Component.main" *)
          eapply star_trans with (t2 := E0);
            first exact Hstar0;
            last reflexivity.
          (*****************************************
          unfold init_local_buffer_expr, copy_local_datum_expr.

          rewrite bigop.foldrE.
          Search _ bigop.BigOp.bigop.
          (* induction ??  using bigop.big_ind[|2|3]. *)
          remember (buffer_size Component.main) as bufsize.
          generalize dependent bufsize.
          intros ? ?.
          induction bufsize.
          {
            (** base case; contra to Hbufsize *)
            by auto.
          }
          {
            Search _ foldr.
          }
          Search _ foldr.
          
          rewrite foldr_map.
          take_steps.
          ******************************************************)

          take_steps;
            first by simplify_memory.
Local Transparent loc_of_reg.
          take_steps;
            first exact Hmem1.
          take_steps;
            first exact Hmem2.
          take_steps;
            first exact Hmem3.
          take_steps;
            first exact Hmem4.
          take_steps;
            first exact Hmem5.
          take_steps;
            first exact Hmem6.
          take_steps;
            first exact Hmem7.
          take_steps;
            first exact Hmem8.
          take_steps.
          apply star_refl.
        + reflexivity.
        + now do 2 constructor.
        + econstructor; eauto.
          (* unfold CS.initial_machine_state, Source.prog_main. *)
          (* rewrite find_procedures_of_trace_main. *)
          (* econstructor; eauto. *)
          * now exists [], [].
          * constructor.
            -- move=> C H.
               simplify_memory.
               move: H.
               rewrite /component_buffer /Memory.load //= mapmE // mapmE mem_domm.
               case HCint: (intf C) => [Cint|] //=.
               by rewrite ComponentMemory.load_prealloc.
            -- simpl in *.
               move=> _. split.
               ++ move=> ? ? ?; subst.
                  simplify_memory.
               ++ move=> ? ? ?; subst.
                  simplify_memory.
                  rewrite -(Z2Nat.id EXTCALL_offset) /EXTCALL_offset; [| lia].
                  by rewrite load_prepare_buffers.
            -- by move=> [].
            (* -- admit. *)
            -- move=> C r H.
               destruct (C == Component.main) eqn:Heq.
               ++ move: Heq => /eqP Heq; subst C.
                  destruct r; simpl in *; eexists; simplify_memory.

                  (* rewrite -(Z2Nat.id 5); [| lia]. *)
                  (* by rewrite load_prepare_buffers. *)

               ++ move: Heq => /eqP Heq.
                  destruct r; simpl in *; eexists; simplify_memory;
                    match goal with
                    | |- Memory.load _ (_, _, _, ?N) = _ =>
                      rewrite -(Z2Nat.id N); [| lia]
                    end;
                    by rewrite load_prepare_buffers.
            -- move=> C _ C_b.
               split.
               ++ move=> R n ?; subst n.
                  destruct (C == Component.main) eqn:Heq.
                  ** move: Heq => /eqP Heq; subst C.
                     destruct R; simpl in *; simplify_memory.

                     (* FIXME: Broke when merging! *)
                     (* rewrite -(Z2Nat.id 5); [| lia]. *)
                     (* by rewrite load_prepare_buffers. *)
                     admit.

                  ** move: Heq => /eqP Heq.
                     destruct R; simpl in *; simplify_memory;
                     (* NOTE: What can we actually say about the initialization
                        of other components? *)
                       match goal with
                       | |- Memory.load _ (_, _, _, ?N) = _ =>
                         rewrite -(Z2Nat.id N); [| lia]
                       end;
                       by rewrite load_prepare_buffers.
               ++ destruct (Nat.eqb_spec C Component.main) as [| Heq].
                  ** subst C.
                     split; first congruence.
                     intros _.
                     split; [| split; [| split]].
                     --- by simplify_memory.
                     --- by simplify_memory.
                     --- intros b Hb.
                         rewrite /memory_shifts_memory_at_shared_addr
                                 /memory_renames_memory_at_shared_addr.
                         (* NOTE: Source vs. Intermediate prepare buffers?*)
                         destruct b as [| b']; first contradiction.
                         eexists. split; first by rewrite shift_S_Some.
                         destruct b' as [| b''].
                         +++ split.
                             *** intros off v Hload.
                                 repeat
                                   (erewrite Memory.load_after_store_neq in Hload;
                                    last eassumption;
                                    last (injection; discriminate)).
                                 erewrite Memory.load_after_alloc_eq in Hload;
                                   [| eassumption | reflexivity].
                                 rewrite /= Z2Nat.id in Hload;
                                   last admit. (* Easy *)
                                 destruct (off <? Z.of_nat (buffer_size Component.main))%Z eqn:Hoff;
                                   last discriminate.
                                 destruct (0 <=? off)%Z eqn:Hoff';
                                   last discriminate.
                                 injection Hload as ?; subst v.

                                 destruct (prog_buffers Component.main) as [buf |] eqn:Hbuf;
                                   last admit. (* Contra *)
                                 Check wf_buffers Hbuf.
                                 Check nth_error (unfold_buffer buf) (Z.to_nat off).
                                 admit. (* Easy *)
                             *** simpl. intros off v Hload.
                                 eexists. split.
                                 {
                                   simplify_memory'.
Local Transparent Memory.load. unfold Memory.load. Local Opaque Memory.load.
                                   rewrite /= setmE /=.
                                   admit. (* ??? *)
                                 }
                                 { admit. }
                         +++ admit. (* contra *)
                     --- intros b Hnext.
                         repeat
                           (erewrite next_block_store_stable;
                            last eassumption).
                         rewrite (next_block_initial_memory C_b) in Hnext.
                         injection Hnext as ?; subst b.
                         rewrite /next_block setmE /=.
                         (* erewrite ComponentMemory.next_block_alloc. *)
                         destruct (ComponentMemory.next_block_alloc _ _ _ _ eAllocCompMem)
                           as [Hnext Hnext'].
                         by rewrite Hnext' -Hnext.
                  ** split; last congruence.
                     intros _. split; [| split; [| split]].
                     --- simplify_memory.
                         rewrite /INITFLAG_offset -(Z2Nat.id 2);
                           last lia.
                         by rewrite load_prepare_buffers.
                     --- simplify_memory.
                         rewrite /LOCALBUF_offset -(Z2Nat.id 3);
                           last lia.
                         by rewrite load_prepare_buffers.
                     --- repeat
                           (erewrite next_block_store_stable;
                            last eassumption).
                         admit.
                     --- split; admit.
            -- by move=> [].
          * unfold valid_procedure. now auto.
    - (* Inductive step. *)
      rewrite -catA => Et.
      assert (wf_int_pref' : well_formed_intermediate_prefix (prefix ++ [:: e])).
      { rewrite Et in wf_int_pref.
        eapply well_formed_intermediate_prefix_inv.
        rewrite -catA. eauto. }
      assert (wf_int_pref'' : well_formed_intermediate_prefix prefix).
      { eapply well_formed_intermediate_prefix_inv. eauto. }
      specialize (IH (e :: suffix) Et) as
          [cs [s [prefix_inform [prefix' [Star0 [Hproj [Hshift Hwf_cs]]]]]]].
      (* NOTE: const_map is too weak now! *)

      move: Hwf_cs Star0.
<<<<<<< HEAD
(* FIXME *)
=======
      rename procs into t_procs. (* TODO: Better name! *)
>>>>>>> a91b0327
      (* case: cs / => /= _ procs stk mem _ _ arg P -> -> -> [] wb /andP [wf_e wf_suffix] wf_stk wf_mem P_exp. *)
      case: cs / => /= _ procs stk mem _ _ arg P -> -> -> [] /andP [[]] /eqP wf_C_orig wb /andP [wf_e wf_suffix] wf_stk wf_mem P_exp.

      move=> Star0.

      have C_b := valid_procedure_has_block P_exp.
      have C_local := wfmem_counter _ C_b.
      specialize (C_local _ _ wf_mem).
      (* have wf_C: cur_comp s = cur_comp_of_event e *)
      (*   by move: wb => /andP => [[]] => /eqP ->. *)

      have wf_C: cur_comp s = cur_comp_of_event e
        by (rewrite wf_C_orig; reflexivity).

      (* Requires reasoning about the memories *)
      (* have wf_mem_e: well_formed_memory_event e mem by admit. *)
      (* destruct (well_formed_memory_store_counter C_b wf_mem wf_C wf_mem_e) as *)
      (*     [mem' [Hmem' wf_mem']]. *)

      set C := cur_comp s.
      (* FIXME: The event may modify the memory, the store needs to take place
         in that memory, after the event has been "executed". *)
      (* assert (exists mem', *)
      (*            Memory.store mem (Permission.data, C, Block.local, 0%Z) (Int (counter_value C (prefix ++ [:: e]))) = Some mem' /\ *)
      (*            well_formed_memory (prefix ++ [:: e]) mem') *)
      (*   as [mem' [Hmem' wf_mem']] *)
      (*   by admit. *)
      assert (exists mem',
                 Memory.store mem (Permission.data, C, Block.local, 0%Z) (Int (counter_value C (prefix ++ [:: e]))) = Some mem')
        as [mem' Hmem'].
      { eapply Memory.store_after_load. eauto. }

      (* We can simulate the event-producing step as the concatenation
         of three successive stars:

          1. By the IH, an initial star that produces the prefix.

          2. A silent star preceding the event.

          3. A star that contains a step that produces the event
             (which at the source level may now be silent).

           The second star, running up to the point where we are ready
           to execute the proper expression associated with the event
           of interest, is fairly simple to establish. *)

      (* NOTE: The base case was simple, but complications arise in the
         recursive case. The first star can be proved as before, but is it
         exactly what we need? *)

      assert (Star1 : Star (CS.sem p)
                           [CState C, stk, mem , Kstop, expr_of_trace C P (comp_subtrace C t), arg] E0
                           [CState C, stk, mem', Kstop, expr_of_event C P e, arg]).
      { unfold expr_of_trace. rewrite Et 2!comp_subtrace_app. (*simpl.*)
        do 2 setoid_rewrite map_app.
        (* rewrite <- wf_C, Nat.eqb_refl, map_app. simpl. *)
        (* Check Nat.eqb_refl. unfold C. Check map_app. *)
        assert (H := @switch_spec p Permission.data C  stk mem
                                  (map (expr_of_event C P) (comp_subtrace C prefix))
                                  (expr_of_event C P e)
                                  (map (expr_of_event C P) (comp_subtrace C suffix))
                                  E_exit arg).
        (* specialize (C_local prefix mem wf_mem). *)
        rewrite map_length in H. specialize (H C_local).
        destruct H as [mem'' [Hmem'' Hstar]].
        assert (Heq : List.map (expr_of_event C P) (comp_subtrace C [:: e]) =
                      [:: expr_of_event C P e]).
        {
          rewrite /C wf_C /=. now setoid_rewrite Nat.eqb_refl.
        }
        rewrite Heq.
        enough (H : mem'' = mem') by (subst mem''; easy).
        rewrite -> counter_value_snoc in Hmem'.
        unfold cur_comp_of_event in Hmem'.
        simpl in Hmem'.
        unfold C in Hmem'.
        rewrite -> wf_C in Hmem'.
        (* rewrite <- wf_C in Hmem'. *)
        rewrite eq_refl in Hmem'.
        rewrite <- Nat.add_1_r, Nat2Z.inj_add in Hmem''. simpl in Hmem''.
        unfold counter_value in *.

        rewrite <- wf_C in Hmem'. unfold C in Hmem''.
        rewrite Hmem' in Hmem''.
        congruence. }

      (* TODO: Probably split into a separate lemma (after it is in better
         shape). *)
      assert (Star2 : exists e' s' cs',
                 Star (CS.sem p) [CState C, stk, mem', Kstop, expr_of_event C P e, arg] (event_non_inform_of [:: e']) cs' /\
                 well_formed_state_r s' (prefix ++ [e]) suffix cs' /\
                 traces_rename_each_other_option
                   all_zeros_shift
                   (uniform_shift 1)
                   (* metadata_size_lhs *)
                   (* const_map *)
                   (project_non_inform (prefix ++ [e]))
                   (prefix' ++ event_non_inform_of [e'])
                 (* match_events e e' *) (* <- Lift to noninformative traces relating only zero/singleton traces *)
             (* event_renames_event_at_shared_addr  *)
             (* /\ e ~ e' *)
             (* NOTE: Here, too, we may need additional conjuncts... *)
             ).
      {

        clear Star1 (*wf_mem*) C_local (*Hmem'*). revert mem' (*wf_mem'*) Hmem'. rename mem into mem0. intros mem (*wf_mem'*) Hmem.
        (* Case analysis on observable events, which in this rich setting
           extend to calls and returns and various memory accesses and related
           manipulations, of which only calls and returns are observable at
           both levels. *)
        destruct e as [C_ P' new_arg mem' regs C'|C_ ret_val mem' regs C' |C_ ptr v |C_ src dst|C_ |C_ |C_ |C_];
          simpl in wf_C, wf_e(*, wb_suffix*); subst C_.

        - (* Event case: call. *)

          assert (prefix = [::] \/ exists prefix' e', prefix = prefix' ++ [:: e'])
            as [Hprefix | [prefix0 [e1 Hprefix01]]]
            by admit;
            first admit. (* TODO: Treat empty case separately. *)

          case/andP: wf_e => C_ne_C' /imported_procedure_iff Himport.
          (* destruct (wfmem_call wf_mem (Logic.eq_refl _) C_b) as [Hmem Harg]. *)
          simpl.
          pose proof (wfmem_extcall wf_mem Hprefix01) as [Hextcall_C Hextcall_notC].
          have C'_b := valid_procedure_has_block (or_intror (closed_intf Himport)).
          assert (C_next_e1: C = next_comp_of_event e1) by admit.
          specialize (Hextcall_C C C_b C_next_e1).
          assert (C'_next_e1: C' <> next_comp_of_event e1)
            by (rewrite -C_next_e1 /C; move: C_ne_C' => /eqP; congruence).
          have HextcallC' := Hextcall_notC C' C'_b C'_next_e1.


          pose proof (wfmem_meta wf_mem E_R_ONE C'_b) as [v1 Hv1].
          pose proof (wfmem_meta wf_mem E_R_AUX1 C'_b) as [v2 Hv2].
          pose proof (wfmem_meta wf_mem E_R_AUX2 C'_b) as [v3 Hv3].
          pose proof (wfmem_meta wf_mem E_R_RA C'_b) as [v4 Hv4].
          pose proof (wfmem_meta wf_mem E_R_SP C'_b) as [v5 Hv5].
          pose proof (wfmem_meta wf_mem E_R_ARG C'_b) as [v6 Hv6].
          pose proof (wfmem_meta wf_mem E_R_COM C'_b) as [v7 Hv7].
          pose proof (wfmem_meta wf_mem E_R_COM C_b) as [vcom Hvcom].

          pose proof (wfmem wf_mem Hprefix01) as [steady_C1 [steady_C2 steady_C3]].
          specialize (steady_C2 C C_b C_next_e1) as [load_initflag [load_localbuf postcond_C]].
          specialize (steady_C3 C' C'_b C'_next_e1).


          (* Memory operations and initialization check *)
          destruct (Memory.store_after_load mem (Permission.data, C, Block.local, EXTCALL_offset)
                                            (Int 0) (Int 1)) as [mem1 Hmem1]; simplify_memory.
          assert (steady_C3': postcondition_steady_state e1 mem1 C' \/ postcondition_uninitialized e1 mem1 C').
          { (* clear -steady_C3. *)
            admit.
            (* destruct steady_C3. *)
            (* - left. *)
            (*   move: H. *)
            (*   rewrite /postcondition_steady_state /postcondition_event_snapshot_steadystate *)
            (*           /well_formed_memory_snapshot_steadystate. *)
            (*   move=> [] load_ini [] load_loca shifts. *)
            (*   split; last split. *)
            (*   + simplify_memory. *)
            (*   + simplify_memory. *)
            (*   + move=> b b_neq_local; move: shifts => /(_ b b_neq_local). *)
            (*     rewrite /all_zeros_shift /uniform_shift *)
            (*             /memory_shifts_memory_at_shared_addr *)
            (*             /memory_renames_memory_at_shared_addr. *)
            (*     admit. *)
            (* - right. *)
            (*   admit. *)
          }

          eapply initialization_correct in steady_C3' as [mem2 [i' [Star12 [Postcond1 [Hmem2 Hmem2']]]]];
            last exact C'_b.
          (* assert (exists (mem' : Memory.t) (i : Z), *)
          (*            star CS.kstep (prepare_global_env p) *)
          (*                 [CState C', *)
          (*                 {| CS.f_component := C; *)
          (*                 CS.f_arg := arg; *)
          (*                 CS.f_cont := Kseq (invalidate_metadata;; *)
          (*                                    E_assign EXTCALL (E_val (Int 0));; *)
          (*                                    E_call C P (E_val (Int 0))) Kstop |} :: stk, *)
          (*                 mem1, *)
          (*                 Kseq (extcall_check;; expr_of_trace C' P' (comp_subtrace C' t)) Kstop, *)
          (*                 init_check C', vcom] E0 *)
          (*                 [CState C', *)
          (*                 {| CS.f_component := C; *)
          (*                 CS.f_arg := arg; *)
          (*                 CS.f_cont := Kseq (invalidate_metadata;; *)
          (*                                    E_assign EXTCALL (E_val (Int 0));; *)
          (*                                    E_call C P (E_val (Int 0))) Kstop |} :: stk, *)
          (*                 mem', *)
          (*                 Kseq (extcall_check;; expr_of_trace C' P' (comp_subtrace C' t)) Kstop, *)
          (*                 E_val (Int i), vcom] /\ *)
          (*            postcondition_steady_state e1 mem' C' /\ *)
          (*            (forall offset : Z, *)
          (*                offset <> INITFLAG_offset -> *)
          (*                offset <> LOCALBUF_offset -> *)
          (*                Memory.load mem1 (Permission.data, C', Block.local, offset) = *)
          (*                Memory.load mem' (Permission.data, C', Block.local, offset)) /\ *)
          (*            (forall (C : nat_ordType) (b : Block.id) (offset : Block.offset), *)
          (*                C' <> C -> *)
          (*                Memory.load mem1 (Permission.data, C, b, offset) = *)
          (*                Memory.load mem' (Permission.data, C, b, offset))) as [mem2 [i' [Star12 [Postcond1 [Hmem2 Hmem2']]]]]. *)
          (* admit. *)

          Ltac simplify_memory_init H:=
            simplify_memory; rewrite -H;  [simplify_memory | simpl; ucongruence | simpl; ucongruence].
          destruct (Memory.store_after_load mem2 (Permission.data, C', Block.local, reg_offset E_R_ONE)
                                            v1 Undef) as [mem3 Hmem3];
            [simplify_memory_init Hmem2 |].
          destruct (Memory.store_after_load mem3 (Permission.data, C', Block.local, reg_offset E_R_AUX1)
                                            v2 Undef) as [mem4 Hmem4];
            [simplify_memory_init Hmem2 |].
          destruct (Memory.store_after_load mem4 (Permission.data, C', Block.local, reg_offset E_R_AUX2)
                                            v3 Undef) as [mem5 Hmem5];
            [simplify_memory_init Hmem2 |].
          destruct (Memory.store_after_load mem5 (Permission.data, C', Block.local, reg_offset E_R_RA)
                                            v4 Undef) as [mem6 Hmem6];
            [simplify_memory_init Hmem2 |].
          destruct (Memory.store_after_load mem6 (Permission.data, C', Block.local, reg_offset E_R_SP)
                                            v5 Undef) as [mem7 Hmem7];
            [simplify_memory_init Hmem2 |].
          destruct (Memory.store_after_load mem7 (Permission.data, C', Block.local, reg_offset E_R_ARG)
                                            v6 Undef) as [mem8 Hmem8];
            [simplify_memory_init Hmem2 |].
          destruct (Memory.store_after_load mem8 (Permission.data, C', Block.local, reg_offset E_R_COM)
                                            v7 vcom) as [mem9 Hmem9];
            [simplify_memory_init Hmem2 |].
          destruct (Memory.store_after_load mem9 (Permission.data, C', Block.local, 1%Z)
                                            (Int 1) (Int 0)) as [mem10 Hmem10];
            [simplify_memory_init Hmem2 |].

          exists (ECallInform C P' vcom mem1 regs C').
          exists (StackState C' (C :: callers s)).
          exists [CState C', CS.Frame C arg
                                 (Kassign1 (loc_of_reg E_R_COM)
                                    (Kseq
                                    (invalidate_metadata;;
                                     E_assign EXTCALL (E_val (Int 0));; E_call C P (E_val (Int 0)))
                                    Kstop
                                 ))
                                 :: stk, mem10,
                  Kstop, expr_of_trace C' P' (comp_subtrace C' t), vcom].

          split; last split.
          + Local Transparent loc_of_reg.
            take_steps; eauto.
            take_steps; simplify_memory.
            (* do 17 (take_step; eauto). simplify_memory. *)

            eapply star_step. simpl.
            apply CS.eval_kstep_sound. simpl.
            rewrite (negbTE C_ne_C').
            rewrite -> imported_procedure_iff in Himport. rewrite Himport.
            rewrite <- imported_procedure_iff in Himport.
            now rewrite (find_procedures_of_trace_exp t (closed_intf Himport)).

            take_step.
            eapply star_trans.
            eapply Star12.
            (* destruct POSTCOND as [POSTCOND1 [POSTCOND2 POSTCOND3]]. *)
            take_steps; eauto. simplify_memory_init Hmem2.
            take_steps. eauto. eauto.
            take_steps. eauto. eauto.
            take_steps. eauto. eauto.
            take_steps. eauto. eauto.
            take_steps. eauto. eauto.
            take_steps. eauto. eauto.
            take_steps. eauto. eauto.
            take_steps. eauto. eauto.
            take_steps.
            eapply star_refl.
            reflexivity.
            reflexivity.
            Local Opaque loc_of_reg.
          + econstructor; eauto.
            * destruct wf_stk as (top & bot & ? & Htop & Hbot). subst stk.
              eexists []; eexists; simpl; split; eauto.
              split; [| split]; trivial.
              -- simplify_memory. rewrite -Hmem2'; last congruence.
                 now simplify_memory.
              -- eexists arg, P, top, bot.
                 split; trivial.
                 split; trivial.
                 split; trivial.
                 clear Star0 Star12.
                 elim: (callers s) bot Hbot; trivial.
                 move=> a l IH bot [] H1 H2.
                 fold well_formed_callers in *.
                 split.
                 ++ simplify_memory.
                    destruct (a == C') eqn:eq;
                      move: eq => /eqP eq; subst.
                    simplify_memory.
                    ** now destruct Postcond1.
                    ** rewrite -Hmem2'; last congruence.
                       now simplify_memory.
                 ++ destruct H2 as [? [? [? [? [? [? [? H2]]]]]]].
                    eexists; eexists; eexists; eexists.
                    repeat split; eauto.
            * constructor.
              -- (* wfmem_counter *)
                 move=> C0 C0_b.
                 destruct (C == C0) eqn:Heq;
                   move: Heq => /eqP => Heq; subst; simplify_memory;
                 [rewrite -Hmem2'; simplify_memory; last congruence|].
                 destruct (C' == C0) eqn:Heq';
                   move: Heq' => /eqP => Heq'; subst; simplify_memory.
                 ++ simplify_memory_init Hmem2.
                    assert (ctr_eq: counter_value C0 ((prefix0 ++ [:: e1]) ++ [:: ECallInform (cur_comp s) P' new_arg mem' regs C0]) =
                                    counter_value C0 (prefix0 ++ [:: e1])).
                    { unfold counter_value, comp_subtrace.
                      rewrite filter_cat. simpl.
                      suff: ((C0 == cur_comp s) = false) => [-> //=|]. rewrite cats0 //=.
                      apply /eqP.
                      unfold C in Heq. congruence. }
                    rewrite ctr_eq. now eapply wfmem_counter.
                 ++ rewrite -Hmem2'; simplify_memory; last congruence.
                  assert (ctr_eq: counter_value C0 ((prefix0 ++ [:: e1]) ++ [:: ECallInform (cur_comp s) P' new_arg mem' regs C']) =
                         counter_value C0 (prefix0 ++ [:: e1])).
                  { unfold counter_value, comp_subtrace.
                    rewrite filter_cat. simpl.
                    suff: ((C0 == cur_comp s) = false) => [-> //=|]. rewrite cats0 //=.
                    apply /eqP.
                    unfold C in Heq. congruence. }
                  rewrite ctr_eq. now eapply wfmem_counter.
              -- (* wfmem_extcall_ini *)
                  by case prefix.
              -- (* wfmem_extcall *)
                 intros. eapply rcons_inv in H as [? ?]. subst.
                 split.
                 ++ move=> C0 _ //= ?; subst C0.
                    simplify_memory.
                 ++ move=> C0 C0_b //= ?.
                    destruct (C == C0) eqn:Heq;
                      move: Heq => /eqP => Heq; subst; simplify_memory;
                    [rewrite -Hmem2'; simplify_memory; last congruence|].
                    destruct (C' == C0) eqn:Heq';
                      move: Heq' => /eqP => Heq'; subst; simplify_memory.
                    ** simplify_memory_init Hmem2.
                    ** rewrite -Hmem2'; simplify_memory; last congruence.
                       now eapply wfmem_extcall; eauto; congruence.
              -- (* wfmem_meta *)
                 intros.
                 destruct (C' == C0) eqn:Heq;
                   move: Heq => /eqP => Heq; subst.
                 destruct (wfmem_meta wf_mem E_R_COM H) as [vcom' Hcom'].
                 destruct r; eexists; simplify_memory.
                 match goal with
                 | |- exists v, Memory.load ?mem (Permission.data, ?C, Block.local, reg_offset ?r) = Some v
                   => destruct (wfmem_meta wf_mem r H) as [vr Hvr];
                       destruct r; eexists; simplify_memory;
                         (rewrite -Hmem2'; [simplify_memory | congruence])
                 end.
              -- (* wfmem_ini *)
                 by case prefix.
              -- (* wfmem *)
                 move=> ? ? H; eapply rcons_inv in H as [? ?]; subst.
                 specialize (wfmem wf_mem Logic.eq_refl) as [Hregs [Hnext_comp Hnot_next_comp]].
                 (* specialize (wfmem wf_mem Logic.eq_refl) as [Hsnapshot Hregs]. *)
                 split; last split.
                 ++ admit.
                 ++ admit.
                 ++ admit.
            * right. by apply: (closed_intf Himport).
          + admit.
              (* END CASE: CALL *)

        (* CASE: [ERet], [ERetInform] *)
        - assert (prefix = [::] \/ exists prefix' e', prefix = prefix' ++ [:: e'])
            as [Hprefix | [prefix0 [e1 Hprefix01]]].
          {
            destruct prefix; first by auto.
            right. rewrite lastI -cats1. by eauto.
          }
          { (* This should result in a contradiction: the first event cannot be a return *)
            exfalso.
            subst.
            move: wb_trace.
            by rewrite Et => /andP [].
          }

          (* destruct (wfmem_call wf_mem (Logic.eq_refl _) C_b) as [Hmem Harg]. *)
          simpl.
          pose proof (wfmem_extcall wf_mem Hprefix01) as [Hextcall_C Hextcall_notC].
          (* have C'_b := valid_procedure_has_block (or_intror (closed_intf Himport)). *)
          assert (C_next_e1: C = next_comp_of_event e1) by admit.
          specialize (Hextcall_C C C_b C_next_e1).
          assert (C'_next_e1: C' <> next_comp_of_event e1)
            by (rewrite -C_next_e1 /C; move: wf_e => /eqP; congruence).
          assert (C'_b: component_buffer C').
          {
            destruct s.
            destruct callers as [|C'_ callers]; try easy.
            case/andP: wb=> [/eqP HC' wb_suffix].
            subst C'_.
            destruct wf_stk as (top & bot & ? & Htop & Hbot). subst stk. simpl in Htop, Hbot.
            destruct Hbot as [Hbot_load Hbot].
            destruct Hbot as (saved & P' & top' & bot' & ? & P'_exp & Htop' & Hbot').
            eapply valid_procedure_has_block; eassumption.
          }
          have HextcallC' := Hextcall_notC C' C'_b C'_next_e1.


          (* Memory operations and initialization check *)
          destruct (Memory.store_after_load mem (Permission.data, C, Block.local, EXTCALL_offset)
                                            (Int 0) (Int 1)) as [mem1 Hmem1]; simplify_memory.
          destruct (wfmem_meta wf_mem E_R_COM C_b) as [vcom Hcom].

          assert (Star_deref: star CS.kstep (prepare_global_env p)
                                   [CState C, stk, mem, Kstop, E_assign EXTCALL (E_val (Int 1));;
                                                               E_deref (loc_of_reg E_R_COM), arg]
                                   [::]
                                   [CState C, stk, mem1, Kstop, E_val vcom, arg]).
          { take_steps. eauto.
            Local Transparent loc_of_reg.
            take_steps. simplify_memory.
            apply star_refl. }


          pose proof (wfmem_meta wf_mem E_R_ONE C'_b) as [v1 Hv1].
          pose proof (wfmem_meta wf_mem E_R_AUX1 C'_b) as [v2 Hv2].
          pose proof (wfmem_meta wf_mem E_R_AUX2 C'_b) as [v3 Hv3].
          pose proof (wfmem_meta wf_mem E_R_RA C'_b) as [v4 Hv4].
          pose proof (wfmem_meta wf_mem E_R_SP C'_b) as [v5 Hv5].
          pose proof (wfmem_meta wf_mem E_R_ARG C'_b) as [v6 Hv6].
          pose proof (wfmem_meta wf_mem E_R_COM C'_b) as [v7 Hv7].
          destruct (Memory.store_after_load mem1
                                            (Permission.data, C', Block.local, reg_offset E_R_COM)
                                            v7 vcom) as [mem1' Hmem1']; simplify_memory.
          destruct (Memory.store_after_load mem1'
                                            (Permission.data, C', Block.local, reg_offset E_R_ONE)
                                            v1 Undef) as [mem2 Hmem2]; simplify_memory.
          destruct (Memory.store_after_load mem2
                                            (Permission.data, C', Block.local, reg_offset E_R_AUX1)
                                            v2 Undef) as [mem3 Hmem3]; simplify_memory.
          destruct (Memory.store_after_load mem3
                                            (Permission.data, C', Block.local, reg_offset E_R_AUX2)
                                            v3 Undef) as [mem4 Hmem4]; simplify_memory.
          destruct (Memory.store_after_load mem4
                                            (Permission.data, C', Block.local, reg_offset E_R_RA)
                                            v4 Undef) as [mem5 Hmem5]; simplify_memory.
          destruct (Memory.store_after_load mem5
                                            (Permission.data, C', Block.local, reg_offset E_R_SP)
                                            v5 Undef) as [mem6 Hmem6]; simplify_memory.
          destruct (Memory.store_after_load mem6
                                            (Permission.data, C', Block.local, reg_offset E_R_ARG)
                                            v6 Undef) as [mem7 Hmem7]; simplify_memory.

          destruct (Memory.store_after_load mem7
                                            (Permission.data, C', Block.local, EXTCALL_offset)
                                            (Int 1) (Int 0)) as [mem8 Hmem8]; simplify_memory.

          assert (Star_ret: exists s' cs',
                     star CS.kstep (prepare_global_env p)
                          [CState C, stk, mem1, Kstop, E_val vcom, arg]
                          [:: ERet C vcom mem1 C']
                          cs' /\
                     well_formed_state_r
                       s'
                       (prefix ++ [:: ERetInform (cur_comp s) ret_val mem' regs C']) suffix
                       cs').
          { clear Star_deref Star0.
            destruct s.
            destruct callers as [|C'_ callers]; try easy.
            case/andP: wb=> [/eqP HC' wb_suffix].
            subst C'_. exists (StackState C' callers).
            destruct wf_stk as (top & bot & ? & Htop & Hbot). subst stk. simpl in Htop, Hbot.
            destruct Hbot as [Hbot_load Hbot].
            (* clear Hmem Hmem1. *)
            (* clear Hmem1. *)
            revert mem1 Hmem1' Hmem1 Hmem2 arg.
            induction top as [|[C_ saved k_] top IHtop].
            - clear Htop. rename bot into bot'.

              destruct Hbot as (saved & P' & top & bot & ? & P'_exp & Htop & Hbot).
              subst bot'. simpl.
              (* have C'_b := valid_procedure_has_block P'_exp. *)
              intros mem1 Hmem1' Hmem1 Hmem2 arg.
              eexists. split.
              + simpl.
                eapply star_step.
                * eapply CS.KS_ExternalReturn; congruence.
                * take_steps; eauto.
                  take_steps; eauto.
                  take_steps; eauto.
                  take_steps; eauto.
                  take_steps; eauto.
                  take_steps; eauto.
                  take_steps; eauto.
                  take_steps; eauto.
                  take_steps. simpl. by rewrite /= (find_procedures_of_trace _ P'_exp).
                  take_steps. simplify_memory.
                  (* instantiate (1 := Int 1); admit. *)
                  take_steps; simplify_memory.
                  take_steps.
                  eapply star_refl.
                * now rewrite E0_right.
              + econstructor; trivial.
                exact wf_suffix.
                exists (CS.Frame C' saved Kstop :: top), bot; simpl; auto.
                split. reflexivity. split. split. eauto. eauto.
                subst C.
                {
                elim: callers Hmem Hmem1 bot Hbot
                              {Et wf_int_pref' wf_e Hextcall_C C_next_e1 wf_C C_b P_exp Hcom wb_suffix}.
                * by [].
                * move=> a l IH Hmem Hmem1 bot [] H1 H2.
                  fold well_formed_callers in *.
                  split.
                  -- simplify_memory.
                  -- destruct H2 as [? [? [? [? [? [? [? H2]]]]]]].
                     eexists; eexists; eexists; eexists; eauto.
                }
                {
  subst C. simpl in *. rename cur_comp into C.
  constructor.
  - (* [wfmem_counter] *)
    move=> C0 C0_b.
    rewrite counter_value_snoc.
    case: ifP => //= /eqP C_C0; [subst C0 |]; simplify_memory=> //=.
    + by rewrite counter_value_snoc eqxx.
    + rewrite Z.add_0_r.
      by apply wfmem_counter.
  - (* [wfmem_extcall_ini] *)
    by case prefix.
  - (* [wfmem_extcall] *)
    move=> prefix'0 e'0.
    rewrite 2!cats1 => /rcons_inj [] ? ?; subst prefix'0 e'0.
    split.
    + move=> C0 C0_b //= ->.
      simplify_memory.
    + move=> C0 C0_b //= C0_C'.
      case C0_C: (C0 == C);
        move: C0_C => /eqP C0_C; [subst C0|]; simplify_memory.
      by eapply Hextcall_notC; congruence.
  - (* [wfmem_meta] *)
    move=> C0 r C0_b.
    case C0_C: (C0 == C);
      move: C0_C => /eqP C0_C; [subst C0|
                             case C0_C': (C0 == C');
                             move: C0_C' => /eqP C0_C'; [subst C0|]].
    + edestruct wfmem_meta with (r := r) as [v Hv]; eauto.
      exists v. by simplify_memory'.
    + edestruct (wfmem_meta) with (r := E_R_COM) as [vcomC' HcomC']; eauto.
      by destruct r; eexists; simplify_memory'; eauto.
    + edestruct wfmem_meta with (r := r) as [v Hv]; eauto.
      exists v. by simplify_memory'.
  - (* [wfmem_ini] *)
    by case prefix.
  - (* [wfmem] *)
    move=> prefix'0 e'0.
    rewrite 2!cats1 => /rcons_inj [] ? ?; subst prefix'0 e'0.
    split; last split.
  (*   + rewrite /postcondition_event_registers. *)
  (*     move=> r n <- //=. *)
  (*     eexists; eexists; split. *)
  (*     * destruct r; simplify_memory. admit. *)
  (*     * split; eauto. simpl. *)
  (*       (* using well_formed_intermediate_prefix *) *)
  (*       admit. *)

  (*   + admit. *)
  (*   + admit. *)
    + {
      intros reg off Hoffset.
      pose proof (wfmem wf_mem Hprefix01) as [Hregs [Hnextcomp Hnotnextcomp]].
      subst off.
      destruct reg; eexists; eexists; (split; [| split]);
        try by simplify_memory';
        try by reflexivity.
      - destruct wf_int_pref' as [wf_int_pref' wf_ev_comps'].
        inversion wf_int_pref'.
        + now destruct prefix.
        + destruct prefix as [|? []]; try discriminate.
          inversion H; subst e; clear H.
          inversion H0; subst; clear H0.
          now auto.
        + rewrite cats1 in H. apply rcons_inj in H. inversion H; subst; clear H.
          inversion H1; subst; clear H1. auto.
      - (* RCOM! *)
        specialize (Hregs Machine.R_COM _ Logic.eq_refl) as [v [v' [Hload [Hshift' Hblock']]]].
        simpl in Hload.
        rewrite -C_next_e1 Hcom in Hload. inversion Hload; subst; clear Hload.
        rewrite Hshift'. simpl.
        destruct wf_int_pref' as [wf_int_pref' wf_ev_comps'].
        inversion wf_int_pref'; subst.
        + now destruct prefix0.
        + destruct prefix0 as [|? []]; try discriminate.
        + rewrite cats1 in H. apply rcons_inj in H. inversion H; subst; clear H.
          rewrite cats1 in H3. apply rcons_inj in H3. inversion H3; subst; clear H3.
          inversion H1; subst; clear H1. auto.
      - destruct wf_int_pref' as [wf_int_pref' wf_ev_comps'].
        inversion wf_int_pref'.
        + now destruct prefix.
        + destruct prefix as [|? []]; try discriminate.
          inversion H; subst e; clear H.
          inversion H0; subst; clear H0.
          now auto.
        + rewrite cats1 in H. apply rcons_inj in H. inversion H; subst; clear H.
          inversion H1; subst; clear H1. auto.
      - destruct wf_int_pref' as [wf_int_pref' wf_ev_comps'].
        inversion wf_int_pref'.
        + now destruct prefix.
        + destruct prefix as [|? []]; try discriminate.
          inversion H; subst e; clear H.
          inversion H0; subst; clear H0.
          now auto.
        + rewrite cats1 in H. apply rcons_inj in H. inversion H; subst; clear H.
          inversion H1; subst; clear H1. auto.
      - destruct wf_int_pref' as [wf_int_pref' wf_ev_comps'].
        inversion wf_int_pref'.
        + now destruct prefix.
        + destruct prefix as [|? []]; try discriminate.
          inversion H; subst e; clear H.
          inversion H0; subst; clear H0.
          now auto.
        + rewrite cats1 in H. apply rcons_inj in H. inversion H; subst; clear H.
          inversion H1; subst; clear H1. auto.
      - destruct wf_int_pref' as [wf_int_pref' wf_ev_comps'].
        inversion wf_int_pref'.
        + now destruct prefix.
        + destruct prefix as [|? []]; try discriminate.
          inversion H; subst e; clear H.
          inversion H0; subst; clear H0.
          now auto.
        + rewrite cats1 in H. apply rcons_inj in H. inversion H; subst; clear H.
          inversion H1; subst; clear H1. auto.
      - destruct wf_int_pref' as [wf_int_pref' wf_ev_comps'].
        inversion wf_int_pref'.
        + now destruct prefix.
        + destruct prefix as [|? []]; try discriminate.
          inversion H; subst e; clear H.
          inversion H0; subst; clear H0.
          now auto.
        + rewrite cats1 in H. apply rcons_inj in H. inversion H; subst; clear H.
          inversion H1; subst; clear H1. auto.
    }
    + intros C0 _ ?; subst C0. simpl. (* lookup *)
      pose proof (wfmem wf_mem Hprefix01) as [Hregs [Hnextcomp Hnotnextcomp]].
      split; [| split; [| split]].
      * by simplify_memory'.
      * admit.
      * move=> b Hb //=.
        destruct wf_int_pref' as [wf_int_pref' wf_ev_comps'].
        inversion wf_int_pref'.
        -- now destruct prefix.
        -- destruct prefix as [|? []]; try discriminate.
           now destruct prefix0.
        -- rewrite cats1 in H. apply rcons_inj in H. inversion H; subst; clear H.
           rewrite cats1 in H3. apply rcons_inj in H3. inversion H3; subst; clear H3.
           inversion H1; subst; clear H1.
           unfold Block.local in Hb.
           destruct b as [| b']; first congruence.
           eexists. split; [| split].
           ++ simpl. rewrite shift_S_Some. reflexivity.
           ++ simpl. intros off v' Hload.
              Locate "<>".
              specialize (Hnotnextcomp C' C'_b (nesym H6)).
              admit.
           ++ admit.
      * admit.
    + admit.
                }
            - intros mem1 Hmem1' Hmem1 Hmem2 arg.
              simpl in Htop. destruct Htop as [[? ?] Htop]. subst C_ k_.
              specialize (IHtop Htop).
              specialize (IHtop mem1 Hmem1' Hmem1 Hmem2 saved). destruct IHtop as [cs' [StarRet wf_cs']].
              exists cs'. split; trivial.
              eapply star_step; try eassumption.
              * by apply/CS.eval_kstep_sound; rewrite /= eqxx.
              * reflexivity. }
          destruct Star_ret as [s' [cs' [Star_ret wf_cs']]].
          exists (ERetInform C vcom mem1 regs C').
          eexists. eexists. split; last split.
          eapply star_trans; eauto.
          eauto.
          {
            rewrite CS.CS.project_non_inform_append. simpl.
            replace (project_non_inform prefix ** [:: ERet (cur_comp s) ret_val mem' C'])
                             with (project_non_inform prefix ++ [:: ERet (cur_comp s) ret_val mem' C']); last by reflexivity.
            rewrite 2!cats1.
            eapply rcons_renames_rcons_option; eauto.
            - inversion Hshift; eauto.
            - admit.
            - admit.
            - easy.
            - admit.
            - admit.
            - admit.
          }


        (* NOTE: ... And there is a series of new events to consider. *)
        - (* EConst *)
          (* Gather a few recurrent assumptions at the top. *)
          exists (EConst C ptr v s0 t0).

          assert (prefix = [::] \/ exists prefix' e', prefix = prefix' ++ [:: e'])
            as [Hprefix | [prefix0 [e1 Hprefix01]]].
          {
            destruct prefix; first by auto.
            right. rewrite lastI -cats1. by eauto.
          }
          { (* Treat empty case separately. *)
            subst prefix. simpl in *.
            assert (Hmain : C = Component.main).
            { unfold C. rewrite Et /= in wb_trace.
              by move: wb_trace => /andP => [[]] => /eqP. }
            subst C. (* NOTE: Avoid substituting to stay close to the standard proof? *)

            destruct (wfmem_ini wf_mem Logic.eq_refl C_b)
              as [Hregs0 [_ Hmaincomp]].
            specialize (Hmaincomp Hmain)
              as [Hload0init [Hload0local Hsnapshot0]].
            assert (Hload0v := Hregs0 (Ereg_to_reg v) _ Logic.eq_refl).
            rewrite reg_to_Ereg_to_reg in Hload0v.
            assert (Hload1v := Hload0v).
            erewrite <- Memory.load_after_store_neq in Hload1v;
              last exact Hmem;
              last (injection; now destruct v).
            destruct (proj1 (Memory.store_some_load_some _ _ ptr) (ex_intro _ _ Hload1v))
              as [mem2 Hstore2].
(*             assert (Hload1init := Hload0init). *)
(*             erewrite <- Memory.load_after_store_neq in Hload1init; *)
(*               last exact Hmem; *)
(*               last (injection; discriminate). *)
            destruct (Memory.alloc_after_load
                        _ _ _ _ _ _ (buffer_size Component.main)
                        (Memory.load_after_store_eq _ _ _ _ Hstore2))
              as [mem3 [bnew [Hnewblock Halloc3]]].
            assert (Hload3local := Hload0local).
            erewrite <- Memory.load_after_store_neq in Hload3local;
              last exact Hmem;
              last (injection; discriminate).
            erewrite <- Memory.load_after_store_neq in Hload3local;
              last exact Hstore2;
              last (injection; now destruct v).
            erewrite <- Memory.load_after_alloc in Hload3local;
              [ | exact Halloc3 | injection; congruence].
            destruct (proj1 (Memory.store_some_load_some _ _ (Ptr (Permission.data, Component.main, bnew, 0%Z))) (ex_intro _ _ Hload3local))
              as [mem4 Hstore4].
            (* destruct (exec_init_local_buffer_expr *)
            (*             Component.main *)
            (*             ({| CS.f_component := Component.main; CS.f_arg := arg; CS.f_cont := Kstop |} :: stk) *)
            (*             mem4 *)
            (*             (Kseq (extcall_check;; expr_of_trace Component.main P (comp_subtrace Component.main t)) Kstop) *)
            (*             bnew) as [mem5 [Hstar_init [Hstore5 Hmem5C]]]. *)
            (* NOTE: Separate lemma? The execution only makes sense if C is main. *)
            (* assert (exists n, Memory.load mem0 (Permission.data, C, Block.local, EXTCALL_offset) = Some (Int n)) as [extcal Hload0extcall]. { *)
            (*   destruct (wfmem_extcall_ini wf_mem Logic.eq_refl) as [Hextmain Hector]. *)
            (*   destruct (Nat.eqb_spec C Component.main); *)
            (*     eauto. *)
            (* } *)
            assert (Hload0extcall := proj1 (wfmem_extcall_ini wf_mem Logic.eq_refl) _ C_b Hmain).

            destruct ptr as [n | ptr |];
              exists (StackState Component.main (callers s));
              eexists. (* evar (CS : state (CS.sem p)). exists CS. *)

            + (* EConst-Int *)
              split; [| split].
              { (** star steps *)
Local Transparent expr_of_const_val loc_of_reg.
                take_steps;
                  first exact Hstore2.
                take_steps; (* Do recursive call. *)
                  first now apply find_procedures_of_trace.
                (* Done with the event. *)
                take_steps; (* Process external call check. *)
                  first (simplify_memory'; exact Hload0init).
                take_steps.
                - unfold buffer_size.
                  destruct (prog_buffers Component.main) as [Cbuf |] eqn:HCbuf.
                  + assert (Hwf_buf := wf_buffers HCbuf).
                    destruct Cbuf as [sz | vs]; auto.
                    * simplify_memory; by destruct v.
                    * simplify_memory; by destruct v.
                  + simplify_memory; by destruct v.
                (* - rewrite Nat2Z.id. exact Halloc3. *)
                - take_steps.
                  (*   first exact Hstore4. *)
                  (* eapply star_trans with (t2 := E0); *)
                  (*   first exact Hstar_init; *)
                  (*   last reflexivity. *)
                  (* take_steps; *)
                  (*   first (simplify_memory'; exact Hload0extcall). *)
                  (* take_steps. *)
                  apply star_refl.
              }
              { (** well-formed state *)
            econstructor; try reflexivity; try eassumption.
            { destruct s. rewrite -Hmain. exact wb. }
            { destruct wf_stk as [top [bot [Heq [Htop Hbot]]]]; subst stk.
              eexists ({| CS.f_component := Component.main; CS.f_arg := arg; CS.f_cont := Kstop |} :: top).
              exists bot. rewrite -Hmain. split; [| split]; [easy | easy |].
              simpl. admit. (* Induction on [callers s] *)
            }
            (* Reestablish memory well-formedness.
               TODO: Refactor, automate. *)
            { (* destruct wf_mem as [wfmem_counter wfmem_meta wfmem]. *)
              constructor.
              - intros C_ Hcomp.
                destruct (Nat.eqb_spec Component.main C_) as [Heq | Hneq].
                + subst C_.
                  rewrite -Hmain. (* TODO: Rewrite Hmain earlier, avoid duplication *)
                  by simplify_memory'.
                + simplify_memory'.
                  assert (Hload0 := wfmem_counter wf_mem Hcomp).
                  rewrite Hload0.
                  rewrite /counter_value /=.
                  move: Hneq => /eqP.
                  case: ifP;
                    last reflexivity.
                  move => /eqP => Hcontra => /eqP => Hneq.
                  rewrite Hcontra in Hneq. congruence.
              - discriminate.
              - intros pref ev Hprefix.
                destruct pref as [| ? [ | ]]; try discriminate.
                injection Hprefix as ?; subst ev.
                split.
                + intros C_ Hcomp Hnext.
                  destruct (Nat.eqb_spec Component.main C_) as [Heq | Hneq].
                  * subst C_.
                    simplify_memory'.
                    apply (proj1 (wfmem_extcall_ini wf_mem Logic.eq_refl) _ Hcomp).
                    congruence.
                  * subst C_. rewrite Hmain in Hneq. contradiction.
                + intros C_ Hcomp Hnext.
                  destruct (Nat.eqb_spec Component.main C_) as [Heq | Hneq].
                  * subst C_. rewrite Hmain in Hnext. contradiction.
                  * simplify_memory'.
                    apply (proj2 (wfmem_extcall_ini wf_mem Logic.eq_refl) _ Hcomp).
                    intros ?; subst C_. contradiction.
              - intros C_ reg Hcomp.
                assert (Hload0reg := Hregs0 (Ereg_to_reg reg) _ Logic.eq_refl).
                rewrite reg_to_Ereg_to_reg in Hload0reg.
                destruct (Nat.eqb_spec Component.main C_) as [Heq | Hneq].
                + subst C_.
                  rewrite -Hmain.
                  destruct (EregisterP reg v) as [Heq | Hneq].
                  * subst v.
                    eexists.
                    by simplify_memory'.
                  * eexists.
                    simplify_memory'.
                    exact Hload0reg.
                + exists Undef.
                  destruct (wfmem_ini wf_mem Logic.eq_refl Hcomp) as [Hregs0' _].
                  assert (Hload0reg' := Hregs0' (Ereg_to_reg reg) _ Logic.eq_refl).
                  rewrite reg_to_Ereg_to_reg in Hload0reg'.
                  by simplify_memory'.
              - discriminate.
              - intros pref ev Hprefix.
                destruct pref as [| ? [ | ]]; try discriminate.
                injection Hprefix as ?; subst ev.
                split; [| split].
                + {
                    intros reg off Hoffset.
                    destruct (wfmem_ini wf_mem Logic.eq_refl C_b) as [Hregs _].
                    destruct (EregisterP (reg_to_Ereg reg) v) as [Heq | Hneq].
                    - subst v off.
                      eexists. eexists.
                      split; [| split].
                      + by simplify_memory'.
                      + reflexivity.
                      + rename t0 into eregs.
                        destruct wf_int_pref' as [wf_int_pref' wf_ev_comps'].
                        inversion wf_int_pref' as [| eint Hstep Heint | prefint eint1 eint2 Hsteps Hstep Ht].
                        { subst eint.
                          inversion Hstep as [| | tmp1 tmp2 tmp3 tmp4 tmp5 tmp6 | | | | |];
                                subst tmp1 tmp2 tmp3 tmp4 tmp5 tmp6;
                          subst eregs;
                          rewrite Ereg_to_reg_to_Ereg Machine.Intermediate.Register.gss;
                          reflexivity.
                        }
                        { destruct prefint as [| ? []]; discriminate. }
                    - eexists. eexists.
                      split; [| split].
                      * subst off. simplify_memory'.
                        erewrite Memory.load_after_store_neq;
                          last exact Hstore2;
                          last (injection;
                                move=> /reg_offset_inj => ?; subst v;
                                contradiction). (* TODO: Add to tactic *)
                        simplify_memory'.
                        exact (Hregs reg _ Logic.eq_refl).
                      * reflexivity.
                      * rename t0 into eregs.
                        destruct wf_int_pref' as [wf_int_pref' wf_ev_comps'].
                        inversion wf_int_pref' as [| eint Hstep Heint | prefint eint1 eint2 Hsteps Hstep Ht].
                        { subst eint.
                          inversion Hstep as [| | tmp1 tmp2 tmp3 tmp4 tmp5 tmp6 | | | | |];
                                subst tmp1 tmp2 tmp3 tmp4 tmp5 tmp6;
                          subst eregs;
                          rewrite Machine.Intermediate.Register.gso;
                            last (intros ?; subst reg; now destruct v).
                          rewrite /Machine.Intermediate.Register.get
                                  Machine.Intermediate.Register.reg_in_domm_init_Undef;
                            first reflexivity.
                          apply /dommP. exists Undef. now destruct reg.
                        }
                        { destruct prefint as [| ? []]; discriminate. }
                  }
                + intros C' _ ?; subst C'. simpl. (* lookup *)
                  (* This is directly needed for the second sub-goal, but also
                     useful for the fourth one. *)
                  destruct (wfmem_ini wf_mem Logic.eq_refl C_b)
                    as [Hregs [_ Hmaincomp]].
                  specialize (Hmaincomp Hmain) as [Hinitflag [Hlocalbuf [Hshift0 Hblock0]]].
                  (* [Cmem [HCmem Hnextblock]]]]. (* Up front? *) *)
                  (* assert (Hnext: next_block mem0 C = Some LOCALBUF_blockid). { *)
                  (*   by rewrite /next_block HCmem Hnextblock. *)
                  (* } *)
                  (* erewrite <- next_block_store_stable in Hnext; *)
                  (*   last exact Hmem. *)
                  (* erewrite <- next_block_store_stable in Hnext; *)
                  (*   last exact Hstore2. *)
                  (* destruct (next_block_alloc Halloc3) as [Hnext2 Hnext3]. *)
                  (* rewrite Hnext in Hnext2. injection Hnext2 as ?; subst bnew. *)
                  (* Continue. *)
                  split; [| split; [| split]].
                  * by simplify_memory'.
                  * by simplify_memory'. (* Trivial due to work up front. *)
                  * (* Nothing shared so far *)
                    intros b Hb. simpl.
                    destruct wf_int_pref' as [wf_int_pref' wf_ev_comps'].
                    inversion wf_int_pref' as [| eint Hstep Heint | prefint eint1 eint2 Hsteps Hstep Ht];
                      last (destruct prefint as [| ? []]; discriminate).
                    subst eint.
                    rename s0 into eregs.
                    inversion Hstep as [| | tmp1 tmp2 tmp3 tmp4 tmp5 tmp6 | | | | |];
                      subst tmp1 tmp2 tmp3 tmp4 tmp5 tmp6;
                      subst eregs.
                    specialize (Hshift0 _ Hb)
                      as [[cid bid] [Hshift' [Hrename Hrename']]].
                    destruct b as [| b']; first discriminate.
                    rewrite shift_S_Some in Hshift'.
                    injection Hshift' as ? ?; subst cid bid.
                    eexists. split; [| split].
                    -- rewrite shift_S_Some. reflexivity.
                    -- simpl. intros off v' Hload.
                       (* Check next_block_prepare_buffers C_b. *)
                       pose proof Hblock0 _ (next_block_initial_memory C_b)
                         as Hnext0.
                       erewrite Memory.load_after_store_neq in Hload;
                         last eassumption;
                         last (injection; discriminate).
                       erewrite Memory.load_after_store_neq in Hload;
                         last eassumption;
                         last (injection; discriminate).
                       simpl in *.
                       destruct b' as [| b''];
                         last (erewrite load_next_block_None in Hload;
                               [ discriminate
                               | eassumption
                               | rewrite /LOCALBUF_blockid /=; lia]).
                       simpl.
                       specialize (Hrename _ _ Hload)
                         as [v'' [Hload'' Hrename'']].
                       exists v''.
                       split; assumption.
                    -- simpl. intros off v' Hload.
                       pose proof next_block_initial_memory C_b as Hnext0.
                       destruct b' as [| b''];
                         last (erewrite load_next_block_None in Hload;
                               [ discriminate
                               | eassumption
                               | rewrite /LOCALBUF_blockid /=; lia]).
                       specialize (Hrename' _ _ Hload)
                         as [v'' [Hload'' Hrename'']].
                       exists v''. split.
                       ++ now simplify_memory'.
                       ++ eassumption.
                  * intros b Hnext'. simpl in Hnext'.
                    destruct wf_int_pref' as [wf_int_pref' wf_ev_comps'].
                    inversion wf_int_pref' as [| eint Hstep Heint | prefint eint1 eint2 Hsteps Hstep Ht];
                      last (destruct prefint as [| ? []]; discriminate).
                    subst eint.
                    rename s0 into eregs.
                    inversion Hstep as [| | tmp1 tmp2 tmp3 tmp4 tmp5 tmp6 | | | | |];
                      subst tmp1 tmp2 tmp3 tmp4 tmp5 tmp6;
                      subst eregs.
                    erewrite next_block_store_stable;
                      last eassumption.
                    erewrite next_block_store_stable;
                      last eassumption.
                    rewrite /component_buffer in C_b.
                    rewrite /next_block mkfmapfE C_b in Hnext'.
                    injection Hnext' as Hnext'.
                    rewrite ComponentMemory.nextblock_prealloc in Hnext'.
                    destruct (prog_buffers (cur_comp s)) as [buf |] eqn:Hbuf;
                      last (move: Hbuf => /dommPn;
                            rewrite -domm_buffers => Hcontra;
                            by rewrite C_b in Hcontra).
                    rewrite domm_set domm0 fsetU0 /= in Hnext'; subst b.
                    exact (Hblock0 _ (next_block_initial_memory C_b)).
                + intros C' Hcomp Hneq.
                  simpl in Hneq. rewrite Hmain in Hneq. (* Needed for simplify_memory' *)
                  (* rewrite <- Hcomp1 in Hnext. *)
                  destruct (wfmem_ini wf_mem Logic.eq_refl Hcomp)
                    as [Hregs [Hothercomp _]].
                  specialize (Hothercomp Hneq)
                    as [Hinitflag [Hlocalbuf [Hnextblock Hsnapshot]]].
                  (* [Hinitflag [Hlocalbuf [Cmem [HCmem Hnextblock]]]]]. *)
                  right.
                  split; [| split].
                  * simplify_memory'. exact Hinitflag.
                  * simplify_memory'. exact Hlocalbuf.
                    (* erewrite Memory.load_after_store_neq; (* TODO: Add to tactic *) *)
                    (*   last exact Hstore4; *)
                    (*   last (fold C; injection; congruence). *)
                    (* simplify_memory'. *)
                    (* exact Hlocalbuf. *)
                  * split.
                    -- destruct (prog_buffers C') as [buf |] eqn:HCbuf;
                         last by (rewrite /component_buffer domm_buffers in Hcomp;
                                  move: HCbuf => /dommPn => Hcontra;
                                  rewrite Hcomp in Hcontra).
                       eexists. exists buf.
                       split; [| split; [| split]];
                         try reflexivity.
                       ++ destruct wf_int_pref' as [wf_int_pref' wf_ev_comps'].
                          inversion wf_int_pref' as [| eint Hstep Heint | prefint eint1 eint2 Hsteps Hstep Ht];
                            last (destruct prefint as [| ? []]; discriminate).
                          subst eint.
                          rename s0 into eregs.
                          inversion Hstep as [| | tmp1 tmp2 tmp3 tmp4 tmp5 tmp6 | | | | |];
                            subst tmp1 tmp2 tmp3 tmp4 tmp5 tmp6;
                            subst eregs.
                          rewrite /initial_memory /= mkfmapfE.
                          unfold component_buffer in Hcomp.
                          by rewrite Hcomp HCbuf //.
                       ++ rewrite ComponentMemory.nextblock_prealloc
                                  domm_set domm0 /=.
                          by rewrite fsetU0.
                    -- destruct (mem0 C') as [Cmem |] eqn:HCmem.
                       ++ exists Cmem. split.
                          ** repeat
                               ((erewrite <- component_memory_after_store_neq;
                                 [| eassumption | intro Hcontra; subst C'; contradiction])
                                ||
                                (erewrite <- component_memory_after_alloc_neq;
                                 [| eassumption | intro Hcontra; subst C'; contradiction])).
                             exact HCmem.
                          ** rewrite /next_block HCmem in Hnextblock.
                             now injection Hnextblock.
                       ++
Local Transparent Memory.load. unfold Memory.load in Hinitflag. Local Opaque Memory.load.
                          rewrite /= HCmem in Hinitflag. discriminate.
            }
              }
              {
                destruct prefix' as [| e prefix'].
                - rewrite cats0. now constructor.
                - rewrite lastI in Hshift.
                  inversion Hshift. subst t1 t'.
                  inversion H.
                  + rewrite -lastI in H0. discriminate.
                  + destruct tprefix; discriminate.
              }
            + (* EConst-Ptr *)
              admit.
            + (* EConst-Undef *)
              admit.
          }
          (* Const does not modify the (shared) memory, therefore these two
             should be identical. *)
          destruct (well_formed_memory_store_reg_offset v ptr C_b wf_mem)
            as [mem' Hstore].
          assert (Hoffsetneq: (Permission.data, C, Block.local, 0%Z) <>
                              (Permission.data, C, Block.local, reg_offset v))
            by (now destruct v). (* Lemma? *)
          assert (Hload : exists v',
                     Memory.load
                       mem0 (Permission.data, C, Block.local, reg_offset v) = Some v')
            by (eapply Memory.store_some_load_some; eauto).
          setoid_rewrite <- (Memory.load_after_store_neq _ _ _ _ _ Hoffsetneq Hmem)
            in Hload.
          assert (Hmem' : s0 = mem_of_event_inform e1). {
            subst prefix.
            clear -wf_int_pref'.
            destruct wf_int_pref' as [wf_int_pref' wf_ev_comps'].
            move: wf_int_pref'; rewrite !cats1 => wf_int_pref.
            inversion wf_int_pref.
            - now destruct prefix0.
            - destruct prefix0. inversion H. simpl in H. now destruct prefix0.
            - apply rcons_inj in H. inversion H; subst; clear H.
              apply rcons_inj in H3. inversion H3; subst; clear H3.
              inversion H1; subst; clear H1.
              reflexivity. }
          (* NOTE: Much of this can be done up front if we case analyze the
             trace prefix at the top *)
          assert (Hcomp1 : next_comp_of_event e1 = cur_comp s). {
            destruct wf_int_pref' as [wf_int_pref' wf_ev_comps'].
            rewrite Hprefix01 in wf_ev_comps'.
            setoid_rewrite <- app_assoc in wf_ev_comps'.
            apply trace_event_components_app_r in wf_ev_comps'.
            inversion wf_ev_comps'. assumption. }
          (* NOTE: Instantiations! [ptr] seems to have no effect in the proofs. *)
          (* Case analysis on concrete constant expression; all cases are
             similar.
             TODO: Refactoring. *)
          destruct ptr as [n | ptr |];
            exists (StackState C (callers s)). (* Must move the second eexists below, after the memories needed for star_refl are in scope *)
            (* eexists. (* evar (CS : state (CS.sem p)). exists CS. *) *)

          + (* EConst-Int *)
            (* Before processing the goal, introduce existential witnesses. *)
            pose proof proj1 (Memory.store_some_load_some _ _ (Int n)) Hload as [mem'' Hstore'].
            eexists. (* NOTE: Moved from above! *)
            (* Continue. *)
            split; [| split].
            * (* Evaluate steps of back-translated event first. *)
Local Transparent expr_of_const_val loc_of_reg.
              take_steps.
              -- exact Hstore'.
              -- (* Do recursive call. *)
                  take_steps.
                  ++ now apply find_procedures_of_trace.
                  ++ (* Now we are done with the event.
                        We still need to process the external call check. *)
                     take_steps.
                     ** (* TODO: Needs a new invariant that talks about the init
                           check. Assume for now that it exists, and
                           initialization has already taken place --
                           initial events?. *)
                        instantiate (1 := Int 1).
                        simpl.
                        destruct wf_mem. subst prefix. unfold C in *.
                        rewrite <- Hcomp1. rewrite <- Hcomp1 in C_b.
                        specialize (wfmem0 prefix0 e1 Logic.eq_refl)
                          as [_ [Hpostcond_steady _]].
                        specialize (Hpostcond_steady _ C_b Logic.eq_refl) as [G _].
                        rewrite (Memory.load_after_store_neq _ _ _ _ _ _ Hstore');
                          last by destruct v.
                        rewrite (Memory.load_after_store_neq _ _ _ _ _ _ Hmem);
                          easy.
                     ** take_steps.
                        --- assert (Hload0 := proj1 (wfmem_extcall wf_mem Hprefix01) _ C_b (Logic.eq_sym Hcomp1)).
                            rewrite (Memory.load_after_store_neq _ _ _ _ _ _ Hstore');
                              last (now destruct v). (* Trivial property of register offsets. *)
                            rewrite (Memory.load_after_store_neq _ _ _ _ _ _ Hmem);
                              last easy.
                            exact Hload0.
                        --- unfold invalidate_metadata.
                            take_steps.
                            apply star_refl.
            * (* Reestablish invariant. *)
              econstructor; try reflexivity; try eassumption.
              { destruct s. exact wb. }
              { destruct wf_stk as [top [bot [Heq [Htop Hbot]]]]; subst stk.
                eexists ({| CS.f_component := C; CS.f_arg := arg; CS.f_cont := Kstop |} :: top).
                exists bot. split; [reflexivity | split; [easy|]].
                admit. (* induction on [callers s] *)
              }
              (* Reestablish memory well-formedness.
                 TODO: Refactor, automate. *)
              { (* destruct wf_mem as [wfmem_counter wfmem_meta wfmem]. *)
                (* instantiate (1 := mem). (* FIXME *) *)
                constructor.
                - intros C_ Hcomp.
                  destruct (Nat.eqb_spec C C_) as [Heq | Hneq].
                  + subst C_.
                    pose proof Memory.load_after_store_eq _ _ _ _ Hmem as Hmem0.
                    assert (Hoffsetneq' : (Permission.data, C, Block.local, reg_offset v) <> (Permission.data, C, Block.local, 0%Z))
                      by (now destruct v).
                    rewrite (Memory.load_after_store_neq _ _ _ _ _ Hoffsetneq' Hstore').
                    assumption.
                  + erewrite Memory.load_after_store_neq;
                      last eassumption;
                      last (injection; contradiction).
                    assert (Hload0 := wfmem_counter wf_mem Hcomp).
                    assert (HCneq : (Permission.data, C, Block.local, 0%Z) <> (Permission.data, C_, Block.local, 0%Z))
                      by (now injection). (* Easy contradiction. *)
                    rewrite <- (Memory.load_after_store_neq _ _ _ _ _ HCneq Hmem) in Hload0.
                    rewrite counter_value_snoc. simpl.
                    move: Hneq => /eqP.
                    case: ifP;
                      last now rewrite Z.add_0_r.
                    move => /eqP => Hcontra => /eqP => Hneq.
                    symmetry in Hcontra. contradiction.
                - intros Hcontra. now destruct prefix.
                - intros pref ev Hprefix.
                  apply rcons_inv in Hprefix as [? ?]; subst pref ev.
                  split.
                  + intros C_ Hcomp Hnext.
                    destruct (Nat.eqb_spec C C_) as [Heq | Hneq].
                    * subst C_.
                      rewrite (Memory.load_after_store_neq _ _ _ _ _ _ Hstore');
                        last (injection; destruct v; discriminate).
                      rewrite (Memory.load_after_store_neq _ _ _ _ _ _ Hmem);
                        last (injection; discriminate).
                      apply (proj1 (wfmem_extcall wf_mem Hprefix01) _ Hcomp).
                      now rewrite Hcomp1.
                    * symmetry in Hnext. contradiction.
                  + intros C_ Hcomp Hnext.
                    destruct (Nat.eqb_spec C C_) as [Heq | Hneq].
                    * subst C_. contradiction.
                    * rewrite (Memory.load_after_store_neq _ _ _ _ _ _ Hstore');
                        last (injection; destruct v; discriminate).
                      rewrite (Memory.load_after_store_neq _ _ _ _ _ _ Hmem);
                        last (injection; discriminate).
                      apply (proj2 (wfmem_extcall wf_mem Hprefix01) _ Hcomp).
                      intro; subst C_.
                      contradiction.
                - intros C_ reg Hcomp.
                  destruct (Nat.eqb_spec C C_) as [Heq | Hneq].
                  + subst C_.
                    destruct (EregisterP reg v).
                    * subst v.
                      exists (Int n).
                      erewrite Memory.load_after_store_eq; try reflexivity; eassumption.
                    * erewrite Memory.load_after_store_neq;
                        last eassumption;
                        last (destruct reg; destruct v; try discriminate; contradiction). (* This kind of reasoning on register offsets can be made into a lemma as well. *)
                      rewrite (Memory.load_after_store_neq _ _ _ _ _ _ Hmem);
                        last (now destruct reg).
                      eapply wfmem_meta; now eauto.
                  + destruct (wfmem_meta wf_mem reg Hcomp) as [v' Hload'].
                    exists v'.
                    erewrite Memory.load_after_store_neq;
                      last eassumption;
                      last (now injection).
                    erewrite Memory.load_after_store_neq;
                      try eassumption.
                    now destruct reg.
                - intro Hcontra. now destruct prefix.
                - intros pref ev Hprefix.
                  apply rcons_inv in Hprefix as [? ?]; subst pref ev.
                  destruct (wfmem wf_mem Hprefix01) as [Hpostreg [Hsteady Hinitial]].
                  rename n into n0. rename v into v0. rename Hload into Hload0. rename mem' into mem'0. rename s0 into mem'. (* Trying to preserve proof script... *)
                  split; last split.
                  + (** postcondition_event_registers *)
                    {
                      subst mem'.
                      intros n off Hoffset.
                      simpl in *.
                      (* subst v prefix. *)
                      unfold postcondition_event_registers in Hpostreg.
                      destruct (Z.eqb_spec (reg_offset v0) off) as [Heq | Hneq].
                      * subst off.
                        assert (v0 = CS.CS.reg_to_Ereg n)
                          by (now apply reg_offset_inj in Heq).
                        subst v0.
                        (* assert (v = Int n0). { *)
                        (*   rewrite (Memory.load_after_store_eq _ _ _ _ Hstore') in Hload. *)
                        (*   now injection Hload as ?. } *)
                        (* subst v. *)
                        specialize (Hpostreg n _ Logic.eq_refl) as [v0 [v0' [Hloadv0 [Hshiftv0 Hgetv0']]]].
                        eexists. eexists.
                        split; [| split].
                        -- erewrite Memory.load_after_store_eq;
                             last exact Hstore'.
                           reflexivity.
                        -- now constructor.
                        -- destruct wf_int_pref' as [wf_int_pref' wf_ev_comps'].
                           inversion wf_int_pref' as [| | prefint eint1 eint2 Hsteps Hstep Ht].
                           ++ destruct prefix; discriminate. (* contra *)
                           ++ subst prefix. destruct prefix0 as [| ? [|]]; discriminate. (* contra *)
                           ++ rewrite Hprefix01 in Ht.
                              symmetry in Ht. apply cats2_inv in Ht as [? [? ?]]. subst prefint eint1 eint2.
                              inversion Hstep as [| | tmp1 tmp2 tmp3 tmp4 tmp5 tmp6 | | | | |];
                                subst tmp1 tmp2 tmp3 tmp4 tmp5 tmp6.
                              subst t0.
                              rewrite Ereg_to_reg_to_Ereg Machine.Intermediate.Register.gss.
                              reflexivity.
                      * setoid_rewrite Hcomp1 in Hpostreg.
                        destruct (wfmem_meta wf_mem (CS.CS.reg_to_Ereg n) C_b)
                          as [v' Hload'].
                        rewrite Hoffset in Hload'.
                        (* assert (v = v'). { *)
                        (*   assert (Hneq0 : (Permission.data, C, Block.local, 0%Z) <> (Permission.data, cur_comp s, Block.local, off)). { *)
                        (*     subst off. now destruct (CS.CS.reg_to_Ereg n). *)
                        (*   } *)
                        (*   setoid_rewrite <- (Memory.load_after_store_neq _ _ _ _ _ Hneq0 Hmem) in Hload'. *)
                        (*   assert (Hneqv0 : (Permission.data, C, Block.local, reg_offset v0) <> (Permission.data, cur_comp s, Block.local, off)). { *)
                        (*     injection as ?. contradiction. *)
                        (*   } *)
                        (*   rewrite <- (Memory.load_after_store_neq _ _ _ _ _ Hneqv0 Hstore') in Hload'. *)
                        (*   rewrite Hload' in Hload. now injection Hload. *)
                        (* } *)
                        (* subst v'. *)
                        (* destruct (Hpostreg _ _ _ Hoffset Hload') as [v' [Hshift' Hget']]. *)
                        (* exists v'. *)
                        destruct (Hpostreg n _ Logic.eq_refl)
                          as [v [v'' [Hloadv [Hshiftv Hgetv'']]]].
                        assert (v = v'). {
                          subst off. rewrite Hload' in Hloadv. congruence.
                        }
                        subst v'.
                        eexists. eexists.
                        split; [| split].
                        -- erewrite Memory.load_after_store_neq;
                             last exact Hstore';
                             last (injection; contradiction).
                           erewrite Memory.load_after_store_neq;
                             last exact Hmem;
                             last (subst off; injection; now destruct n).
                           eassumption.
                        -- eassumption.
                        -- destruct wf_int_pref' as [wf_int_pref' wf_ev_comps'].
                           inversion wf_int_pref' as [| | prefint eint1 eint2 Hsteps Hstep Ht].
                           ++ destruct prefix; discriminate. (* contra *)
                           ++ subst prefix. destruct prefix0 as [| ? [ | ]]; discriminate. (* contra *)
                           ++ rewrite Hprefix01 in Ht.
                              symmetry in Ht. apply cats2_inv in Ht as [? [? ?]]. subst prefint eint1 eint2.
                              inversion Hstep as [| | tmp1 tmp2 tmp3 tmp4 tmp5 tmp6 | | | | |];
                                subst tmp1 tmp2 tmp3 tmp4 tmp5 tmp6.
                              subst t0.
                              rewrite Machine.Intermediate.Register.gso;
                                first exact Hgetv''.
                              destruct n; destruct v0; try discriminate; contradiction.
                    }
                  + intros C' _ ?; subst C'. simpl.
                    specialize (Hsteady _ C_b (Logic.eq_sym Hcomp1))
                      as [Hinitflag [Hlocalbuf [Hsnapshot Hnextblock]]].
                    split; [|split; [| split]].
                    (* The first two sub-goals are near-identical arguments on
                       memory operations. *)
                    * erewrite Memory.load_after_store_neq;
                        last exact Hstore';
                        last (injection; now destruct v0).
                      erewrite Memory.load_after_store_neq;
                        last exact Hmem;
                        last (injection; now destruct v0).
                      exact Hinitflag.
                    * erewrite Memory.load_after_store_neq;
                        last exact Hstore';
                        last (injection; now destruct v0).
                      erewrite Memory.load_after_store_neq;
                        last exact Hmem;
                        last (injection; now destruct v0).
                      exact Hlocalbuf.
                    (* ... *)
                    * intros b Hb. simpl.
                      specialize (Hsnapshot b Hb) as [[cid bid] [Hshift' [Hrename Hrename']]].
                      destruct b as [| b']; first discriminate.
                      rewrite shift_S_Some in Hshift'.
                      injection Hshift' as ? ?; subst cid bid.
                      exists (C, b'). split; [| split].
                      -- rewrite shift_S_Some. reflexivity.
                      -- simpl. intros off v' Hload'.
                         erewrite Memory.load_after_store_neq in Hload';
                           last exact Hstore';
                           last (injection; congruence).
                         erewrite Memory.load_after_store_neq in Hload';
                           last exact Hmem;
                           last (injection; congruence).
                         simpl in Hrename.
                         specialize (Hrename off v' Hload') as [v'' [Hload'' Hrename'']].
                         exists v''. split.
                         ++ subst mem'. exact Hload''.
                         ++ exact Hrename''.
                      -- simpl. intros off v' Hload'.
                         simpl in Hrename'. subst mem'.
                         specialize (Hrename' off v' Hload') as [v'' [Hload'' Hrename'']].
                         exists v''. split.
                         ++ erewrite Memory.load_after_store_neq;
                              last exact Hstore';
                              last (injection; congruence).
                            erewrite Memory.load_after_store_neq;

                              last exact Hmem;
                              last (injection; congruence).
                            exact Hload''.
                         ++ exact Hrename''.
                    * intros next Hnext.
                      rewrite Hmem' in Hnext.
                      specialize (Hnextblock next Hnext).
                      erewrite next_block_store_stable;
                        last exact Hstore'.
                      erewrite next_block_store_stable;
                        last exact Hmem.
                      exact Hnextblock.
                  + assert (mem0_mem''_asmp: forall C,
                               C <> cur_comp s ->
                               mem0 C = mem'' C
                           ).
                    {
Local Transparent Memory.store.
                      unfold Memory.store in *.
Local Opaque Memory.store.
                      simpl in *.
                      destruct (mem C) eqn:eC; last discriminate.
                      destruct (mem0 C) eqn:eC2; last discriminate.
                      destruct (ComponentMemory.store
                                  s1
                                  Block.local
                                  0%Z
                                  (Int (counter_value
                                          C
                                          (prefix ++ [:: EConst
                                                         (cur_comp s)
                                                         (Int n0) v0 mem' t0]))))
                               eqn:ecompMem;
                        last discriminate.
                      destruct (ComponentMemory.store
                                  s0 Block.local (reg_offset v0) (Int n0))
                               eqn:ecompMem2;
                        last discriminate.
                      inversion Hstore'. inversion Hmem. subst mem mem''.
                      intros ? Hneq.
                      rewrite !setmE. unfold C.
                      assert (C0 == cur_comp s = false) as rewr. by apply /eqP.
                      by rewrite rewr.
                    }
                    eapply wfmem_postcondition_initial_preserved; eauto.
              }
            * simpl.
              rewrite CS.CS.project_non_inform_append /=.
              rewrite -> !cats0.
              by inversion Hshift; eauto.

          + (* EConst-Ptr *)
            (* Before processing the goal, introduce existential witnesses. *)
            (* assert (Hoffsetneq: (Permission.data, C, Block.local, 0%Z) <> (Permission.data, C, Block.local, reg_offset v)) *)
            (*   by (now destruct v). (* Lemma? *) *)
            (* assert (Hload : exists v', Memory.load mem0 (Permission.data, C, Block.local, reg_offset v) = Some v') *)
            (*   by (eapply Memory.store_some_load_some; eauto). *)
            (* setoid_rewrite <- (Memory.load_after_store_neq _ _ _ _ _ Hoffsetneq Hmem) in Hload. *)
            destruct ptr as [[[ptrp ptrC] ptrb] ptro].
            destruct ptrp.
            { (* New sub-goal: code pointer *)

            set (saved := eval_binop Add (Ptr (Permission.code, C, ptrb, 0%Z)) (Int ptro)).
            pose proof proj1 (Memory.store_some_load_some _ _ (*Ptr ptr*) saved) Hload as [mem'' Hstore'].
            simpl in wf_e.
            destruct (procs (cur_comp s)) as [Cprocs |] eqn:Hprocs;
              last discriminate.
            destruct (wfmem wf_mem Hprefix01) as [_ [Hsteady _]].
            specialize (Hsteady _ C_b (Logic.eq_sym Hcomp1))
              as [Hinitflag [Hlocalbuf [Hsnapshot Hnextblock]]].
            pose proof
                 proj1 (wfmem_extcall wf_mem Hprefix01) _ C_b (Logic.eq_sym Hcomp1)
              as Hextcall.
            move: wf_e => /andP => [[]] => /eqP => ? Hprocs'; subst ptrC.
            (* Continue. *)
            (* exists (StackState C (callers s)). *)
            eexists. (* evar (CS : state (CS.sem p)). exists CS. *)
            split; [| split].
            * (* Evaluate steps of back-translated event first. *)
Local Transparent expr_of_const_val loc_of_reg.
              take_steps.
              { rewrite find_procedures_of_trace.
                - reflexivity.
                - right. right. rewrite Et /=.
                  (* NOTE: Inlined proof, refactor lemma later. *)
                  clear. elim:prefix => [| e t IH].
                  + by rewrite /procedure_ids_of_trace /comp_subtrace
                               /= eqxx /= in_fsetU1 eqxx /=.
                  + rewrite /= /procedure_ids_of_trace /comp_subtrace /=.
                    match goal with
                    | |- context [ C == ?X ] => destruct (C == X)
                    end.
                    * by rewrite /= in_fsetU IH orbC.
                    * by rewrite IH. }
              take_steps;
                first exact Hstore'.
              take_steps;
                first now rewrite find_procedures_of_trace.
              take_steps;
                first (simplify_memory'; exact Hinitflag).
              take_steps;
                first (simplify_memory'; exact Hextcall).
              take_steps.
              now apply star_refl.
            * (* Reestablish invariant. *)
              econstructor; try reflexivity; try eassumption.
              { destruct s. exact wb. }
              { destruct wf_stk as [top [bot [Heq [Htop Hbot]]]]; subst stk.
                eexists ({| CS.f_component := C; CS.f_arg := arg; CS.f_cont := Kstop |} :: top).
                exists bot. split; [reflexivity | split; [easy |]]. admit. (* induction on [callers s] *) }
              (* Reestablish memory well-formedness.
                 TODO: Refactor, automate. *)
              { (* destruct wf_mem as [wfmem_counter wfmem_meta wfmem]. *)
                (* instantiate (1 := mem). (* FIXME *) *)
                constructor.
                - intros C_ Hcomp.
                  destruct (Nat.eqb_spec C C_) as [Heq | Hneq].
                  + subst C_.
                    pose proof Memory.load_after_store_eq _ _ _ _ Hmem as Hmem0.
                    assert (Hoffsetneq' : (Permission.data, C, Block.local, reg_offset v) <> (Permission.data, C, Block.local, 0%Z))
                      by (now destruct v).
                    rewrite (Memory.load_after_store_neq _ _ _ _ _ Hoffsetneq' Hstore').
                    assumption.
                  + erewrite Memory.load_after_store_neq;
                      last eassumption;
                      last (injection; contradiction).
                    assert (Hload0 := wfmem_counter wf_mem Hcomp).
                    assert (HCneq : (Permission.data, C, Block.local, 0%Z) <> (Permission.data, C_, Block.local, 0%Z))
                      by (now injection). (* Easy contradiction. *)
                    rewrite <- (Memory.load_after_store_neq _ _ _ _ _ HCneq Hmem) in Hload0.
                    rewrite counter_value_snoc. simpl.
                    move: Hneq => /eqP.
                    case: ifP;
                      last now rewrite Z.add_0_r.
                    move => /eqP => Hcontra => /eqP => Hneq.
                    symmetry in Hcontra. contradiction.
                - intros Hcontra. now destruct prefix.
                - intros pref ev Hprefix.
                  apply rcons_inv in Hprefix as [? ?]; subst pref ev.
                  split.
                  + intros C_ Hcomp Hnext.
                    destruct (Nat.eqb_spec C C_) as [Heq | Hneq].
                    * subst C_.
                      rewrite (Memory.load_after_store_neq _ _ _ _ _ _ Hstore');
                        last (injection; destruct v; discriminate).
                      rewrite (Memory.load_after_store_neq _ _ _ _ _ _ Hmem);
                        last (injection; discriminate).
                      apply (proj1 (wfmem_extcall wf_mem Hprefix01) _ Hcomp).
                      now rewrite Hcomp1.
                    * symmetry in Hnext. contradiction.
                  + intros C_ Hcomp Hnext.
                    destruct (Nat.eqb_spec C C_) as [Heq | Hneq].
                    * subst C_. contradiction.
                    * rewrite (Memory.load_after_store_neq _ _ _ _ _ _ Hstore');
                        last (injection; destruct v; discriminate).
                      rewrite (Memory.load_after_store_neq _ _ _ _ _ _ Hmem);
                        last (injection; discriminate).
                      apply (proj2 (wfmem_extcall wf_mem Hprefix01) _ Hcomp).
                      intro; subst C_.
                      contradiction.
                - intros C_ reg Hcomp.
                  destruct (Nat.eqb_spec C C_) as [Heq | Hneq].
                  + subst C_.
                    destruct (EregisterP reg v).
                    * subst v.
                      exists saved.
                      erewrite Memory.load_after_store_eq; try reflexivity; eassumption.
                    * erewrite Memory.load_after_store_neq;
                        last eassumption;
                        last (destruct reg; destruct v; try discriminate; contradiction). (* This kind of reasoning on register offsets can be made into a lemma as well. *)
                      rewrite (Memory.load_after_store_neq _ _ _ _ _ _ Hmem);
                        last (now destruct reg).
                      eapply wfmem_meta; now eauto.
                  + destruct (wfmem_meta wf_mem reg Hcomp) as [v' Hload'].
                    exists v'.
                    erewrite Memory.load_after_store_neq;
                      last eassumption;
                      last (now injection).
                    erewrite Memory.load_after_store_neq;
                      try eassumption.
                    now destruct reg.
                - intro Hcontra. now destruct prefix.
                - intros pref ev Hprefix.
                  apply rcons_inv in Hprefix as [? ?]; subst pref ev.
                  destruct (wfmem wf_mem Hprefix01) as [Hpostreg [Hsteady Hinitial]].
                  (* rename n into n0. *) rename v into v0. rename Hload into Hload0. rename mem' into mem'0. rename s0 into mem'. (* Trying to preserve proof script... *)
                  split; last split.
                  + (** postcondition_event_registers *)
                    {
                      subst mem'.
                      intros n off Hoffset.
                      simpl in *.
                      (* subst v prefix. *)
                      (* unfold postcondition_event_registers in Hpostreg. *)
                      destruct (Z.eqb_spec (reg_offset v0) off) as [Heq | Hneq].
                      * subst off.
                        assert (v0 = CS.CS.reg_to_Ereg n)
                          by (now apply reg_offset_inj in Heq).
                        subst v0.
                        (* assert (v = saved). { *)
                        (*   rewrite (Memory.load_after_store_eq _ _ _ _ Hstore') in Hload. *)
                        (*   now injection Hload as ?. } *)
                        (* subst v. *)
                      eexists. eexists.
                      split; [| split].
                        -- erewrite Memory.load_after_store_eq;
                             last exact Hstore'.
                           reflexivity.
                      -- unfold shift_value_option,
                         rename_value_option, rename_value_template_option,
                         saved.
                         simpl.
                         unfold ssrnat.addn, ssrnat.subn,
                         LOCALBUF_blockid,
                         all_zeros_shift, uniform_shift.
                         simpl.
                         reflexivity.
                      -- destruct wf_int_pref' as [wf_int_pref' wf_ev_comps'].
                         inversion wf_int_pref' as [| | prefint eint1 eint2 Hsteps Hstep Ht].
                         ++ destruct prefix; discriminate. (* contra *)
                         ++ subst prefix. destruct prefix0 as [| ? [|]]; discriminate. (* contra *)
                         ++ rewrite Hprefix01 in Ht.
                            symmetry in Ht. apply cats2_inv in Ht as [? [? ?]]. subst prefint eint1 eint2.
                            inversion Hstep as [| | tmp1 tmp2 tmp3 tmp4 tmp5 tmp6 | | | | |];
                              subst tmp1 tmp2 tmp3 tmp4 tmp5 tmp6.
                            subst t0.
                            rewrite Ereg_to_reg_to_Ereg Machine.Intermediate.Register.gss.
                            (* This was done up front in the code case *)
                            (* move: wf_e => /andP => [[]] => /eqP => Heq1 => /eqP => Heq2. *)
                            (* subst ptrC ptrb. *)
                            reflexivity.

                      * (* setoid_rewrite Hcomp1 in Hpostreg. *)
                        destruct (wfmem_meta wf_mem (CS.CS.reg_to_Ereg n) C_b)
                          as [v' Hload'].
                        rewrite Hoffset in Hload'.
                        (* assert (v = v'). { *)
                        (*   assert (Hneq0 : (Permission.data, C, Block.local, 0%Z) <> (Permission.data, cur_comp s, Block.local, off)). { *)
                        (*     subst off. now destruct (CS.CS.reg_to_Ereg n). *)
                        (*   } *)
                        (*   setoid_rewrite <- (Memory.load_after_store_neq _ _ _ _ _ Hneq0 Hmem) in Hload'. *)
                        (*   assert (Hneqv0 : (Permission.data, C, Block.local, reg_offset v0) <> (Permission.data, cur_comp s, Block.local, off)). { *)
                        (*     injection as ?. contradiction. *)
                        (*   } *)
                        (*   rewrite <- (Memory.load_after_store_neq _ _ _ _ _ Hneqv0 Hstore') in Hload'. *)
                        (*   rewrite Hload' in Hload. now injection Hload. *)
                        (* } *)
                        (* subst v'. *)
                        (* destruct (Hpostreg _ _ _ Hoffset Hload') as [v' [Hshift' Hget']]. *)
                        specialize (Hpostreg n _ Logic.eq_refl)
                          as [v [v'' [Hloadv [Hshiftv Hgetv'']]]].
                        assert (v  = v'). {
                          subst off. rewrite -Hcomp1 Hloadv in Hload'. congruence.
                        }
                        subst v'.
                        (* exists v'. *)
                        eexists. eexists.
                        split; [| split].
                        -- erewrite Memory.load_after_store_neq;
                             last exact Hstore';
                             last (injection; contradiction).
                           erewrite Memory.load_after_store_neq;
                             last exact Hmem;
                             last (subst off; injection; now destruct n).
                           eassumption.
                        -- eassumption.
                        -- destruct wf_int_pref' as [wf_int_pref' wf_ev_comps'].
                           inversion wf_int_pref' as [| | prefint eint1 eint2 Hsteps Hstep Ht].
                           ++ destruct prefix; discriminate. (* contra *)
                           ++ subst prefix. destruct prefix0 as [| ? [ | ]]; discriminate. (* contra *)
                           ++ rewrite Hprefix01 in Ht.
                              symmetry in Ht. apply cats2_inv in Ht as [? [? ?]]. subst prefint eint1 eint2.
                              inversion Hstep as [| | tmp1 tmp2 tmp3 tmp4 tmp5 tmp6 | | | | |];
                                subst tmp1 tmp2 tmp3 tmp4 tmp5 tmp6.
                              subst t0.
                              rewrite Machine.Intermediate.Register.gso;
                                first exact Hgetv''.
                              destruct n; destruct v0; try discriminate; contradiction.
                    }
                  + intros C' _ ?; subst C'. simpl.
                    (* Done up front *)
                    (* specialize (Hsteady _ C_b (Logic.eq_sym Hcomp1)) *)
                    (*   as [Hinitflag [Hlocalbuf [Hsnapshot Hnextblock]]]. *)
                    split; [| split; [| split]].
                    (* The first two sub-goals are near-identical arguments on
                       memory operations. *)
                    * erewrite Memory.load_after_store_neq;
                        last exact Hstore';
                        last (injection; now destruct v0).
                      erewrite Memory.load_after_store_neq;
                        last exact Hmem;
                        last (injection; now destruct v0).
                      exact Hinitflag.
                    * erewrite Memory.load_after_store_neq;
                        last exact Hstore';
                        last (injection; now destruct v0).
                      erewrite Memory.load_after_store_neq;
                        last exact Hmem;
                        last (injection; now destruct v0).
                      exact Hlocalbuf.
                    (* ... *)
                    * intros b Hb. simpl.
                      specialize (Hsnapshot b Hb) as [[cid bid] [Hshift' [Hrename Hrename']]].
                      destruct b as [| b']; first discriminate.
                      rewrite shift_S_Some in Hshift'.
                      injection Hshift' as ? ?; subst cid bid.
                      exists (C, b'). split; [| split].
                      -- rewrite shift_S_Some. reflexivity.
                      -- simpl. intros off v' Hload'.
                         erewrite Memory.load_after_store_neq in Hload';
                           last exact Hstore';
                           last (injection; congruence).
                         erewrite Memory.load_after_store_neq in Hload';
                           last exact Hmem;
                           last (injection; congruence).
                         simpl in Hrename.
                         specialize (Hrename off v' Hload') as [v'' [Hload'' Hrename'']].
                         exists v''. split.
                         ** subst mem'. exact Hload''.
                         ** exact Hrename''.
                      -- simpl. intros off v' Hload'.
                         simpl in Hrename'. subst mem'.
                         specialize (Hrename' off v' Hload') as [v'' [Hload'' Hrename'']].
                         exists v''. split.
                         ++ erewrite Memory.load_after_store_neq;
                              last exact Hstore';
                              last (injection; congruence).
                            erewrite Memory.load_after_store_neq;
                              last exact Hmem;
                              last (injection; congruence).
                            exact Hload''.
                         ++ exact Hrename''.
                    * intros next Hnext.
                      rewrite Hmem' in Hnext.
                      specialize (Hnextblock next Hnext).
                      erewrite next_block_store_stable;
                        last exact Hstore'.
                      erewrite next_block_store_stable;
                        last exact Hmem.
                      exact Hnextblock.
                  + assert (mem0_mem''_asmp: forall C,
                               C <> cur_comp s ->
                               mem0 C = mem'' C
                           ).
                    {
Local Transparent Memory.store.
                      unfold Memory.store in *.
Local Opaque Memory.store.
                      simpl in *.
                      destruct (mem C) eqn:eC; last discriminate.
                      destruct (mem0 C) eqn:eC2; last discriminate.
                      destruct (ComponentMemory.store
                                  s1
                                  Block.local
                                  0%Z
                                  (Int
                                     (counter_value
                                        C
                                        (prefix ++
                                                [:: EConst
                                                    (cur_comp s)
                                                    (Ptr
                                                       (Permission.code,
                                                        cur_comp s, ptrb, ptro))
                                                    v0 mem' t0]))))
                               eqn:ecompMem;
                        last discriminate.
                      destruct (ComponentMemory.store
                                  s0 Block.local (reg_offset v0) saved)
                               eqn:ecompMem2;
                        last discriminate.
                      inversion Hstore'. inversion Hmem. subst mem mem''.
                      intros ? Hneq.
                      rewrite !setmE. unfold C.
                      assert (C0 == cur_comp s = false) as rewr. by apply /eqP.
                      by rewrite rewr.
                    }
                    eapply wfmem_postcondition_initial_preserved; eauto.
              }
            * simpl.
              rewrite CS.CS.project_non_inform_append /=.
              rewrite -> !cats0.
              by inversion Hshift; eauto.
            }
            set (saved := (eval_binop Add (Ptr (Permission.data, C, LOCALBUF_blockid, 0%Z)) (Int ptro))).
            pose proof proj1 (Memory.store_some_load_some _ _ (*Ptr ptr*) saved) Hload as [mem'' Hstore'].
            (* Continue. *)
            (* exists (StackState C (callers s)). *)
            eexists. (* evar (CS : state (CS.sem p)). exists CS. *)
            split; [| split].
            * (* Evaluate steps of back-translated event first. *)
Local Transparent expr_of_const_val loc_of_reg.
              take_steps.
              -- destruct (wfmem wf_mem Hprefix01) as [_ [Hsteady _]].
                 specialize (Hsteady _ C_b (Logic.eq_sym Hcomp1)) as [_ [Hlocalbuf _]].
                 (* erewrite Memory.load_after_store_neq; *)
                 (*   last exact Hstore'; *)
                 (*   last (injection; now destruct reg2). *)
                 erewrite Memory.load_after_store_neq;
                   last exact Hmem;
                   last (injection; discriminate).
                 exact Hlocalbuf.
              -- take_steps.
                 ++ exact Hstore'.
                 ++ take_steps.
                    ** now apply find_procedures_of_trace.
                    ** (* Now we are done with the event.
                          We still need to process the external call check. *)
                       take_steps.
                       --- instantiate (1 := (Int 1)).
                           simpl.
                           destruct wf_mem. subst prefix. unfold C in *.
                           rewrite <- Hcomp1. rewrite <- Hcomp1 in C_b.
                           specialize (wfmem0 prefix0 e1 Logic.eq_refl)
                             as [_ [Hpostcond_steady _]].
                           specialize (Hpostcond_steady _ C_b Logic.eq_refl) as [G _].
                           rewrite (Memory.load_after_store_neq _ _ _ _ _ _ Hstore');
                             last by destruct v.
                           rewrite (Memory.load_after_store_neq _ _ _ _ _ _ Hmem);
                             easy.
                       --- take_steps.
                           +++ assert (Hload0 := proj1 (wfmem_extcall wf_mem Hprefix01) _ C_b (Logic.eq_sym Hcomp1)).
                               rewrite (Memory.load_after_store_neq _ _ _ _ _ _ Hstore');
                                 last (now destruct v). (* Trivial property of register offsets. *)
                               rewrite (Memory.load_after_store_neq _ _ _ _ _ _ Hmem);
                                 last easy.
                               exact Hload0.
                           +++ unfold invalidate_metadata.
                               take_steps.
                               apply star_refl.
            * (* Reestablish invariant. *)
              econstructor; try reflexivity; try eassumption.
              { destruct s. exact wb. }
              { destruct wf_stk as [top [bot [Heq [Htop Hbot]]]]; subst stk.
                eexists ({| CS.f_component := C; CS.f_arg := arg; CS.f_cont := Kstop |} :: top).
                exists bot. split; [reflexivity | split; [easy |]]. admit. (* induction on [callers s] *) }
              (* Reestablish memory well-formedness.
                 TODO: Refactor, automate. *)
              { (* destruct wf_mem as [wfmem_counter wfmem_meta wfmem]. *)
                (* instantiate (1 := mem). (* FIXME *) *)
                constructor.
                - intros C_ Hcomp.
                  destruct (Nat.eqb_spec C C_) as [Heq | Hneq].
                  + subst C_.
                    pose proof Memory.load_after_store_eq _ _ _ _ Hmem as Hmem0.
                    assert (Hoffsetneq' : (Permission.data, C, Block.local, reg_offset v) <> (Permission.data, C, Block.local, 0%Z))
                      by (now destruct v).
                    rewrite (Memory.load_after_store_neq _ _ _ _ _ Hoffsetneq' Hstore').
                    assumption.
                  + erewrite Memory.load_after_store_neq;
                      last eassumption;
                      last (injection; contradiction).
                    assert (Hload0 := wfmem_counter wf_mem Hcomp).
                    assert (HCneq : (Permission.data, C, Block.local, 0%Z) <> (Permission.data, C_, Block.local, 0%Z))
                      by (now injection). (* Easy contradiction. *)
                    rewrite <- (Memory.load_after_store_neq _ _ _ _ _ HCneq Hmem) in Hload0.
                    rewrite counter_value_snoc. simpl.
                    move: Hneq => /eqP.
                    case: ifP;
                      last now rewrite Z.add_0_r.
                    move => /eqP => Hcontra => /eqP => Hneq.
                    symmetry in Hcontra. contradiction.
                - intros Hcontra. now destruct prefix.
                - intros pref ev Hprefix.
                  apply rcons_inv in Hprefix as [? ?]; subst pref ev.
                  split.
                  + intros C_ Hcomp Hnext.
                    destruct (Nat.eqb_spec C C_) as [Heq | Hneq].
                    * subst C_.
                      rewrite (Memory.load_after_store_neq _ _ _ _ _ _ Hstore');
                        last (injection; destruct v; discriminate).
                      rewrite (Memory.load_after_store_neq _ _ _ _ _ _ Hmem);
                        last (injection; discriminate).
                      apply (proj1 (wfmem_extcall wf_mem Hprefix01) _ Hcomp).
                      now rewrite Hcomp1.
                    * symmetry in Hnext. contradiction.
                  + intros C_ Hcomp Hnext.
                    destruct (Nat.eqb_spec C C_) as [Heq | Hneq].
                    * subst C_. contradiction.
                    * rewrite (Memory.load_after_store_neq _ _ _ _ _ _ Hstore');
                        last (injection; destruct v; discriminate).
                      rewrite (Memory.load_after_store_neq _ _ _ _ _ _ Hmem);
                        last (injection; discriminate).
                      apply (proj2 (wfmem_extcall wf_mem Hprefix01) _ Hcomp).
                      intro; subst C_.
                      contradiction.
                - intros C_ reg Hcomp.
                  destruct (Nat.eqb_spec C C_) as [Heq | Hneq].
                  + subst C_.
                    destruct (EregisterP reg v).
                    * subst v.
                      exists saved.
                      erewrite Memory.load_after_store_eq; try reflexivity; eassumption.
                    * erewrite Memory.load_after_store_neq;
                        last eassumption;
                        last (destruct reg; destruct v; try discriminate; contradiction). (* This kind of reasoning on register offsets can be made into a lemma as well. *)
                      rewrite (Memory.load_after_store_neq _ _ _ _ _ _ Hmem);
                        last (now destruct reg).
                      eapply wfmem_meta; now eauto.
                  + destruct (wfmem_meta wf_mem reg Hcomp) as [v' Hload'].
                    exists v'.
                    erewrite Memory.load_after_store_neq;
                      last eassumption;
                      last (now injection).
                    erewrite Memory.load_after_store_neq;
                      try eassumption.
                    now destruct reg.
                - intro Hcontra. now destruct prefix.
                - intros pref ev Hprefix.
                  apply rcons_inv in Hprefix as [? ?]; subst pref ev.
                  destruct (wfmem wf_mem Hprefix01) as [Hpostreg [Hsteady Hinitial]].
                  (* rename n into n0. *) rename v into v0. rename Hload into Hload0. rename mem' into mem'0. rename s0 into mem'. (* Trying to preserve proof script... *)
                  split; last split.
                  + (** postcondition_event_registers *)
                    {
                      subst mem'.
                      intros n off Hoffset.
                      simpl in *.
                      (* subst v prefix. *)
                      (* unfold postcondition_event_registers in Hpostreg. *)
                      destruct (Z.eqb_spec (reg_offset v0) off) as [Heq | Hneq].
                      * subst off.
                        assert (v0 = CS.CS.reg_to_Ereg n)
                          by (now apply reg_offset_inj in Heq).
                        subst v0.
                        (* assert (v = saved). { *)
                        (*   rewrite (Memory.load_after_store_eq _ _ _ _ Hstore') in Hload. *)
                        (*   now injection Hload as ?. } *)
                        (* subst v. *)
                      eexists. eexists.
                      split; [| split].
                        -- erewrite Memory.load_after_store_eq;
                             last exact Hstore'.
                           reflexivity.
                      -- unfold shift_value_option,
                         rename_value_option, rename_value_template_option,
                         saved.
                         simpl.
                         unfold ssrnat.addn, ssrnat.subn,
                         LOCALBUF_blockid,
                         all_zeros_shift, uniform_shift.
                         simpl.
                         reflexivity.
                      -- destruct wf_int_pref' as [wf_int_pref' wf_ev_comps'].
                         inversion wf_int_pref' as [| | prefint eint1 eint2 Hsteps Hstep Ht].
                         ++ destruct prefix; discriminate. (* contra *)
                         ++ subst prefix. destruct prefix0 as [| ? [|]]; discriminate. (* contra *)
                         ++ rewrite Hprefix01 in Ht.
                            symmetry in Ht. apply cats2_inv in Ht as [? [? ?]]. subst prefint eint1 eint2.
                            inversion Hstep as [| | tmp1 tmp2 tmp3 tmp4 tmp5 tmp6 | | | | |];
                              subst tmp1 tmp2 tmp3 tmp4 tmp5 tmp6.
                            subst t0.
                            rewrite Ereg_to_reg_to_Ereg Machine.Intermediate.Register.gss.
                            move: wf_e => /andP => [[]] => /eqP => Heq1 => /eqP => Heq2.
                            subst ptrC ptrb.
                            reflexivity.

                      * (* setoid_rewrite Hcomp1 in Hpostreg. *)
                        destruct (wfmem_meta wf_mem (CS.CS.reg_to_Ereg n) C_b)
                          as [v' Hload'].
                        rewrite Hoffset in Hload'.
                        (* assert (v = v'). { *)
                        (*   assert (Hneq0 : (Permission.data, C, Block.local, 0%Z) <> (Permission.data, cur_comp s, Block.local, off)). { *)
                        (*     subst off. now destruct (CS.CS.reg_to_Ereg n). *)
                        (*   } *)
                        (*   setoid_rewrite <- (Memory.load_after_store_neq _ _ _ _ _ Hneq0 Hmem) in Hload'. *)
                        (*   assert (Hneqv0 : (Permission.data, C, Block.local, reg_offset v0) <> (Permission.data, cur_comp s, Block.local, off)). { *)
                        (*     injection as ?. contradiction. *)
                        (*   } *)
                        (*   rewrite <- (Memory.load_after_store_neq _ _ _ _ _ Hneqv0 Hstore') in Hload'. *)
                        (*   rewrite Hload' in Hload. now injection Hload. *)
                        (* } *)
                        (* subst v'. *)
                        (* destruct (Hpostreg _ _ _ Hoffset Hload') as [v' [Hshift' Hget']]. *)
                        specialize (Hpostreg n _ Logic.eq_refl)
                          as [v [v'' [Hloadv [Hshiftv Hgetv'']]]].
                        assert (v  = v'). {
                          subst off. rewrite -Hcomp1 Hloadv in Hload'. congruence.
                        }
                        subst v'.
                        (* exists v'. *)
                        eexists. eexists.
                        split; [| split].
                        -- erewrite Memory.load_after_store_neq;
                             last exact Hstore';
                             last (injection; contradiction).
                           erewrite Memory.load_after_store_neq;
                             last exact Hmem;
                             last (subst off; injection; now destruct n).
                           eassumption.
                        -- eassumption.
                        -- destruct wf_int_pref' as [wf_int_pref' wf_ev_comps'].
                           inversion wf_int_pref' as [| | prefint eint1 eint2 Hsteps Hstep Ht].
                           ++ destruct prefix; discriminate. (* contra *)
                           ++ subst prefix. destruct prefix0 as [| ? [ | ]]; discriminate. (* contra *)
                           ++ rewrite Hprefix01 in Ht.
                              symmetry in Ht. apply cats2_inv in Ht as [? [? ?]]. subst prefint eint1 eint2.
                              inversion Hstep as [| | tmp1 tmp2 tmp3 tmp4 tmp5 tmp6 | | | | |];
                                subst tmp1 tmp2 tmp3 tmp4 tmp5 tmp6.
                              subst t0.
                              rewrite Machine.Intermediate.Register.gso;
                                first exact Hgetv''.
                              destruct n; destruct v0; try discriminate; contradiction.
                    }
                  + intros C' _ ?; subst C'. simpl.
                    specialize (Hsteady _ C_b (Logic.eq_sym Hcomp1))
                      as [Hinitflag [Hlocalbuf [Hsnapshot Hnextblock]]].
                    split; [| split; [| split]].
                    (* The first two sub-goals are near-identical arguments on
                       memory operations. *)
                    * erewrite Memory.load_after_store_neq;
                        last exact Hstore';
                        last (injection; now destruct v0).
                      erewrite Memory.load_after_store_neq;
                        last exact Hmem;
                        last (injection; now destruct v0).
                      exact Hinitflag.
                    * erewrite Memory.load_after_store_neq;
                        last exact Hstore';
                        last (injection; now destruct v0).
                      erewrite Memory.load_after_store_neq;
                        last exact Hmem;
                        last (injection; now destruct v0).
                      exact Hlocalbuf.
                    (* ... *)
                    * intros b Hb. simpl.
                      specialize (Hsnapshot b Hb) as [[cid bid] [Hshift' [Hrename Hrename']]].
                      destruct b as [| b']; first discriminate.
                      rewrite shift_S_Some in Hshift'.
                      injection Hshift' as ? ?; subst cid bid.
                      exists (C, b'). split; [| split].
                      -- rewrite shift_S_Some. reflexivity.
                      -- simpl. intros off v' Hload'.
                         erewrite Memory.load_after_store_neq in Hload';
                           last exact Hstore';
                           last (injection; congruence).
                         erewrite Memory.load_after_store_neq in Hload';
                           last exact Hmem;
                           last (injection; congruence).
                         simpl in Hrename.
                         specialize (Hrename off v' Hload') as [v'' [Hload'' Hrename'']].
                         exists v''. split.
                         ** subst mem'. exact Hload''.
                         ** exact Hrename''.
                      -- simpl. intros off v' Hload'.
                         simpl in Hrename'. subst mem'.
                         specialize (Hrename' off v' Hload') as [v'' [Hload'' Hrename'']].
                         exists v''. split.
                         ++ erewrite Memory.load_after_store_neq;
                              last exact Hstore';
                              last (injection; congruence).
                            erewrite Memory.load_after_store_neq;
                              last exact Hmem;
                              last (injection; congruence).
                            exact Hload''.
                         ++ exact Hrename''.
                    * intros next Hnext.
                      rewrite Hmem' in Hnext.
                      specialize (Hnextblock next Hnext).
                      erewrite next_block_store_stable;
                        last exact Hstore'.
                      erewrite next_block_store_stable;
                        last exact Hmem.
                      exact Hnextblock.
                  + assert (mem0_mem''_asmp: forall C,
                               C <> cur_comp s ->
                               mem0 C = mem'' C
                           ).
                    {
Local Transparent Memory.store.
                      unfold Memory.store in *.
Local Opaque Memory.store.
                      simpl in *.
                      destruct (mem C) eqn:eC; last discriminate.
                      destruct (mem0 C) eqn:eC2; last discriminate.
                      destruct (ComponentMemory.store
                                  s1
                                  Block.local
                                  0%Z
                                  (Int
                                     (counter_value
                                        C
                                        (prefix ++
                                                [:: EConst
                                                    (cur_comp s)
                                                    (Ptr
                                                       (Permission.data,
                                                        ptrC, ptrb, ptro))
                                                    v0 mem' t0]))))
                               eqn:ecompMem;
                        last discriminate.
                      destruct (ComponentMemory.store
                                  s0 Block.local (reg_offset v0) saved)
                               eqn:ecompMem2;
                        last discriminate.
                      inversion Hstore'. inversion Hmem. subst mem mem''.
                      intros ? Hneq.
                      rewrite !setmE. unfold C.
                      assert (C0 == cur_comp s = false) as rewr. by apply /eqP.
                      by rewrite rewr.
                    }
                    eapply wfmem_postcondition_initial_preserved; eauto.
              }
            * simpl.
              rewrite CS.CS.project_non_inform_append /=.
              rewrite -> !cats0.
              by inversion Hshift; eauto.

          + (* EConst-Undef *)
            (* assert (Hoffsetneq: (Permission.data, C, Block.local, 0%Z) <> (Permission.data, C, Block.local, reg_offset v)) *)
            (*   by (now destruct v). (* Lemma? *) *)
            (* assert (Hload : exists v', Memory.load mem0 (Permission.data, C, Block.local, reg_offset v) = Some v') *)
            (*   by (eapply Memory.store_some_load_some; eauto). *)
            (* setoid_rewrite <- (Memory.load_after_store_neq _ _ _ _ _ Hoffsetneq Hmem) in Hload. *)
            pose proof proj1 (Memory.store_some_load_some _ _ Undef) Hload as [mem'' Hstore'].
            (* Continue. *)
            (* exists (StackState C (callers s)). *)
            eexists. (* evar (CS : state (CS.sem p)). exists CS. *)
            split; [| split].
            * (* Evaluate steps of back-translated event first. *)
Local Transparent expr_of_const_val loc_of_reg.
              take_steps.
              -- exact Hstore'.
              -- (* Do recursive call. *)
                  take_steps.
                  ++ now apply find_procedures_of_trace.
                  ++ (* Now we are done with the event.
                        We still need to process the external call check. *)
                     take_steps.
                     ** (* TODO: Needs a new invariant that talks about the init
                           check. Assume for now that it exists, and
                           initialization has already taken place --
                           initial events?. *)
                        instantiate (1 := Int 1).
                        simpl.
                        destruct wf_mem. subst prefix. unfold C in *.
                        rewrite <- Hcomp1. rewrite <- Hcomp1 in C_b.
                        specialize (wfmem0 prefix0 e1 Logic.eq_refl)
                          as [_ [Hpostcond_steady _]].
                        specialize (Hpostcond_steady _ C_b Logic.eq_refl) as [G _].
                        rewrite (Memory.load_after_store_neq _ _ _ _ _ _ Hstore');
                          last by destruct v.
                        rewrite (Memory.load_after_store_neq _ _ _ _ _ _ Hmem);
                          easy.
                     ** take_steps.
                        --- assert (Hload0 := proj1 (wfmem_extcall wf_mem Hprefix01) _ C_b (Logic.eq_sym Hcomp1)).
                            rewrite (Memory.load_after_store_neq _ _ _ _ _ _ Hstore');
                              last (now destruct v). (* Trivial property of register offsets. *)
                            rewrite (Memory.load_after_store_neq _ _ _ _ _ _ Hmem);
                              last easy.
                            exact Hload0.
                        --- unfold invalidate_metadata.
                            take_steps.
                            apply star_refl.
            * (* Reestablish invariant. *)
              econstructor; try reflexivity; try eassumption.
              { destruct s. exact wb. }
              { destruct wf_stk as [top [bot [Heq [Htop Hbot]]]]; subst stk.
                eexists ({| CS.f_component := C; CS.f_arg := arg; CS.f_cont := Kstop |} :: top).
                exists bot. split; [reflexivity | split; [easy |]]. admit. (* induction on [caller s] *) }
              (* Reestablish memory well-formedness.
                 TODO: Refactor, automate. *)
              { (* destruct wf_mem as [wfmem_counter wfmem_meta wfmem]. *)
                (* instantiate (1 := mem). (* FIXME *) *)
                constructor.
                - intros C_ Hcomp.
                  destruct (Nat.eqb_spec C C_) as [Heq | Hneq].
                  + subst C_.
                    pose proof Memory.load_after_store_eq _ _ _ _ Hmem as Hmem0.
                    assert (Hoffsetneq' : (Permission.data, C, Block.local, reg_offset v) <> (Permission.data, C, Block.local, 0%Z))
                      by (now destruct v).
                    rewrite (Memory.load_after_store_neq _ _ _ _ _ Hoffsetneq' Hstore').
                    assumption.
                  + erewrite Memory.load_after_store_neq;
                      last eassumption;
                      last (injection; contradiction).
                    assert (Hload0 := wfmem_counter wf_mem Hcomp).
                    assert (HCneq : (Permission.data, C, Block.local, 0%Z) <> (Permission.data, C_, Block.local, 0%Z))
                      by (now injection). (* Easy contradiction. *)
                    rewrite <- (Memory.load_after_store_neq _ _ _ _ _ HCneq Hmem) in Hload0.
                    rewrite counter_value_snoc. simpl.
                    move: Hneq => /eqP.
                    case: ifP;
                      last now rewrite Z.add_0_r.
                    move => /eqP => Hcontra => /eqP => Hneq.
                    symmetry in Hcontra. contradiction.
                - intros Hcontra. now destruct prefix.
                - intros pref ev Hprefix.
                  apply rcons_inv in Hprefix as [? ?]; subst pref ev.
                  split
.
                  + intros C_ Hcomp Hnext.
                    destruct (Nat.eqb_spec C C_) as [Heq | Hneq].
                    * subst C_.
                      rewrite (Memory.load_after_store_neq _ _ _ _ _ _ Hstore');
                        last (injection; destruct v; discriminate).
                      rewrite (Memory.load_after_store_neq _ _ _ _ _ _ Hmem);
                        last (injection; discriminate).
                      apply (proj1 (wfmem_extcall wf_mem Hprefix01) _ Hcomp).
                      now rewrite Hcomp1.
                    * symmetry in Hnext. contradiction.
                  + intros C_ Hcomp Hnext.
                    destruct (Nat.eqb_spec C C_) as [Heq | Hneq].
                    * subst C_. contradiction.
                    * rewrite (Memory.load_after_store_neq _ _ _ _ _ _ Hstore');
                        last (injection; destruct v; discriminate).
                      rewrite (Memory.load_after_store_neq _ _ _ _ _ _ Hmem);
                        last (injection; discriminate).
                      apply (proj2 (wfmem_extcall wf_mem Hprefix01) _ Hcomp).
                      intro; subst C_.
                      contradiction.
                - intros C_ reg Hcomp.
                  destruct (Nat.eqb_spec C C_) as [Heq | Hneq].
                  + subst C_.
                    destruct (EregisterP reg v).
                    * subst v.
                      exists Undef.
                      erewrite Memory.load_after_store_eq; try reflexivity; eassumption.
                    * erewrite Memory.load_after_store_neq;
                        last eassumption;
                        last (destruct reg; destruct v; try discriminate; contradiction). (* This kind of reasoning on register offsets can be made into a lemma as well. *)
                      rewrite (Memory.load_after_store_neq _ _ _ _ _ _ Hmem);
                        last (now destruct reg).
                      eapply wfmem_meta; now eauto.
                  + destruct (wfmem_meta wf_mem reg Hcomp) as [v' Hload'].
                    exists v'.
                    erewrite Memory.load_after_store_neq;
                      last eassumption;
                      last (now injection).
                    erewrite Memory.load_after_store_neq;
                      try eassumption.
                    now destruct reg.
                - intro Hcontra. now destruct prefix.
                - intros pref ev Hprefix.
                  apply rcons_inv in Hprefix as [? ?]; subst pref ev.
                  destruct (wfmem wf_mem Hprefix01) as [Hpostreg [Hsteady Hinitial]].
                  (* rename n into n0. *) rename v into v0. rename Hload into Hload0.
                  rename mem' into mem'0. rename s0 into mem'.
                  (* Trying to preserve proof script... *)
                  split; last split.
                  + (** postcondition_event_registers *)
                    {
                      subst mem'.
                      intros n off Hoffset.
                      simpl in *.
                      (* subst v prefix. *)
                      unfold postcondition_event_registers in Hpostreg.
                      destruct (Z.eqb_spec (reg_offset v0) off) as [Heq | Hneq].
                      * subst off.
                        assert (v0 = CS.CS.reg_to_Ereg n)
                          by (now apply reg_offset_inj in Heq).
                        subst v0.
                        (* assert (v = Undef). { *)
                        (*   rewrite (Memory.load_after_store_eq _ _ _ _ Hstore') in Hload. *)
                        (*   now injection Hload as ?. } *)
                        (* subst v. *)
                        (* exists Undef. *)
                        eexists. eexists.
                        split; [| split].
                        -- erewrite Memory.load_after_store_eq;
                             last exact Hstore'.
                           reflexivity.
                        -- now constructor.
                        -- (* TODO: Refactor this destruct at the top, currently
                              adding quickly without breaking proofs. *)
                           destruct wf_int_pref' as [wf_int_pref' wf_ev_comps'].
                           inversion wf_int_pref' as [| | prefint eint1 eint2 Hsteps Hstep Ht].
                           ++ destruct prefix; discriminate. (* contra *)
                           ++ subst prefix. destruct prefix0 as [| ? [|]]; discriminate. (* contra *)
                           ++ rewrite Hprefix01 in Ht.
                              symmetry in Ht. apply cats2_inv in Ht as [? [? ?]]. subst prefint eint1 eint2.
                              inversion Hstep as [| | tmp1 tmp2 tmp3 tmp4 tmp5 tmp6 | | | | |];
                                subst tmp1 tmp2 tmp3 tmp4 tmp5 tmp6.
                              subst t0.
                              rewrite Ereg_to_reg_to_Ereg Machine.Intermediate.Register.gss.
                              reflexivity.
                      * setoid_rewrite Hcomp1 in Hpostreg.
                        destruct (wfmem_meta wf_mem (CS.CS.reg_to_Ereg n) C_b)
                          as [v' Hload'].
                        rewrite Hoffset in Hload'.
                        (* assert (v = v'). { *)
                        (*   assert (Hneq0 : (Permission.data, C, Block.local, 0%Z) <> (Permission.data, cur_comp s, Block.local, off)). { *)
                        (*     subst off. now destruct (CS.CS.reg_to_Ereg n). *)
                        (*   } *)
                        (*   setoid_rewrite <- (Memory.load_after_store_neq _ _ _ _ _ Hneq0 Hmem) in Hload'. *)
                        (*   assert (Hneqv0 : (Permission.data, C, Block.local, reg_offset v0) <> (Permission.data, cur_comp s, Block.local, off)). { *)
                        (*     injection as ?. contradiction. *)
                        (*   } *)
                        (*   rewrite <- (Memory.load_after_store_neq _ _ _ _ _ Hneqv0 Hstore') in Hload'. *)
                        (*   rewrite Hload' in Hload. now injection Hload. *)
                        (* } *)
                        (* subst v'. *)
                        (* exists v'. *)
                        destruct (Hpostreg n _ Hoffset)
                          as [v [v'' [Hloadv [Hshiftv Hgetv'']]]].
                        eexists. eexists.
                        split; [| split].
                        -- erewrite Memory.load_after_store_neq;
                             last exact Hstore';
                             last (injection; contradiction).
                           erewrite Memory.load_after_store_neq;
                             last exact Hmem;
                             last (subst off; injection; now destruct n).
                           eassumption.
                        -- eassumption.
                        -- destruct wf_int_pref' as [wf_int_pref' wf_ev_comps'].
                           inversion wf_int_pref' as [| | prefint eint1 eint2 Hsteps Hstep Ht].
                           ++ destruct prefix; discriminate. (* contra *)
                           ++ subst prefix. destruct prefix0 as [| ? [ | ]]; discriminate. (* contra *)
                           ++ rewrite Hprefix01 in Ht.
                              symmetry in Ht. apply cats2_inv in Ht as [? [? ?]]. subst prefint eint1 eint2.
                              inversion Hstep as [| | tmp1 tmp2 tmp3 tmp4 tmp5 tmp6 | | | | |];
                                subst tmp1 tmp2 tmp3 tmp4 tmp5 tmp6.
                              subst t0.
                              rewrite Machine.Intermediate.Register.gso;
                                first exact Hgetv''.
                              destruct n; destruct v0; try discriminate; contradiction.
                    }
                  + intros C' _ ?; subst C'. simpl.
                    specialize (Hsteady _ C_b (Logic.eq_sym Hcomp1))
                      as [Hinitflag [Hlocalbuf [Hsnapshot Hnextblock]]].
                    split; [| split; [| split]].
                    (* The first two sub-goals are near-identical arguments on
                       memory operations. *)
                    * erewrite Memory.load_after_store_neq;
                        last exact Hstore';
                        last (injection; now destruct v0).
                      erewrite Memory.load_after_store_neq;
                        last exact Hmem;
                        last (injection; now destruct v0).
                      exact Hinitflag.
                    * erewrite Memory.load_after_store_neq;
                        last exact Hstore';
                        last (injection; now destruct v0).
                      erewrite Memory.load_after_store_neq;
                        last exact Hmem;
                        last (injection; now destruct v0).
                      exact Hlocalbuf.
                    (* ... *)
                    * intros b Hb. simpl.
                      specialize (Hsnapshot b Hb) as [[cid bid] [Hshift' [Hrename Hrename']]].
                      destruct b as [| b']; first discriminate.
                      rewrite shift_S_Some in Hshift'.
                      injection Hshift' as ? ?; subst cid bid.
                      exists (C, b'). split; [| split].
                      -- rewrite shift_S_Some. reflexivity.
                      -- simpl. intros off v' Hload'.
                         erewrite Memory.load_after_store_neq in Hload';
                           last exact Hstore';
                           last (injection; congruence).
                         erewrite Memory.load_after_store_neq in Hload';
                           last exact Hmem;
                           last (injection; congruence).
                         simpl in Hrename.
                         specialize (Hrename off v' Hload') as [v'' [Hload'' Hrename'']].
                         exists v''. split.
                         ++ subst mem'. exact Hload''.
                         ++ exact Hrename''.
                      -- simpl. intros off v' Hload'.
                         simpl in Hrename'. subst mem'.
                         specialize (Hrename' off v' Hload') as [v'' [Hload'' Hrename'']].
                         exists v''. split.
                         ++ erewrite Memory.load_after_store_neq;
                              last exact Hstore';
                              last (injection; congruence).
                            erewrite Memory.load_after_store_neq;
                              last exact Hmem;
                              last (injection; congruence).
                            exact Hload''.
                         ++ exact Hrename''.
                    * intros next Hnext.
                      rewrite Hmem' in Hnext.
                      specialize (Hnextblock next Hnext).
                      erewrite next_block_store_stable;
                        last exact Hstore'.
                      erewrite next_block_store_stable;
                        last exact Hmem.
                      exact Hnextblock.
                  + assert (mem0_mem''_asmp: forall C,
                               C <> cur_comp s ->
                               mem0 C = mem'' C
                           ).
                    {
Local Transparent Memory.store.
                      unfold Memory.store in *.
Local Opaque Memory.store.
                      simpl in *.
                      destruct (mem C) eqn:eC; last discriminate.
                      destruct (mem0 C) eqn:eC2; last discriminate.
                      destruct (ComponentMemory.store
                                  s1
                                  Block.local
                                  0%Z
                                  (Int (counter_value
                                          C
                                          (prefix ++ [:: EConst
                                                         (cur_comp s)
                                                         Undef v0 mem' t0]))))
                               eqn:ecompMem;
                        last discriminate.
                      destruct (ComponentMemory.store
                                  s0 Block.local (reg_offset v0) Undef)
                               eqn:ecompMem2;
                        last discriminate.
                      inversion Hstore'. inversion Hmem. subst mem mem''.
                      intros ? Hneq.
                      rewrite !setmE. unfold C.
                      assert (C0 == cur_comp s = false) as rewr. by apply /eqP.
                        by rewrite rewr.
                    }
                    eapply wfmem_postcondition_initial_preserved; eauto.
              }
            * simpl.
              rewrite CS.CS.project_non_inform_append /=.
              rewrite -> !cats0.
              by inversion Hshift; eauto.

        - (* EMov *)
          (* Gather a few recurrent assumptions at the top. *)
          assert (prefix = [::] \/ exists prefix' e', prefix = prefix' ++ [:: e'])
            as [Hprefix | [prefix0 [e1 Hprefix01]]]
            by admit;
            first admit. (* TODO: Treat empty case separately. *)
          (*destruct (well_formed_memory_store_reg_offset v (Int 42) C_b wf_mem) as [mem' Hstore].*) (* Mostly pollution? *)
          (* Const does not modify the (shared) memory, therefore these two
             should be identical. *)
          assert (Hmem' : s0 = mem_of_event_inform e1). {
            subst prefix.
            clear -wf_int_pref'.
            move: wf_int_pref'; rewrite !cats1 => wf_int_pref.
            destruct wf_int_pref as [wf_int_pref _].
            inversion wf_int_pref.
            - now destruct prefix0.
            - destruct prefix0. inversion H. simpl in H. now destruct prefix0.
            - apply rcons_inj in H. inversion H; subst; clear H.
              apply rcons_inj in H3. inversion H3; subst; clear H3.
              inversion H1; subst; clear H1.
              reflexivity. }
          assert (Hcomp1 : next_comp_of_event e1 = cur_comp s). {
            destruct wf_int_pref' as [wf_int_pref' wf_ev_comps'].
            rewrite Hprefix01 in wf_ev_comps'.
            setoid_rewrite <- app_assoc in wf_ev_comps'.
            apply trace_event_components_app_r in wf_ev_comps'.
            inversion wf_ev_comps'. assumption. }
          (* NOTE: Instantiations! [ptr] seems to have no effect in the proofs. *)
          exists (EMov C src dst s0 t0).
          (* NOTE: Can we make this initial part more like the other cases? *)
          assert (Hoffsetneq: (Permission.data, C, Block.local, 0%Z) <> (Permission.data, C, Block.local, reg_offset dst))
            by (now destruct dst). (* Lemma? *)
          assert (Hoffsetneq2: (Permission.data, C, Block.local, 0%Z) <> (Permission.data, C, Block.local, reg_offset src))
            by (now destruct src).
          (* assert (Hload : exists v', Memory.load mem0 (Permission.data, C, Block.local, reg_offset ptr) = Some v') *)
            (* by (eapply Memory.store_some_load_some; eauto). *)
          assert (Hload := wfmem_meta wf_mem dst C_b). fold C in Hload.
          setoid_rewrite <- (Memory.load_after_store_neq _ _ _ _ _ Hoffsetneq Hmem) in Hload.
          (* setoid_rewrite -> (Memory.load_after_store_neq _ _ _ _ _ Hoffsetneq Hmem) in Hloadptr. *)

          assert (exists v', Memory.load
                               mem0
                               (Permission.data, C, Block.local, (0 + reg_offset src)%Z)
                             = Some v')
            as [vsrc Hloadmem0_vsrc].
          {
            destruct wf_mem.
            specialize (wfmem_meta0 C src) as [vloadmem0 Hloadmem0]; by eauto.
          }
          assert (Memory.load
                               mem
                               (Permission.data, C, Block.local, (0 + reg_offset src)%Z)
                             = Some vsrc)
            as Hloadmem_vsrc.
          {
            by rewrite (Memory.load_after_store_neq _ _ _ _ _ Hoffsetneq2 Hmem).
          }
          set saved := vsrc.
          pose proof proj1 (Memory.store_some_load_some _ _ saved) Hload as [mem'' Hstore'].
          (* Continue. *)
          exists (StackState C (callers s)).
          eexists. (* evar (CS : state (CS.sem p)). exists CS. *)
          split; [| split].
          + (* Evaluate steps of back-translated event first. *)
Local Transparent expr_of_const_val loc_of_reg.
            take_steps.
            * exact Hloadmem_vsrc.
            * take_steps; first exact Hstore'.
                (* Do recursive call. *)
                take_steps.
              -- now apply find_procedures_of_trace.
              -- (* Now we are done with the event.
                    We still need to process the external call check. *)
                 take_steps.
                 ++ (* TODO: Needs a new invariant that talks about the init
                       check. Assume for now that it exists, and
                       initialization has already taken place --
                       initial events?. *)
                    instantiate (1 := Int 1).
                    simpl.
                    destruct wf_mem. subst prefix. unfold C in *.
                    rewrite <- Hcomp1. rewrite <- Hcomp1 in C_b.
                    specialize (wfmem0 prefix0 e1 Logic.eq_refl)
                      as [_ [Hpostcond_steady _]].
                    specialize (Hpostcond_steady _ C_b Logic.eq_refl) as [G _].
                    rewrite (Memory.load_after_store_neq _ _ _ _ _ _ Hstore');
                      last by destruct dst.
                    rewrite (Memory.load_after_store_neq _ _ _ _ _ _ Hmem);
                      easy.
                 ++ take_steps.
                    ** assert (Hload0 := proj1 (wfmem_extcall wf_mem Hprefix01) _ C_b (Logic.eq_sym Hcomp1)).
                       rewrite (Memory.load_after_store_neq _ _ _ _ _ _ Hstore');
                         last (now destruct dst). (* Trivial property of register offsets. *)
                       rewrite (Memory.load_after_store_neq _ _ _ _ _ _ Hmem);
                         last easy.
                       exact Hload0.
                    ** unfold invalidate_metadata.
                       take_steps.
                       apply star_refl.
          + (* Reestablish invariant. *)
            econstructor; try reflexivity; try eassumption.
            { destruct s. exact wb. }
            { destruct wf_stk as [top [bot [Heq [Htop Hbot]]]]; subst stk.
              eexists ({| CS.f_component := C; CS.f_arg := arg; CS.f_cont := Kstop |} :: top).
              exists bot. split; [reflexivity | split; [easy |]]. admit. (* induction on [callers s] *) }
            (* Reestablish memory well-formedness.
               TODO: Refactor, automate. *)
            { (* destruct wf_mem as [wfmem_counter wfmem_meta wfmem]. *)
              constructor.
              - intros C_ Hcomp.
                destruct (Nat.eqb_spec C C_) as [Heq | Hneq].
                + subst C_.
                  pose proof Memory.load_after_store_eq _ _ _ _ Hmem as Hmem0.
                  assert (Hoffsetneq' := not_eq_sym Hoffsetneq).
                  rewrite (Memory.load_after_store_neq _ _ _ _ _ Hoffsetneq' Hstore').
                  assumption.
                + erewrite Memory.load_after_store_neq;
                    last eassumption;
                    last (injection; contradiction).
                    assert (Hload0 := wfmem_counter wf_mem Hcomp).
                    assert (HCneq : (Permission.data, C, Block.local, 0%Z) <> (Permission.data, C_, Block.local, 0%Z))
                      by (now injection). (* Easy contradiction. *)
                    rewrite <- (Memory.load_after_store_neq _ _ _ _ _ HCneq Hmem) in Hload0.
                    rewrite counter_value_snoc. simpl.
                    move: Hneq => /eqP.
                    case: ifP;
                      last now rewrite Z.add_0_r.
                    move => /eqP => Hcontra => /eqP => Hneq.
                    symmetry in Hcontra. contradiction.
              - intros Hcontra. now destruct prefix.
              - intros pref ev Hprefix.
                apply rcons_inv in Hprefix as [? ?]; subst pref ev.
                split.
                + intros C_ Hcomp Hnext.
                  destruct (Nat.eqb_spec C C_) as [Heq | Hneq].
                  * subst C_.
                    rewrite (Memory.load_after_store_neq _ _ _ _ _ _ Hstore');
                      last (injection; destruct dst; discriminate).
                    rewrite (Memory.load_after_store_neq _ _ _ _ _ _ Hmem);
                      last (injection; discriminate).
                    apply (proj1 (wfmem_extcall wf_mem Hprefix01) _ Hcomp).
                    now rewrite Hcomp1.
                  * symmetry in Hnext. contradiction.
                + intros C_ Hcomp Hnext.
                  destruct (Nat.eqb_spec C C_) as [Heq | Hneq].
                  * subst C_. contradiction.
                  * rewrite (Memory.load_after_store_neq _ _ _ _ _ _ Hstore');
                      last (injection; destruct dst; discriminate).
                    rewrite (Memory.load_after_store_neq _ _ _ _ _ _ Hmem);
                      last (injection; discriminate).
                    apply (proj2 (wfmem_extcall wf_mem Hprefix01) _ Hcomp).
                    intro; subst C_.
                    contradiction.
              - intros C_ reg Hcomp.
                destruct (Nat.eqb_spec C C_) as [Heq | Hneq].
                + subst C_.
                  destruct (EregisterP reg dst). (* mem -[ptr]-> mem'' *)
                  * subst reg.
                    exists saved. (* exists (Int n). *)
                    erewrite Memory.load_after_store_eq; try reflexivity; eassumption.
                  * erewrite Memory.load_after_store_neq;
                      last eassumption;
                      last (destruct reg; destruct dst; try discriminate; contradiction). (* This kind of reasoning on register offsets can be made into a lemma as well. *)
                    rewrite (Memory.load_after_store_neq _ _ _ _ _ _ Hmem);
                      last (now destruct reg).
                    eapply wfmem_meta; now eauto.
                + destruct (wfmem_meta wf_mem reg Hcomp) as [v' Hload'].
                  exists v'.
                  erewrite Memory.load_after_store_neq;
                    last eassumption;
                    last (now injection).
                  erewrite Memory.load_after_store_neq;
                    try eassumption.
                  now destruct reg.
              - intro Hcontra. now destruct prefix.
              - intros pref ev Hprefix.
                apply rcons_inv in Hprefix as [? ?]; subst pref ev.
                destruct (wfmem wf_mem Hprefix01) as [Hpostreg [Hsteady Hinitial]].
                (* rename n into n0. *) (* rename v into v0.*)
                rename Hload into Hload0. (*rename mem' into mem'0.*)
                rename s0 into mem'. (* Trying to preserve proof script... *)
                split; [| split].
                + {
                      subst mem'.
                      intros n off Hoffset.
                      simpl in *.
                      (* subst v prefix. *)
                      unfold postcondition_event_registers in Hpostreg.
                      destruct (Z.eqb_spec (reg_offset dst) off) as [Heq | Hneq].
                      * subst off.
                        assert (dst = CS.CS.reg_to_Ereg n)
                          by (now apply reg_offset_inj in Heq).
                        subst dst.
                        destruct (Hpostreg (Ereg_to_reg src) _ Logic.eq_refl)
                          as [v [v'' [Hloadv [Hshiftv Hgetv'']]]].
                        rewrite reg_to_Ereg_to_reg in Hloadv.
                        setoid_rewrite Hcomp1 in Hloadv.
                        rewrite Hloadmem0_vsrc in Hloadv.
                        injection Hloadv as ?; subst v.
                        eexists. eexists.
                        split; [| split].
                        -- erewrite Memory.load_after_store_eq;
                             last exact Hstore'.
                           reflexivity.
                        -- exact Hshiftv.
                        -- destruct wf_int_pref' as [wf_int_pref' wf_ev_comps'].
                           inversion wf_int_pref' as [| | prefint eint1 eint2 Hsteps Hstep Ht].
                           ++ destruct prefix; discriminate. (* contra *)
                           ++ subst prefix. destruct prefix0 as [| ? [|]]; discriminate. (* contra *)
                           ++ rewrite Hprefix01 in Ht.
                              symmetry in Ht. apply cats2_inv in Ht as [? [? ?]]. subst prefint eint1 eint2.
                              inversion Hstep as [| | | tmp1 tmp2 tmp3 tmp4 tmp5 tmp6 | | | |];
                                subst tmp1 tmp2 tmp3 tmp4 tmp5 tmp6.
                              subst t0.
                              rewrite Ereg_to_reg_to_Ereg Machine.Intermediate.Register.gss.
                              exact Hgetv''.
                      * setoid_rewrite Hcomp1 in Hpostreg.
                        destruct (wfmem_meta wf_mem (CS.CS.reg_to_Ereg n) C_b)
                          as [v' Hload'].
                        rewrite Hoffset in Hload'.
                        destruct (Hpostreg n _ Hoffset)
                          as [v [v'' [Hloadv [Hshiftv Hgetv'']]]].
                        eexists. eexists.
                        split; [| split].
                        -- erewrite Memory.load_after_store_neq;
                             last exact Hstore';
                             last (injection; contradiction).
                           erewrite Memory.load_after_store_neq;
                             last exact Hmem;
                             last (subst off; injection; now destruct n).
                           eassumption.
                        -- eassumption.
                        -- destruct wf_int_pref' as [wf_int_pref' wf_ev_comps'].
                           inversion wf_int_pref' as [| | prefint eint1 eint2 Hsteps Hstep Ht].
                           ++ destruct prefix; discriminate. (* contra *)
                           ++ subst prefix. destruct prefix0 as [| ? [ | ]]; discriminate. (* contra *)
                           ++ rewrite Hprefix01 in Ht.
                              symmetry in Ht. apply cats2_inv in Ht as [? [? ?]]. subst prefint eint1 eint2.
                              inversion Hstep as [| | | tmp1 tmp2 tmp3 tmp4 tmp5 tmp6 | | | |];
                                subst tmp1 tmp2 tmp3 tmp4 tmp5 tmp6.
                              subst t0.
                              rewrite Machine.Intermediate.Register.gso;
                                first exact Hgetv''.
                              destruct n; destruct dst; try discriminate; contradiction.
                  }
                + intros C' _ ?; subst C'. simpl.
                  specialize (Hsteady _ C_b (Logic.eq_sym Hcomp1))
                    as [Hinitflag [Hlocalbuf [Hsnapshot Hnextblock]]].
                  split; [| split; [| split]].
                  (* The first two sub-goals are near-identical arguments on
                     memory operations. *)
                  * erewrite Memory.load_after_store_neq;
                      last exact Hstore';
                      last (injection; now destruct dst).
                    erewrite Memory.load_after_store_neq;
                      last exact Hmem;
                      last (injection; now destruct dst).
                    exact Hinitflag.
                  * erewrite Memory.load_after_store_neq;
                      last exact Hstore';
                      last (injection; now destruct dst).
                    erewrite Memory.load_after_store_neq;
                      last exact Hmem;
                      last (injection; now destruct dst).
                    exact Hlocalbuf.
                  (* ... *)
                  * intros b Hb. simpl.
                    specialize (Hsnapshot b Hb) as [[cid bid] [Hshift' [Hrename Hrename']]].
                    destruct b as [| b']; first contradiction.
                    rewrite shift_S_Some in Hshift'.
                    injection Hshift' as ? ?; subst cid bid.
                    exists (C, b'). split; [| split].
                    -- rewrite shift_S_Some. reflexivity.
                    -- simpl. intros off v' Hload'.
                       erewrite Memory.load_after_store_neq in Hload';
                         last exact Hstore';
                         last (injection; congruence).
                       erewrite Memory.load_after_store_neq in Hload';
                         last exact Hmem;
                         last (injection; congruence).
                       simpl in Hrename.
                       specialize (Hrename off v' Hload') as [v'' [Hload'' Hrename'']].
                       exists v''. split.
                       ** subst mem'. exact Hload''.
                       ** exact Hrename''.
                    -- simpl. intros off v' Hload'.
                       simpl in Hrename'. subst mem'.
                       specialize (Hrename' off v' Hload') as [v'' [Hload'' Hrename'']].
                       exists v''. split.
                       ++ erewrite Memory.load_after_store_neq;
                            last exact Hstore';
                            last (injection; congruence).
                          erewrite Memory.load_after_store_neq;
                            last exact Hmem;
                            last (injection; congruence).
                          exact Hload''.
                       ++ exact Hrename''.
                    * intros next Hnext.
                      rewrite Hmem' in Hnext.
                      specialize (Hnextblock next Hnext).
                      erewrite next_block_store_stable;
                        last exact Hstore'.
                      erewrite next_block_store_stable;
                        last exact Hmem.
                      exact Hnextblock.
                  + intros C' Hcomp Hnext.
                    rewrite <- Hcomp1 in Hnext.
                    specialize (Hinitial _ Hcomp Hnext) as [Hsteady' | Hinitial].
                    * destruct Hsteady' as [Hinitflag [Hlocalbuf Hsteady']].
                      left. split; [| split].
                      -- erewrite Memory.load_after_store_neq;
                           last exact Hstore';
                           last (injection; now destruct dst).
                         erewrite Memory.load_after_store_neq;
                           last exact Hmem;
                           last (injection; now destruct dst).
                         exact Hinitflag.
                      -- erewrite Memory.load_after_store_neq;
                           last exact Hstore';
                           last (injection; now destruct dst).
                         erewrite Memory.load_after_store_neq;
                           last exact Hmem;
                           last (injection; now destruct dst).
                         exact Hlocalbuf.
                      -- destruct Hsteady' as [Hsnapshot Hnextblock].
                         split.
                         ++ intros b Hlocal.
                            specialize (Hsnapshot b Hlocal) as [Cb [Hshift' [Hrename Hrename']]].
                            exists Cb. split; [| split].
                            ** exact Hshift'.
                            ** intros off v' Hload.
                               erewrite Memory.load_after_store_neq in Hload;
                                 last exact Hstore';
                                 last (injection; congruence).
                               erewrite Memory.load_after_store_neq in Hload;
                                 last exact Hmem;
                                 last (injection; congruence).
                               specialize (Hrename off v' Hload) as [v'' [Hload'' Hrename]].
                               exists v''. split.
                               --- subst mem'. assumption.
                               --- congruence.
                            ** intros off v' Hload. subst mem'.
                               specialize (Hrename' off v' Hload) as [v'' [Hload'' Hrename']].
                               exists v''. split.
                               --- erewrite Memory.load_after_store_neq;
                                     last exact Hstore';
                                     last (injection; congruence).
                                   erewrite Memory.load_after_store_neq;
                                     last exact Hmem;
                                     last (injection; congruence).
                                   assumption.
                               --- congruence.
                         ++ (* Same sub-proof on next block as above! *)
                            intros next Hnext'.
                            rewrite Hmem' in Hnext'.
                            specialize (Hnextblock next Hnext').
                            erewrite next_block_store_stable;
                              last exact Hstore'.
                            erewrite next_block_store_stable;
                              last exact Hmem.
                            exact Hnextblock.
                    * right.
                      destruct Hinitial as [Hinitflag [Hlocalbuf Hinitial]].
                      split; [| split].
                      -- erewrite Memory.load_after_store_neq;
                           last exact Hstore';
                           last (injection; now destruct dst).
                         erewrite Memory.load_after_store_neq;
                           last exact Hmem;
                           last (injection; discriminate).
                         exact Hinitflag.
                      -- erewrite Memory.load_after_store_neq;
                           last exact Hstore';
                           last (injection; now destruct dst).
                         erewrite Memory.load_after_store_neq;
                           last exact Hmem;
                           last (injection; discriminate).
                         exact Hlocalbuf.
                      -- destruct Hinitial as [Hprealloc Hnextblock].
                         split.
                         ** destruct Hprealloc
                             as [Cmem [buf [HCmem [Hbuf [Hnextblock' Hprealloc]]]]].
                            exists Cmem, buf.
                            split; [| split; [| split]]; try assumption.
                            rewrite -HCmem.
                            subst mem'. reflexivity.
                         ** destruct Hnextblock as [Cmem [HCmem Hnextblock]].
                            exists Cmem. split; last assumption.
                            rewrite -HCmem. symmetry.
                            transitivity (mem C').
                            --- eapply component_memory_after_store_neq; eauto.
                                intro Hcontra. apply Hnext. rewrite -Hcontra. easy.
                            --- eapply component_memory_after_store_neq; eauto.
                                intro Hcontra. apply Hnext. rewrite -Hcontra. easy.
            }
          + simpl.
            rewrite CS.CS.project_non_inform_append /=.
            rewrite -> !cats0.
            by inversion Hshift; eauto.

        - (* EBinop *)
          (* Gather a few recurrent assumptions at the top. *)
          rename e into op. rename e0 into reg0. rename e1 into reg1. rename e2 into reg2.
          (* rename s0 into emem. *)
          rename t0 into eregs.
          assert (prefix = [::] \/ exists prefix' e', prefix = prefix' ++ [:: e'])
            as [Hprefix | [prefix0 [e1 Hprefix01]]]
            by admit;
            first admit. (* TODO: Treat empty case separately. *)
          (* destruct (well_formed_memory_store_reg_offset v ptr C_b wf_mem) as [mem' Hstore]. (* TODO: Consider actual utility of this. *) *)
          (* Const does not modify the (shared) memory, therefore these two
             should be identical. *)
          assert (Hmem' : s0 = mem_of_event_inform e1). {
            subst prefix.
            clear -wf_int_pref'.
            move: wf_int_pref'; rewrite !cats1 => [[wf_int_pref _]].
            inversion wf_int_pref.
            - now destruct prefix0.
            - destruct prefix0. inversion H. simpl in H. now destruct prefix0.
            - apply rcons_inj in H. inversion H; subst; clear H.
              apply rcons_inj in H3. inversion H3; subst; clear H3.
              inversion H1; subst; clear H1.
              reflexivity. }
          assert (Hcomp1 : next_comp_of_event e1 = cur_comp s). {
            destruct wf_int_pref' as [wf_int_pref' wf_ev_comps'].
            rewrite Hprefix01 in wf_ev_comps'.
            setoid_rewrite <- app_assoc in wf_ev_comps'.
            apply trace_event_components_app_r in wf_ev_comps'.
            inversion wf_ev_comps'. assumption. }
          (* NOTE: Instantiations! [ptr] seems to have no effect in the proofs. *)
          exists (EBinop C op reg0 reg1 reg2 s0 eregs).
          (* Case analysis on concrete constant expression; all cases are
             similar.
             TODO: Refactoring. *)
          destruct (wfmem_meta wf_mem reg0 C_b) as [v0 Hreg0mem0].
          assert (Hreg0mem := Hreg0mem0).
          erewrite <- Memory.load_after_store_neq in Hreg0mem;
            last exact Hmem;
            last (injection; now destruct reg0).
          destruct (wfmem_meta wf_mem reg1 C_b) as [v1 Hreg1mem0].
          assert (Hreg1mem := Hreg1mem0).
          erewrite <- Memory.load_after_store_neq in Hreg1mem;
            last exact Hmem;
            last (injection; now destruct reg1).
          set (saved := eval_binop (binop_of_Ebinop op) v0 v1).
          (* NOTE: In previous cases, we got to the store by a different route. *)
          destruct (wfmem_meta wf_mem reg2 C_b) as [v2 Hreg2mem0].
          assert (Hreg2mem := Hreg2mem0).
          erewrite <- Memory.load_after_store_neq in Hreg2mem;
            last exact Hmem;
            last (injection; now destruct reg2).
          destruct (Memory.store_after_load _ _ _ saved Hreg2mem) as [mem'' Hstore']. (* "Standard" names here... *)
          (* assert (Hoffsetneq: (Permission.data, C, Block.local, 0%Z) <> (Permission.data, C, Block.local, reg_offset regs1)) *)
          (*   by (now destruct v). (* Lemma? *) *)
          (* assert (Hload : exists v', Memory.load mem0 (Permission.data, C, Block.local, reg_offset v) = Some v') *)
          (*   by (eapply Memory.store_some_load_some; eauto). *)
          (* setoid_rewrite <- (Memory.load_after_store_neq _ _ _ _ _ Hoffsetneq Hmem) in Hload. *)
          (* pose proof proj1 (Memory.store_some_load_some _ _ (Int n)) Hload as [mem'' Hstore']. *)
          (* Continue. *)
          exists (StackState C (callers s)).
          eexists. (* evar (CS : state (CS.sem p)). exists CS. *)
          split; [| split].
          + (* Evaluate steps of back-translated event first. *)
Local Transparent expr_of_const_val loc_of_reg.
            take_steps.
            * exact Hreg0mem.
            * take_steps.
              -- exact Hreg1mem.
              -- take_steps.
                 ++ exact Hstore'.
                 ++ (* Do recursive call. *)
                    take_steps.
                    ** now apply find_procedures_of_trace.
                    ** (* Now we are done with the event.
                          We still need to process the external call check. *)
                       take_steps.
                       --- destruct (wfmem wf_mem Hprefix01) as [_ [Hsteady _]].
                           specialize (Hsteady _ C_b (Logic.eq_sym Hcomp1)) as [Hoffset _].
                           erewrite Memory.load_after_store_neq;
                             last exact Hstore';
                             last (injection; now destruct reg2).
                           erewrite Memory.load_after_store_neq;
                             last exact Hmem;
                             last (injection; now destruct reg2).
                           exact Hoffset.
                       --- take_steps.
                           +++ assert (Hload0 := proj1 (wfmem_extcall wf_mem Hprefix01) _ C_b (Logic.eq_sym Hcomp1)).
                               rewrite (Memory.load_after_store_neq _ _ _ _ _ _ Hstore');
                                 last (now destruct reg2). (* Trivial property of register offsets. *)
                               rewrite (Memory.load_after_store_neq _ _ _ _ _ _ Hmem);
                                 last easy.
                               exact Hload0.
                           +++ unfold invalidate_metadata.
                               take_steps.
                               apply star_refl.
          + (* Reestablish invariant. *)
            econstructor; try reflexivity; try eassumption.
            { destruct s. exact wb. }
            { destruct wf_stk as [top [bot [Heq [Htop Hbot]]]]; subst stk.
              eexists ({| CS.f_component := C; CS.f_arg := arg; CS.f_cont := Kstop |} :: top).
              exists bot. split; [reflexivity| split; [easy |]]. admit. (* induction on [callers s] *) }
            (* Reestablish memory well-formedness.
               TODO: Refactor, automate. *)
            { (* destruct wf_mem as [wfmem_counter wfmem_meta wfmem]. *)
              (* instantiate (1 := mem). (* FIXME *) *)
              constructor.
              - intros C_ Hcomp.
                destruct (Nat.eqb_spec C C_) as [Heq | Hneq].
                + subst C_.
                  pose proof Memory.load_after_store_eq _ _ _ _ Hmem as Hmem0.
                  assert (Hoffsetneq' : (Permission.data, C, Block.local, reg_offset reg2) <> (Permission.data, C, Block.local, 0%Z))
                    by (now destruct reg2).
                  rewrite (Memory.load_after_store_neq _ _ _ _ _ Hoffsetneq' Hstore').
                  assumption.
                + erewrite Memory.load_after_store_neq;
                    last eassumption;
                    last (injection; contradiction).
                  assert (Hload0 := wfmem_counter wf_mem Hcomp).
                  assert (HCneq : (Permission.data, C, Block.local, 0%Z) <> (Permission.data, C_, Block.local, 0%Z))
                    by (now injection). (* Easy contradiction. *)
                  rewrite <- (Memory.load_after_store_neq _ _ _ _ _ HCneq Hmem) in Hload0.
                  rewrite counter_value_snoc. simpl.
                  move: Hneq => /eqP.
                  case: ifP;
                    last now rewrite Z.add_0_r.
                  move => /eqP => Hcontra => /eqP => Hneq.
                  symmetry in Hcontra. contradiction.
              - intros Hcontra. now destruct prefix.
              - intros pref ev Hprefix.
                apply rcons_inv in Hprefix as [? ?]; subst pref ev.
                split.
                + intros C_ Hcomp Hnext.
                  destruct (Nat.eqb_spec C C_) as [Heq | Hneq].
                  * subst C_.
                    rewrite (Memory.load_after_store_neq _ _ _ _ _ _ Hstore');
                      last (injection; destruct reg2; discriminate).
                    rewrite (Memory.load_after_store_neq _ _ _ _ _ _ Hmem);
                      last (injection; discriminate).
                    apply (proj1 (wfmem_extcall wf_mem Hprefix01) _ Hcomp).
                    now rewrite Hcomp1.
                  * symmetry in Hnext. contradiction.
                + intros C_ Hcomp Hnext.
                  destruct (Nat.eqb_spec C C_) as [Heq | Hneq].
                  * subst C_. contradiction.
                  * rewrite (Memory.load_after_store_neq _ _ _ _ _ _ Hstore');
                      last (injection; destruct reg2; discriminate).
                    rewrite (Memory.load_after_store_neq _ _ _ _ _ _ Hmem);
                      last (injection; discriminate).
                    apply (proj2 (wfmem_extcall wf_mem Hprefix01) _ Hcomp).
                    intro; subst C_.
                    contradiction.
              - intros C_ reg Hcomp.
                destruct (Nat.eqb_spec C C_) as [Heq | Hneq].
                + subst C_.
                  destruct (EregisterP reg reg2).
                  * subst reg2.
                    (* exists (Int n). *)
                    exists saved.
                    erewrite Memory.load_after_store_eq; try reflexivity; eassumption.
                  * erewrite Memory.load_after_store_neq;
                      last eassumption;
                      last (destruct reg; destruct reg2; try discriminate; contradiction). (* This kind of reasoning on register offsets can be made into a lemma as well. *)
                    rewrite (Memory.load_after_store_neq _ _ _ _ _ _ Hmem);
                      last (now destruct reg).
                    eapply wfmem_meta; now eauto.
                + destruct (wfmem_meta wf_mem reg Hcomp) as [v' Hload'].
                  exists v'.
                  erewrite Memory.load_after_store_neq;
                    last eassumption;
                    last (now injection).
                  erewrite Memory.load_after_store_neq;
                    try eassumption.
                  now destruct reg.
              - intro Hcontra. now destruct prefix.
              - intros pref ev Hprefix.
                apply rcons_inv in Hprefix as [? ?]; subst pref ev.
                destruct (wfmem wf_mem Hprefix01) as [Hregs [Hsteady Hinitial]].
                (* rename n into n0. rename v into v0. rename Hload into Hload0. rename mem' into mem'0. *) rename s0 into mem'. (* Trying to preserve proof script... *)
                split; [| split].
                + {
                      subst mem'.
                      intros n off Hoffset.
                      simpl in *.
                      (* subst v prefix. *)
                      unfold postcondition_event_registers in Hregs.
                      destruct (Z.eqb_spec (reg_offset reg2) off) as [Heq | Hneq].
                      * subst off.
                        assert (reg2 = CS.CS.reg_to_Ereg n)
                          by (now apply reg_offset_inj in Heq).
                        subst reg2.
                        (* assert (v = saved). { *)
                        (*   rewrite (Memory.load_after_store_eq _ _ _ _ Hstore') in Hload. *)
                        (*   now injection Hload as ?. } *)
                        (* subst v. *)

Ltac t_postcondition_event_registers_get
prefix prefix0 Hprefix01 eregs :=
  inversion wf_int_pref' as [| | prefint eint1 eint2 Hsteps Hstep Ht];
  [ destruct prefix; discriminate (* contra *)
  | subst prefix; destruct prefix0 as [| ? [|]]; discriminate (* contra *)
  | rewrite Hprefix01 in Ht;
    symmetry in Ht; apply cats2_inv in Ht as [? [? ?]]; subst prefint eint1 eint2;
    inversion Hstep as [| | | | tmp1 tmp2 tmp3 tmp4 tmp5 tmp6 | | |];
    subst tmp1 tmp2 tmp3 tmp4 tmp5 tmp6;
    subst eregs;
    [rewrite Ereg_to_reg_to_Ereg Machine.Intermediate.Register.gss]].
    (* reflexivity]. *)

                        rewrite <- Hcomp1 in Hreg0mem0.
                        destruct (Hregs (Ereg_to_reg reg0) _ (f_equal _ (reg_to_Ereg_to_reg _)))
                          as [vs0 [vs0' [Hload0 [Hshift0 Hget0]]]].
                        rewrite <- Hcomp1 in Hreg1mem0.
                        destruct (Hregs (Ereg_to_reg reg1) _ (f_equal _ (reg_to_Ereg_to_reg _)))
                          as [vs1 [vs1' [Hload1 [Hshift1 Hget1]]]].
                        rewrite Hreg0mem0 in Hload0. injection Hload0 as ?; subst vs0.
                        rewrite Hreg1mem0 in Hload1. injection Hload1 as ?; subst vs1.
                        destruct wf_int_pref' as [wf_int_pref' wf_ev_comps'].

Local Transparent binop_of_Ebinop. (* TODO: This was made locally opaque earlier but not reversed! *)

Ltac t_postcondition_event_registers_binop_case
     mem prefix prefix0 Hprefix01 eregs Hstore' Hget0 Hget1 Hshift0 Hshift1 vs0' vs1' :=
  repeat match goal with
  | Hload : Memory.load mem _ = Some (Ptr (Permission.data, _, ?B, _)),
    HBsub : context [ ssrnat.subn_rec 1 ?B ] |- _ =>
    destruct B as [| ?];
    [discriminate |];
    simpl in HBsub
  end;
  [eexists; eexists];
  split; [| split];
  [ erewrite Memory.load_after_store_eq; [reflexivity | exact Hstore']
  | reflexivity
  |];
  t_postcondition_event_registers_get prefix prefix0 Hprefix01 eregs;
  rewrite Hget0 Hget1;
  injection Hshift0 as ?; subst vs0';
  injection Hshift1 as ?; subst vs1';
  reflexivity.

Ltac t_postcondition_event_registers_data_pointers mem :=
  repeat match goal with
  | Hload : Memory.load mem _ = Some (Ptr (Permission.data, _, ?B, _)),
    HBsub : context [ ssrnat.subn_rec 1 ?B ] |- _ =>
    destruct B as [| ?];
    [discriminate |];
    simpl in HBsub
  end.

Ltac t_postcondition_event_registers_pointer_Cb
     Hstore' HeqC Heqb prefix prefix0 Hprefix01 eregs Hget0 Hget1 Hshift0 Hshift1 vs0' vs1' HeqC Heqb :=
  eexists; eexists;
    [split; [| split]];
  [ erewrite Memory.load_after_store_eq; [reflexivity | exact Hstore']
  | rewrite /= HeqC Heqb //
  |];
  simpl;
  t_postcondition_event_registers_get prefix prefix0 Hprefix01 eregs;
  rewrite Hget0 Hget1;
  injection Hshift0 as ?; subst vs0';
  injection Hshift1 as ?; subst vs1';
  unfold ssrnat.addn, ssrnat.subn, ssrnat.addn_rec, ssrnat.subn_rec,
  all_zeros_shift, uniform_shift;
  simpl;
  rewrite !Nat.add_0_r !Nat.sub_0_r HeqC Heqb;
  reflexivity.

Ltac t_postcondition_event_registers_pointer_Cbo
     Hstore' prefix prefix0 Hprefix01 eregs Hget0 Hget1 Hshift0 Hshift1 vs0' vs1' HeqC Heqb Heqo :=
  eexists; eexists;
  [split; [| split]];
  [ erewrite Memory.load_after_store_eq; [reflexivity | exact Hstore']
  | rewrite /= HeqC Heqb Heqo //=
  |];
  t_postcondition_event_registers_get prefix prefix0 Hprefix01 eregs;
  rewrite Hget0 Hget1;
  injection Hshift0 as ?; subst vs0';
  injection Hshift1 as ?; subst vs1';
  unfold ssrnat.addn, ssrnat.subn, ssrnat.addn_rec, ssrnat.subn_rec,
  all_zeros_shift, uniform_shift;
  simpl;
  rewrite !Nat.add_0_r !Nat.sub_0_r HeqC Heqb Heqo;
  reflexivity.

Ltac t_postcondition_event_registers_code_pointer_Cb
     Hstore' HeqC Heqb prefix prefix0 Hprefix01 eregs Hget0 Hget1 Hshift0 Hshift1 vs0' vs1' HeqC Heqb :=
  eexists; eexists;
    [split; [| split]];
  [ erewrite Memory.load_after_store_eq; [reflexivity | exact Hstore']
  | rewrite /= HeqC Heqb //
  |];
  simpl;
  t_postcondition_event_registers_get prefix prefix0 Hprefix01 eregs;
  rewrite Hget0 Hget1;
  injection Hshift0 as ?; subst vs0';
  injection Hshift1 as ?; subst vs1';
  unfold ssrnat.addn, ssrnat.subn, ssrnat.addn_rec, ssrnat.subn_rec,
  all_zeros_shift, uniform_shift;
  simpl;
  rewrite HeqC Heqb;
  reflexivity.

                        (* General case analysis on values and operations. Most
                           cases can be solved from this information alone. *)
                        unfold shift_value_option,
                        rename_value_option,
                        rename_value_template_option,
                        rename_addr_option,
                        sigma_shifting_wrap_bid_in_addr,
                        sigma_shifting_lefttoright_addr_bid,
                        sigma_shifting_lefttoright_option in *.
                        unfold ssrnat.leq, ssrnat.addn, ssrnat.subn,
                        all_zeros_shift, uniform_shift in *.
                        unfold saved in *.
                        simpl.
                        destruct v0 as [n0 | [[[[] C0] b0] o0] |];
                          destruct v1 as [n1 | [[[[] C1] b1] o1] |];
                          destruct op;
                          simpl;
                          (* t_postcondition_event_registers_shift_pointers. *)
                          try t_postcondition_event_registers_binop_case
                              mem prefix prefix0 Hprefix01 eregs Hstore' Hget0 Hget1 Hshift0 Hshift1 vs0' vs1'.

                        (* In a few cases, more interesting pointer operations
                           are required. Note that this amount of case analysis
                           is overkill in the sense that one false check
                           suffices to short-circuit evaluation (and similar
                           optimizations may be possible above). *)
                        -- simpl;
                             destruct (C0 =? C1) eqn:HeqC;
                             destruct (b0 =? b1) eqn:Heqb;
                             t_postcondition_event_registers_code_pointer_Cb
                               Hstore' HeqC Heqb prefix prefix0 Hprefix01 eregs Hget0 Hget1 Hshift0 Hshift1 vs0' vs1' HeqC Heqb.

                        -- simpl;
                             destruct (C0 =? C1) eqn:HeqC;
                             destruct (b0 =? b1) eqn:Heqb;
                             t_postcondition_event_registers_code_pointer_Cb
                               Hstore' HeqC Heqb prefix prefix0 Hprefix01 eregs Hget0 Hget1 Hshift0 Hshift1 vs0' vs1' HeqC Heqb.

                        -- t_postcondition_event_registers_data_pointers mem;
                             simpl;
                             destruct (C0 =? C1) eqn:HeqC;
                             destruct (b0 =? b1) eqn:Heqb;
                             t_postcondition_event_registers_pointer_Cb
                               Hstore' HeqC Heqb prefix prefix0 Hprefix01 eregs Hget0 Hget1 Hshift0 Hshift1 vs0' vs1' HeqC Heqb.

                        -- t_postcondition_event_registers_data_pointers mem;
                             simpl;
                             destruct (C0 =? C1) eqn:HeqC;
                             destruct (b0 =? b1) eqn:Heqb;
                             t_postcondition_event_registers_pointer_Cb
                               Hstore' HeqC Heqb prefix prefix0 Hprefix01 eregs Hget0 Hget1 Hshift0 Hshift1 vs0' vs1' HeqC Heqb.

                        -- t_postcondition_event_registers_data_pointers mem;
                             simpl;
                             destruct (C0 =? C1) eqn:HeqC;
                             destruct (b0 =? b1) eqn:Heqb;
                             destruct (o0 <=? o1)%Z eqn:Heqo;
                             t_postcondition_event_registers_pointer_Cbo
                               Hstore' prefix prefix0 Hprefix01 eregs Hget0 Hget1 Hshift0 Hshift1 vs0' vs1' HeqC Heqb Heqo.

                      * setoid_rewrite Hcomp1 in Hregs.
                        destruct (wfmem_meta wf_mem (CS.CS.reg_to_Ereg n) C_b)
                          as [v' Hload'].
                        rewrite Hoffset in Hload'.
                        destruct (Hregs n _ Logic.eq_refl) as [v [v'' [Hload [Hshift' Hget']]]].
                        assert (v = v'). {
                          subst off. rewrite Hload' in Hload. now injection Hload.
                        }
                        subst v'.
                        eexists. eexists.
                        split; [| split].
                        -- erewrite Memory.load_after_store_neq;
                             last exact Hstore';
                             last (subst off; injection; now destruct n).
                           erewrite Memory.load_after_store_neq;
                             last exact Hmem;
                             last (subst off; injection; now destruct n).
                           exact Hload'.
                        -- eassumption.
                        -- destruct wf_int_pref' as [wf_int_pref' wf_ev_comps'].
                           inversion wf_int_pref' as [| | prefint eint1 eint2 Hsteps Hstep Ht].
                           ++ destruct prefix; discriminate. (* contra *)
                           ++ subst prefix. destruct prefix0 as [| ? [ | ]]; discriminate. (* contra *)
                           ++ rewrite Hprefix01 in Ht.
                              symmetry in Ht. apply cats2_inv in Ht as [? [? ?]]. subst prefint eint1 eint2.
                              inversion Hstep as [| | | | tmp1 tmp2 tmp3 tmp4 tmp5 tmp6 | | |];
                              subst tmp1 tmp2 tmp3 tmp4 tmp5 tmp6.
                              subst eregs.
                              rewrite Machine.Intermediate.Register.gso;
                                first exact Hget'.
                              destruct n; destruct reg2; try discriminate; contradiction.
                    }
                + intros C' _ ?; subst C'. simpl.
                  specialize (Hsteady _ C_b (Logic.eq_sym Hcomp1))
                    as [Hinitflag [Hlocalbuf [Hsnapshot Hnextblock]]].
                  split; [| split; [| split]].
                  (* The first two sub-goals are near-identical arguments on
                     memory operations. *)
                  * erewrite Memory.load_after_store_neq;
                      last exact Hstore';
                      last (injection; now destruct reg2).
                    erewrite Memory.load_after_store_neq;
                      last exact Hmem;
                      last (injection; now destruct reg2).
                    exact Hinitflag.
                  * erewrite Memory.load_after_store_neq;
                      last exact Hstore';
                      last (injection; now destruct reg2).
                    erewrite Memory.load_after_store_neq;
                      last exact Hmem;
                      last (injection; now destruct reg2).
                    exact Hlocalbuf.
                  (* ... *)
                  * intros b Hb. simpl.
                    specialize (Hsnapshot b Hb) as [[cid bid] [Hshift' [Hrename Hrename']]].
                    destruct b as [| b']; first discriminate.
                    rewrite shift_S_Some in Hshift'.
                    injection Hshift' as ? ?; subst cid bid.
                    exists (C, b'). split; [| split].
                    -- rewrite shift_S_Some. reflexivity.
                    -- simpl. intros off v' Hload'.
                       erewrite Memory.load_after_store_neq in Hload';
                         last exact Hstore';
                         last (injection; congruence).
                       erewrite Memory.load_after_store_neq in Hload';
                         last exact Hmem;
                         last (injection; congruence).
                       simpl in Hrename.
                       specialize (Hrename off v' Hload') as [v'' [Hload'' Hrename'']].
                       exists v''. split.
                       ++ subst mem'. exact Hload''.
                       ++ exact Hrename''.
                    -- simpl. intros off v' Hload'.
                       simpl in Hrename'. subst mem'.
                       specialize (Hrename' off v' Hload') as [v'' [Hload'' Hrename'']].
                       exists v''. split.
                       ++ erewrite Memory.load_after_store_neq;
                            last exact Hstore';
                            last (injection; congruence).
                          erewrite Memory.load_after_store_neq;
                            last exact Hmem;
                            last (injection; congruence).
                          exact Hload''.
                       ++ exact Hrename''.
                    * intros next Hnext.
                      rewrite Hmem' in Hnext.
                      specialize (Hnextblock next Hnext).
                      erewrite next_block_store_stable;
                        last exact Hstore'.
                      erewrite next_block_store_stable;
                        last exact Hmem.
                      exact Hnextblock.
                + intros C' Hcomp Hnext.
                  rewrite <- Hcomp1 in Hnext.
                  specialize (Hinitial _ Hcomp Hnext) as [Hsteady' | Hinitial].
                  * destruct Hsteady' as [Hinitflag [Hlocalbuf Hsteady']].
                    left. split; [| split].
                    -- erewrite Memory.load_after_store_neq;
                         last exact Hstore';
                         last (injection; now destruct reg2).
                       erewrite Memory.load_after_store_neq;
                         last exact Hmem;
                         last (injection; now destruct reg2).
                       exact Hinitflag.
                    -- erewrite Memory.load_after_store_neq;
                         last exact Hstore';
                         last (injection; now destruct reg2).
                       erewrite Memory.load_after_store_neq;
                         last exact Hmem;
                         last (injection; now destruct reg2).
                       exact Hlocalbuf.
                    -- destruct Hsteady' as [Hsnapshot Hnextblock].
                       split.
                       ++ intros b Hlocal.
                          specialize (Hsnapshot b Hlocal) as [Cb [Hshift' [Hrename Hrename']]].
                          exists Cb. split; [| split].
                          ** exact Hshift'.
                          ** intros off v' Hload.
                             erewrite Memory.load_after_store_neq in Hload;
                               last exact Hstore';
                               last (injection; congruence).
                             erewrite Memory.load_after_store_neq in Hload;
                               last exact Hmem;
                               last (injection; congruence).
                             specialize (Hrename off v' Hload) as [v'' [Hload'' Hrename]].
                             exists v''. split.
                             --- subst mem'. assumption.
                             --- congruence.
                          ** intros off v' Hload. subst mem'.
                             specialize (Hrename' off v' Hload) as [v'' [Hload'' Hrename']].                               exists v''. split.
                             --- erewrite Memory.load_after_store_neq;
                                   last exact Hstore';
                                   last (injection; congruence).
                                 erewrite Memory.load_after_store_neq;
                                   last exact Hmem;
                                   last (injection; congruence).
                                 assumption.
                             --- congruence.
                       ++ (* Same sub-proof on next block as above! *)
                         intros next Hnext'.
                         rewrite Hmem' in Hnext'.
                         specialize (Hnextblock next Hnext').
                         erewrite next_block_store_stable;
                           last exact Hstore'.
                         erewrite next_block_store_stable;
                           last exact Hmem.
                         exact Hnextblock.
                  * right.
                    destruct Hinitial as [Hinitflag [Hlocalbuf Hinitial]].
                    split; [| split].
                    -- erewrite Memory.load_after_store_neq;
                         last exact Hstore';
                         last (injection; now destruct reg2).
                         erewrite Memory.load_after_store_neq;
                           last exact Hmem;
                           last (injection; discriminate).
                         exact Hinitflag.
                      -- erewrite Memory.load_after_store_neq;
                           last exact Hstore';
                           last (injection; now destruct reg2).
                         erewrite Memory.load_after_store_neq;
                           last exact Hmem;
                           last (injection; discriminate).
                         exact Hlocalbuf.
                      -- destruct Hinitial as [Hprealloc Hnextblock].
                         split.
                         ** destruct Hprealloc
                             as [Cmem [buf [HCmem [Hbuf [Hnextblock' Hprealloc]]]]].
                            exists Cmem, buf.
                            split; [| split; [| split]]; try assumption.
                            rewrite -HCmem.
                            subst mem'. reflexivity.
                         ** destruct Hnextblock as [Cmem [HCmem Hnextblock]].
                            exists Cmem. split; last assumption.
                            rewrite -HCmem. symmetry.
                            transitivity (mem C').
                            --- eapply component_memory_after_store_neq; eauto.
                                intro Hcontra. apply Hnext. rewrite -Hcontra. easy.
                            --- eapply component_memory_after_store_neq; eauto.
                                intro Hcontra. apply Hnext. rewrite -Hcontra. easy.
              }
          + simpl.
            rewrite CS.CS.project_non_inform_append /=.
            rewrite -> !cats0.
            by inversion Hshift; eauto.

        - (* ELoad *)
          (* Gather a few recurrent assumptions at the top. *)
          rename e into reg0. rename e0 into reg1. rename t0 into eregs.
          assert (prefix = [::] \/ exists prefix' e', prefix = prefix' ++ [:: e'])
            as [Hprefix | [prefix0 [e1 Hprefix01]]]
            by admit;
            first admit. (* TODO: Treat empty case separately. *)
          (* destruct (well_formed_memory_store_reg_offset v ptr C_b wf_mem) as [mem' Hstore]. (* TODO: Consider actual utility of this. *) *)
          (* Const does not modify the (shared) memory, therefore these two
             should be identical. *)
          assert (Hmem' : s0 = mem_of_event_inform e1). {
            subst prefix.
            clear -wf_int_pref'.
            move: wf_int_pref'; rewrite !cats1 => [[wf_int_pref _]].
            inversion wf_int_pref.
            - now destruct prefix0.
            - destruct prefix0. inversion H. simpl in H. now destruct prefix0.
            - apply rcons_inj in H. inversion H; subst; clear H.
              apply rcons_inj in H3. inversion H3; subst; clear H3.
              inversion H1; subst; clear H1.
              reflexivity. }
          assert (Hcomp1 : next_comp_of_event e1 = cur_comp s). {
            destruct wf_int_pref' as [wf_int_pref' wf_ev_comps'].
            rewrite Hprefix01 in wf_ev_comps'.
            setoid_rewrite <- app_assoc in wf_ev_comps'.
            apply trace_event_components_app_r in wf_ev_comps'.
            inversion wf_ev_comps'. assumption. }
          (* NOTE: Instantiations! [ptr] seems to have no effect in the proofs. *)
          exists (ELoad C reg0 reg1 s0 eregs).
          destruct (wfmem_meta wf_mem reg0 C_b) as [v0 Hreg0mem0].
          assert (exists C0 b0' o0, v0 = Ptr (Permission.data, C0, S b0', o0))
            as [C0 [b0' [o0 ?]]]. {
            destruct wf_int_pref' as [wf_int_pref' wf_ev_comps'].
            inversion wf_int_pref' as [| | prefint eint1 eint2 Hsteps Hstep Ht];
              [ destruct prefix; discriminate (* contra *)
              | subst prefix; destruct prefix0 as [| ? [|]]; discriminate (* contra *)
              | rewrite Hprefix01 in Ht;
                symmetry in Ht; apply cats2_inv in Ht as [? [? ?]]; subst prefint eint1 eint2;
                inversion Hstep as [| | | | | tmp1 tmp2 tmp3 tmp4 tmp5 tmp6 | |];
                subst tmp1 tmp2 tmp3 tmp4 tmp5 tmp6;
                subst eregs].
            destruct ptr as [[[[] C'] b'] o'];
              first discriminate. (* Contra on load *)
            destruct (wfmem wf_mem Hprefix01) as [Hregs [Hsteady Hinitial]].
            destruct (Hregs (Ereg_to_reg reg0) _ Logic.eq_refl)
              as [v0'' [v0' [Hload0 [Hshift0 Hget0]]]].
            rewrite H in Hget0. subst v0'.
            rewrite reg_to_Ereg_to_reg in Hload0.
            rewrite Hcomp1 Hreg0mem0 in Hload0.
            injection Hload0 as ?; subst v0''.
            destruct v0 as [| [[[[] C0] [| b0']] o0] |]; try discriminate.
            rewrite /= /ssrnat.addn /ssrnat.addn_rec
                    /ssrnat.subn /ssrnat.subn_rec
                    /all_zeros_shift /uniform_shift
                    /= Nat.add_0_r Nat.sub_0_r in Hshift0.
            injection Hshift0 as ? ? ?; subst C' b' o'.
            now eauto.
          }
          subst v0.
          assert (Hreg0mem := Hreg0mem0).
          erewrite <- Memory.load_after_store_neq in Hreg0mem;
            last exact Hmem;
            last (injection; now destruct reg0).
          destruct (wfmem_meta wf_mem reg1 C_b) as [v1 Hreg1mem0].
          assert (Hreg1mem := Hreg1mem0).
          erewrite <- Memory.load_after_store_neq in Hreg1mem;
            last exact Hmem;
            last (injection; now destruct reg1).
          (* set (saved := v1). *)
          (* NOTE: In previous cases, we got to the store by a different route. *)
          assert (exists v, Memory.load mem (Permission.data, C0, S b0', o0) = Some v) as [vptr0 Hptr0mem].
          {
            destruct (wfmem wf_mem Hprefix01) as [Hregs [Hsteady Hinitial]].
            destruct (Hregs (Ereg_to_reg reg0) _ Logic.eq_refl) as [v0'' [v0 [Hload0 [Hshift0 Hget0]]]].
            rewrite reg_to_Ereg_to_reg Hcomp1 Hreg0mem0 in Hload0.
            injection Hload0 as ?; subst v0''.
            rewrite /= /ssrnat.addn /ssrnat.addn_rec /ssrnat.subn /ssrnat.subn_rec
                    /= Nat.add_0_r Nat.sub_0_r in Hshift0.
            injection Hshift0 as ?; subst v0.
            destruct wf_int_pref' as [wf_int_pref' wf_ev_comps'].
            inversion wf_int_pref' as [| | prefint eint1 eint2 Hsteps Hstep Ht];
              [ destruct prefix; discriminate (* contra *)
              | subst prefix; destruct prefix0 as [| ? [|]]; discriminate (* contra *)
              | rewrite Hprefix01 in Ht;
                symmetry in Ht; apply cats2_inv in Ht as [? [? ?]]; subst prefint eint1 eint2;
                inversion Hstep as [| | | | | tmp1 tmp2 tmp3 tmp4 tmp5 tmp6 | |];
                subst tmp1 tmp2 tmp3 tmp4 tmp5 tmp6;
                subst eregs].
            rewrite -H in H0.
            injection H0 as ?; subst ptr.
            destruct (Nat.eqb_spec C C0) as [| Hneq].
            - subst C0.
              destruct (Hsteady _ C_b (Logic.eq_sym Hcomp1))
                as [Hinitflag0 [Hlocalbuf [Hshift0 Hblock0]]].
              destruct (Hshift0 (S b0') (Nat.neq_succ_0 _))
                as [[cid bid] [Hshift0' [Hrename0 Hrename0']]].
              rewrite shift_S_Some in Hshift0'.
              injection Hshift0' as ? ?; subst cid bid.
              destruct (Hrename0' _ _ H1) as [v' [Hload' Hshift']].
              eexists. simplify_memory'. exact Hload'.
            - assert (C0_b : component_buffer C0).
              {
                unfold component_buffer.
                change C0 with (Pointer.component (Permission.data, C0, S b0', o0)).
                change intf with (Source.prog_interface p).
                eapply CS.load_component_prog_interface; eauto.
                - now eapply well_formed_events_well_formed_program; eauto.
                - now apply closed_program_of_trace.
                - reflexivity.
              }
              unfold C in Hneq.
              rewrite <- Hcomp1 in Hneq.
              specialize (Hinitial _ C0_b (nesym Hneq))
                as [Hsteady0 | Hinitial0].
              * (* This is identical to the C = C0 case above. *)
                destruct Hsteady0
                  as [Hinitflag0 [Hlocalbuf [Hshift0 Hblock0]]].
                destruct (Hshift0 (S b0') (Nat.neq_succ_0 _))
                  as [[cid bid] [Hshift0' [Hrename0 Hrename0']]].
                rewrite shift_S_Some in Hshift0'.
                injection Hshift0' as ? ?; subst cid bid.
                  simpl in *.
                destruct (Hrename0' _ _ H1) as [v' [Hload' Hshift']].
                eexists. simplify_memory'. exact Hload'.
              * (* Contradiction on uninitialized C0. *)
                destruct Hinitial0
                  as [Hinitflag0 [Hlocalbuf0 Hsnapshot0]].
                destruct Hsnapshot0
                  as [[Cmem0 [buf0 [HCmem0 [Hbuf0 [Hnext0 Hprealloc0]]]]]
                        [Cmem0' [HCmem0' Hblock0']]].
                subst Cmem0.
                assert (wf_p : Source.well_formed_program p)
                  by (now eapply well_formed_events_well_formed_program; eauto).
                destruct (CS.load_data_next_block
                            wf_p (closed_program_of_trace t) Logic.eq_refl
                            Star0 Hreg0mem0)
                  as [Cmem0'' [HCmem0'' Hcontra]].
                rewrite HCmem0' in HCmem0''.
                injection HCmem0'' as ?; subst Cmem0''.
                rewrite Hblock0' /LOCALBUF_blockid in Hcontra. lia.
          }
          destruct (Memory.store_after_load _ _ _ vptr0 Hreg1mem) as [mem'' Hstore']. (* "Standard" names here... *)
          (* Continue. *)
          exists (StackState C (callers s)).
          eexists. (* evar (CS : state (CS.sem p)). exists CS. *)
          split; [| split].
          + (* Evaluate steps of back-translated event first. *)
Local Transparent expr_of_const_val loc_of_reg.
            take_steps.
            * exact Hreg0mem.
            * (* NOTE: Is it possible to do case analysis on [v0] here? *)
              take_steps.
              -- exact Hptr0mem.
              -- take_steps.
                 ++ exact Hstore'.
                 ++ (* Do recursive call. *)
                    take_steps.
                    ** now apply find_procedures_of_trace.
                    ** (* Now we are done with the event.
                          We still need to process the external call check. *)
                       take_steps.
                       --- destruct (wfmem wf_mem Hprefix01) as [_ [Hsteady _]].
                           specialize (Hsteady _ C_b (Logic.eq_sym Hcomp1)) as [Hoffset _].
                           erewrite Memory.load_after_store_neq;
                             last exact Hstore';
                             last (injection; now destruct reg1).
                           erewrite Memory.load_after_store_neq;
                             last exact Hmem;
                             last (injection; now destruct reg1).
                           exact Hoffset.
                       --- take_steps.
                           +++ assert (Hload0 := proj1 (wfmem_extcall wf_mem Hprefix01) _ C_b (Logic.eq_sym Hcomp1)).
                               rewrite (Memory.load_after_store_neq _ _ _ _ _ _ Hstore');
                                 last (now destruct reg1). (* Trivial property of register offsets. *)
                               rewrite (Memory.load_after_store_neq _ _ _ _ _ _ Hmem);
                                 last easy.
                               exact Hload0.
                           +++ unfold invalidate_metadata.
                               take_steps.
                               apply star_refl.
          + (* Reestablish invariant. *)
            econstructor; try reflexivity; try eassumption.
            { destruct s. exact wb. }
            { destruct wf_stk as [top [bot [Heq [Htop Hbot]]]]; subst stk.
              eexists ({| CS.f_component := C; CS.f_arg := arg; CS.f_cont := Kstop |} :: top).
              exists bot. split; [reflexivity| split; [easy |]]. admit. (* induction on [callers s] *) }
            (* Reestablish memory well-formedness.
               TODO: Refactor, automate. *)
            { (* destruct wf_mem as [wfmem_counter wfmem_meta wfmem]. *)
              constructor.
              - intros C_ Hcomp.
                destruct (Nat.eqb_spec C C_) as [Heq | Hneq].
                + subst C_.
                  pose proof Memory.load_after_store_eq _ _ _ _ Hmem as Hmem0.
                  assert (Hoffsetneq' : (Permission.data, C, Block.local, reg_offset reg1) <> (Permission.data, C, Block.local, 0%Z))
                    by (now destruct reg1).
                  rewrite (Memory.load_after_store_neq _ _ _ _ _ Hoffsetneq' Hstore').
                  assumption.
                + erewrite Memory.load_after_store_neq;
                    last eassumption;
                    last (injection; contradiction).
                  assert (Hload0 := wfmem_counter wf_mem Hcomp).
                  assert (HCneq : (Permission.data, C, Block.local, 0%Z) <> (Permission.data, C_, Block.local, 0%Z))
                    by (now injection). (* Easy contradiction. *)
                  rewrite <- (Memory.load_after_store_neq _ _ _ _ _ HCneq Hmem) in Hload0.
                  rewrite counter_value_snoc. simpl.
                  move: Hneq => /eqP.
                  case: ifP;
                    last now rewrite Z.add_0_r.
                  move => /eqP => Hcontra => /eqP => Hneq.
                  symmetry in Hcontra. contradiction.
              - intros Hcontra. now destruct prefix.
              - intros pref ev Hprefix.
                apply rcons_inv in Hprefix as [? ?]; subst pref ev.
                split.
                + intros C_ Hcomp Hnext.
                  destruct (Nat.eqb_spec C C_) as [Heq | Hneq].
                  * subst C_.
                    rewrite (Memory.load_after_store_neq _ _ _ _ _ _ Hstore');
                      last (injection; destruct reg1; discriminate).
                    rewrite (Memory.load_after_store_neq _ _ _ _ _ _ Hmem);
                      last (injection; discriminate).
                    apply (proj1 (wfmem_extcall wf_mem Hprefix01) _ Hcomp).
                    now rewrite Hcomp1.
                  * symmetry in Hnext. contradiction.
                + intros C_ Hcomp Hnext.
                  destruct (Nat.eqb_spec C C_) as [Heq | Hneq].
                  * subst C_. contradiction.
                  * rewrite (Memory.load_after_store_neq _ _ _ _ _ _ Hstore');
                      last (injection; destruct reg1; discriminate).
                    rewrite (Memory.load_after_store_neq _ _ _ _ _ _ Hmem);
                      last (injection; discriminate).
                    apply (proj2 (wfmem_extcall wf_mem Hprefix01) _ Hcomp).
                    intro; subst C_.
                    contradiction.
              - intros C_ reg Hcomp.
                destruct (Nat.eqb_spec C C_) as [Heq | Hneq].
                + subst C_.
                  destruct (EregisterP reg reg1).
                  * subst reg1.
                    exists vptr0.
                    erewrite Memory.load_after_store_eq; try reflexivity; eassumption.
                  * erewrite Memory.load_after_store_neq;
                      last eassumption;
                      last (destruct reg; destruct reg1; try discriminate; contradiction). (* This kind of reasoning on register offsets can be made into a lemma as well. *)
                    rewrite (Memory.load_after_store_neq _ _ _ _ _ _ Hmem);
                      last (now destruct reg).
                    eapply wfmem_meta; now eauto.
                + destruct (wfmem_meta wf_mem reg Hcomp) as [v' Hload'].
                  exists v'.
                  erewrite Memory.load_after_store_neq;
                    last eassumption;
                    last (now injection).
                  erewrite Memory.load_after_store_neq;
                    try eassumption.
                  now destruct reg.
              - intro Hcontra. now destruct prefix.
              - intros pref ev Hprefix.
                apply rcons_inv in Hprefix as [? ?]; subst pref ev.
                destruct (wfmem wf_mem Hprefix01) as [Hregs [Hsteady Hinitial]].
                (* rename n into n0. rename v into v0. rename Hload into Hload0. rename mem' into mem'0. *) rename s0 into mem'. (* Trying to preserve proof script... *)
                split; [| split].
                + {
                    (* NOTE: We need to have the snapshot at hand, which is not
                       the case with the rearranged invariants. This can be
                       improved; compare also with [Hsnapshot0] later in this
                       same proof. *)
                    specialize (Hsteady _ C_b (Logic.eq_sym Hcomp1))
                      as [_ [_ [Hsnapshot _]]].
                    (* Standard proof *)
                      subst mem'.
                      intros n off Hoffset.
                      simpl in *.
                      (* subst v prefix. *)
                      unfold postcondition_event_registers in Hregs.
                      destruct (Z.eqb_spec (reg_offset reg1) off) as [Heq | Hneq].
                      - subst off.
                        assert (reg1 = CS.CS.reg_to_Ereg n)
                          by (now apply reg_offset_inj in Heq).
                        subst reg1.
                        (* assert (v = vptr0). { *)
                        (*   rewrite (Memory.load_after_store_eq _ _ _ _ Hstore') in Hload. *)
                        (*   now injection Hload as ?. } *)
                        (* subst v. *)
                        destruct (Nat.eqb_spec C C0) as [| HC0neq].
                        + subst C0.
                          specialize (Hsnapshot _ (Nat.neq_succ_0 b0'))
                            as [[cid bid] [Hshift' [Hrename Hrename']]].
                          injection Hshift' as Hcid Hbid.
                          rewrite /ssrnat.addn /ssrnat.addn_rec /ssrnat.subn /ssrnat.subn_rec
                                  /all_zeros_shift /uniform_shift /= Nat.add_0_r Nat.sub_0_r
                            in Hbid.
                          subst cid bid.
                          simpl in *.
                          assert (Hptr0mem0 := Hptr0mem).
                          erewrite Memory.load_after_store_neq in Hptr0mem0;
                            last exact Hmem;
                            last (injection; discriminate).
                          destruct (Hrename _ _ Hptr0mem0) as [v' [Hload' Hshift']].
                          eexists. eexists. split; [| split].
                          * erewrite Memory.load_after_store_eq;
                              [reflexivity | exact Hstore'].
                          * exact Hshift'.
                          * destruct wf_int_pref' as [wf_int_pref' wf_ev_comps'].
                            inversion wf_int_pref' as [| | prefint eint1 eint2 Hsteps Hstep Ht];
                              [ destruct prefix; discriminate (* contra *)
                              | subst prefix; destruct prefix0 as [| ? [|]]; discriminate (* contra *)
                              | rewrite Hprefix01 in Ht;
                                symmetry in Ht; apply cats2_inv in Ht as [? [? ?]]; subst prefint eint1 eint2;
                                inversion Hstep as [| | | | | tmp1 tmp2 tmp3 tmp4 tmp5 tmp6 | |];
                                subst tmp1 tmp2 tmp3 tmp4 tmp5 tmp6;
                                subst eregs].
                            rewrite Ereg_to_reg_to_Ereg Machine.Intermediate.Register.gss.
                            rewrite <- Hcomp1 in Hreg0mem0.
                            destruct (Hregs (Ereg_to_reg reg0) _ (f_equal _ (reg_to_Ereg_to_reg _)))
                              as [vtmp [v'' [Hload'' [Hshift'' Hget'']]]].
                            simpl in *.
                            rewrite Hreg0mem0 in Hload''. injection Hload'' as ?; subst vtmp.
                            rewrite /= /ssrnat.addn /ssrnat.addn_rec /ssrnat.subn /ssrnat.subn_rec
                                    /= Nat.add_0_r Nat.sub_0_r
                              in Hshift''.
                          injection Hshift'' as ?; subst v''.
                          rewrite <- H1 in H.
                          injection H as ?; subst ptr.
                          rewrite H0 in Hload'.
                          now injection Hload'.
                        + assert (C0_b : component_buffer C0).
                          {
                            unfold component_buffer.
                            change C0 with (Pointer.component (Permission.data, C0, S b0', o0)).
                            change intf with (Source.prog_interface p).
                            eapply CS.load_component_prog_interface; eauto.
                            - now eapply well_formed_events_well_formed_program; eauto.
                            - now apply closed_program_of_trace.
                            - reflexivity.
                          }
                          unfold C in HC0neq.
                          rewrite <- Hcomp1 in HC0neq.
                          specialize (Hinitial _ C0_b (nesym HC0neq))
                            as [Hsteady | Hinitial].
                          * (* This is identical to the C = C0 case above. *)
                            destruct Hsteady
                              as [Hinitflag0 [Hlocalbuf0 [Hsnapshot0 Hnextblock0]]].
                            specialize (Hsnapshot0 _ (Nat.neq_succ_0 b0'))
                              as [[cid bid] [Hshift' [Hrename Hrename']]].
                            injection Hshift' as Hcid Hbid.
                            rewrite /ssrnat.addn /ssrnat.addn_rec /ssrnat.subn /ssrnat.subn_rec
                                    /all_zeros_shift /uniform_shift /= Nat.add_0_r Nat.sub_0_r
                              in Hbid.
                            subst cid bid.
                            simpl in *.
                            assert (Hptr0mem0 := Hptr0mem).
                            erewrite Memory.load_after_store_neq in Hptr0mem0;
                              last exact Hmem;
                              last (injection; discriminate).
                            destruct (Hrename _ _ Hptr0mem0) as [v' [Hload' Hshift']].
                            eexists. eexists. split; [| split].
                            -- erewrite Memory.load_after_store_eq;
                                 [reflexivity | exact Hstore'].
                            -- exact Hshift'.
                            -- destruct wf_int_pref' as [wf_int_pref' wf_ev_comps'].
                               inversion wf_int_pref' as [| | prefint eint1 eint2 Hsteps Hstep Ht];
                                 [ destruct prefix; discriminate (* contra *)
                                 | subst prefix; destruct prefix0 as [| ? [|]]; discriminate (* contra *)
                                 | rewrite Hprefix01 in Ht;
                                   symmetry in Ht; apply cats2_inv in Ht as [? [? ?]]; subst prefint eint1 eint2;
                                   inversion Hstep as [| | | | | tmp1 tmp2 tmp3 tmp4 tmp5 tmp6 | |];
                                   subst tmp1 tmp2 tmp3 tmp4 tmp5 tmp6;
                                   subst eregs].
                               rewrite Ereg_to_reg_to_Ereg Machine.Intermediate.Register.gss.
                               rewrite <- Hcomp1 in Hreg0mem0.
                               destruct (Hregs (Ereg_to_reg reg0) _ (f_equal _ (reg_to_Ereg_to_reg _)))
                                 as [vtmp [v'' [Hload'' [Hshift'' Hget'']]]].
                               simpl in *.
                               rewrite Hreg0mem0 in Hload''. injection Hload'' as ?; subst vtmp.
                               rewrite /= /ssrnat.addn /ssrnat.addn_rec /ssrnat.subn /ssrnat.subn_rec
                                       /= Nat.add_0_r Nat.sub_0_r
                                 in Hshift''.
                               injection Hshift'' as ?; subst v''.
                               rewrite <- H1 in H.
                               injection H as ?; subst ptr.
                               rewrite H0 in Hload'.
                               now injection Hload'.
                          * (* Contradiction on uninitialized C0, from which
                               nothing could have been shared. *)
                            destruct Hinitial
                              as [Hinitflag0 [Hlocalbuf0 Hsnapshot0]].
                            destruct Hsnapshot0
                              as [[Cmem0 [buf0 [HCmem0 [Hbuf0 [Hnext0 Hprealloc0]]]]]
                                  [Cmem0' [HCmem0' Hblock0']]].
                            subst Cmem0.
                            assert (Hptr0mem0 := Hptr0mem).
                            erewrite Memory.load_after_store_neq in Hptr0mem0;
                              last exact Hmem;
                              last (injection; discriminate).
Local Transparent Memory.load.
                            unfold Memory.load in Hptr0mem0.
Local Opaque Memory.load.
                            rewrite HCmem0' /= in Hptr0mem0.
                            apply ComponentMemory.load_next_block in Hptr0mem0.
                            rewrite Hblock0' in Hptr0mem0.
                            discriminate.
                    - setoid_rewrite Hcomp1 in Hregs.
                      destruct (wfmem_meta wf_mem (CS.CS.reg_to_Ereg n) C_b)
                        as [v' Hload'].
                      rewrite Hoffset in Hload'.
                      destruct (Hregs n _ Logic.eq_refl) as [v [v'' [Hload [Hshift' Hget']]]].
                      assert (v = v'). {
                        subst off. rewrite Hload' in Hload. now injection Hload.
                      }
                      subst v'.
                      eexists. eexists.
                      split; [| split].
                      -- erewrite Memory.load_after_store_neq;
                           last exact Hstore';
                           last (subst off; injection; now destruct n).
                         erewrite Memory.load_after_store_neq;
                           last exact Hmem;
                           last (subst off; injection; now destruct n).
                         exact Hload'.
                      -- eassumption.
                      -- destruct wf_int_pref' as [wf_int_pref' wf_ev_comps'].
                         inversion wf_int_pref' as [| | prefint eint1 eint2 Hsteps Hstep Ht].
                         ++ destruct prefix; discriminate. (* contra *)
                         ++ subst prefix. destruct prefix0 as [| ? [ | ]]; discriminate. (* contra *)
                         ++ rewrite Hprefix01 in Ht.
                            symmetry in Ht. apply cats2_inv in Ht as [? [? ?]]. subst prefint eint1 eint2.
                            inversion Hstep as [| | | | | tmp1 tmp2 tmp3 tmp4 tmp5 tmp6 | |];
                              subst tmp1 tmp2 tmp3 tmp4 tmp5 tmp6.
                            subst eregs.
                            rewrite Machine.Intermediate.Register.gso;
                              first exact Hget'.
                            destruct n; destruct reg1; try discriminate; contradiction.
                    }
                + intros C' _ ?; subst C'. simpl.
                  specialize (Hsteady _ C_b (Logic.eq_sym Hcomp1))
                    as [Hinitflag [Hlocalbuf [Hsnapshot Hnextblock]]].
                  split; [| split; [| split]].
                  (* The first two sub-goals are near-identical arguments on
                     memory operations. *)
                  * erewrite Memory.load_after_store_neq;
                      last exact Hstore';
                      last (injection; now destruct reg1).
                    erewrite Memory.load_after_store_neq;
                      last exact Hmem;
                      last (injection; now destruct reg1).
                    exact Hinitflag.
                  * erewrite Memory.load_after_store_neq;
                      last exact Hstore';
                      last (injection; now destruct reg1).
                    erewrite Memory.load_after_store_neq;
                      last exact Hmem;
                      last (injection; now destruct reg1).
                    exact Hlocalbuf.
                  (* ... *)
                  * intros b Hb. simpl.
                    specialize (Hsnapshot b Hb) as [[cid bid] [Hshift' [Hrename Hrename']]].
                    destruct b as [| b']; first contradiction.
                    rewrite shift_S_Some in Hshift'.
                    injection Hshift' as ? ?; subst cid bid.
                    exists (C, b'). split; [| split].
                    -- rewrite shift_S_Some. reflexivity.
                    -- simpl. intros off v' Hload'.
                       erewrite Memory.load_after_store_neq in Hload';
                         last exact Hstore';
                         last (injection; congruence).
                       erewrite Memory.load_after_store_neq in Hload';
                         last exact Hmem;
                         last (injection; congruence).
                       simpl in Hrename.
                       specialize (Hrename off v' Hload') as [v'' [Hload'' Hrename'']].
                       exists v''. split.
                       ++ subst mem'. exact Hload''.
                       ++ exact Hrename''.
                    -- simpl. intros off v' Hload'.
                       simpl in Hrename'. subst mem'.
                       specialize (Hrename' off v' Hload') as [v'' [Hload'' Hrename'']].
                       exists v''. split.
                       ++ erewrite Memory.load_after_store_neq;
                            last exact Hstore';
                            last (injection; congruence).
                          erewrite Memory.load_after_store_neq;
                            last exact Hmem;
                            last (injection; congruence).
                          exact Hload''.
                       ++ exact Hrename''.
                  * intros next Hnext.
                    rewrite Hmem' in Hnext.
                    specialize (Hnextblock next Hnext).
                    erewrite next_block_store_stable;
                      last exact Hstore'.
                    erewrite next_block_store_stable;
                      last exact Hmem.
                    exact Hnextblock.
                  + intros C' Hcomp Hnext.
                    rewrite <- Hcomp1 in Hnext.
                    specialize (Hinitial _ Hcomp Hnext) as [Hsteady' | Hinitial].
                    * destruct Hsteady' as [Hinitflag [Hlocalbuf Hsteady']].
                      left. split; [| split].
                      -- erewrite Memory.load_after_store_neq;
                           last exact Hstore';
                           last (injection; now destruct reg1).
                         erewrite Memory.load_after_store_neq;
                           last exact Hmem;
                           last (injection; now destruct reg1).
                         exact Hinitflag.
                      -- erewrite Memory.load_after_store_neq;
                           last exact Hstore';
                           last (injection; now destruct reg1).
                         erewrite Memory.load_after_store_neq;
                           last exact Hmem;
                           last (injection; now destruct reg1).
                         exact Hlocalbuf.
                      -- destruct Hsteady' as [Hsnapshot Hnextblock].
                         split.
                         ++ intros b Hlocal.
                            specialize (Hsnapshot b Hlocal) as [Cb [Hshift' [Hrename Hrename']]].
                            exists Cb. split; [| split].
                            ** exact Hshift'.
                            ** intros off v' Hload.
                               erewrite Memory.load_after_store_neq in Hload;
                                 last exact Hstore';
                                 last (injection; congruence).
                               erewrite Memory.load_after_store_neq in Hload;
                                 last exact Hmem;
                                 last (injection; congruence).
                               specialize (Hrename off v' Hload) as [v'' [Hload'' Hrename]].
                               exists v''. split.
                               --- subst mem'. assumption.
                               --- congruence.
                            ** intros off v' Hload. subst mem'.
                               specialize (Hrename' off v' Hload) as [v'' [Hload'' Hrename']].
                               exists v''. split.
                               --- erewrite Memory.load_after_store_neq;
                                     last exact Hstore';
                                     last (injection; congruence).
                                   erewrite Memory.load_after_store_neq;
                                     last exact Hmem;
                                     last (injection; congruence).
                                   assumption.
                               --- congruence.
                         ++ (* Same sub-proof on next block as above! *)
                            intros next Hnext'.
                            rewrite Hmem' in Hnext'.
                            specialize (Hnextblock next Hnext').
                            erewrite next_block_store_stable;
                              last exact Hstore'.
                            erewrite next_block_store_stable;
                              last exact Hmem.
                            exact Hnextblock.
                    * right.
                      destruct Hinitial as [Hinitflag [Hlocalbuf Hinitial]].
                      split; [| split].
                      -- erewrite Memory.load_after_store_neq;
                           last exact Hstore';
                           last (injection; now destruct reg1).
                         erewrite Memory.load_after_store_neq;
                           last exact Hmem;
                           last (injection; discriminate).
                         exact Hinitflag.
                      -- erewrite Memory.load_after_store_neq;
                           last exact Hstore';
                           last (injection; now destruct reg1).
                         erewrite Memory.load_after_store_neq;
                           last exact Hmem;
                           last (injection; discriminate).
                         exact Hlocalbuf.
                      -- destruct Hinitial as [Hprealloc Hnextblock].
                         split.
                         ** destruct Hprealloc
                             as [Cmem [buf [HCmem [Hbuf [Hnextblock' Hprealloc]]]]].
                            exists Cmem, buf.
                            split; [| split; [| split]]; try assumption.
                            rewrite -HCmem.
                            subst mem'. reflexivity.
                         ** destruct Hnextblock as [Cmem [HCmem Hnextblock]].
                            exists Cmem. split; last assumption.
                            rewrite -HCmem. symmetry.
                            transitivity (mem C').
                            --- eapply component_memory_after_store_neq; eauto.
                                intro Hcontra. apply Hnext. rewrite -Hcontra. easy.
                            --- eapply component_memory_after_store_neq; eauto.
                                intro Hcontra. apply Hnext. rewrite -Hcontra. easy.
              }
          + simpl.
            rewrite CS.CS.project_non_inform_append /=.
            rewrite -> !cats0.
            by inversion Hshift; eauto.

        - (* EStore *)
          rename e into reg0. rename e0 into reg1.
          (* rename s0 into emem. *)
          rename t0 into eregs.
          assert (prefix = [::] \/ exists prefix' e', prefix = prefix' ++ [:: e'])
            as [Hprefix | [prefix0 [e1 Hprefix01]]]
            by admit;
            first admit. (* TODO: Treat empty case separately. *)
          (* Relate memories before and after store. *)
          assert (exists ptr,
                     Machine.Intermediate.Register.get (Ereg_to_reg reg0) (register_file_of_event_inform e1) = Ptr ptr /\
                     Memory.store (mem_of_event_inform e1) ptr (Machine.Intermediate.Register.get (Ereg_to_reg reg1) (register_file_of_event_inform e1)) = Some s0)
            as [ptr [Hgetptr Hstore]]. {
            subst prefix.
            clear -wf_int_pref'.
            move: wf_int_pref'; rewrite !cats1 => [[wf_int_pref _]].
            inversion wf_int_pref.
            - now destruct prefix0.
            - destruct prefix0. inversion H. simpl in H. now destruct prefix0.
            - apply rcons_inj in H. inversion H; subst; clear H.
              apply rcons_inj in H3. inversion H3; subst; clear H3.
              inversion H1; subst; clear H1.
              now eauto. }
          assert (Hcomp1 : next_comp_of_event e1 = cur_comp s). {
            destruct wf_int_pref' as [wf_int_pref' wf_ev_comps'].
            rewrite Hprefix01 in wf_ev_comps'.
            setoid_rewrite <- app_assoc in wf_ev_comps'.
            apply trace_event_components_app_r in wf_ev_comps'.
            inversion wf_ev_comps'. assumption. }
          (* NOTE: Instantiations are irrelevant! *)
          exists (EStore C reg0 reg1 s0 eregs).
          destruct (wfmem_meta wf_mem reg0 C_b) as [v0 Hreg0mem0].
          assert (Hreg0mem := Hreg0mem0).
          erewrite <- Memory.load_after_store_neq in Hreg0mem;
            last exact Hmem;
            last (injection; now destruct reg0).
          destruct (wfmem_meta wf_mem reg1 C_b) as [v1 Hreg1mem0].
          assert (Hreg1mem := Hreg1mem0).
          erewrite <- Memory.load_after_store_neq in Hreg1mem;
            last exact Hmem;
            last (injection; now destruct reg1).
          destruct (wfmem wf_mem Hprefix01) as [Hregs1 [Hsteady1 Hinitial1]].
          specialize (Hsteady1 _ C_b (Logic.eq_sym Hcomp1))
            as [Hoffset1 [Hblockid1 Hsteady1]].

          (* ... *)
          (* unfold postcondition_event_registers in Hregs1. *)
          destruct (Hregs1 (Ereg_to_reg reg0) _ (f_equal _ (reg_to_Ereg_to_reg _)))
            as [v0'' [v0' [Hreg0mem0' [Hshiftv0 Hgetv0']]]].
          rewrite Hcomp1 Hreg0mem0 in Hreg0mem0'.
          injection Hreg0mem0' as ?; subst v0''.
          rewrite Hgetptr in Hgetv0'. subst v0'.
          (* unfold well_formed_memory_snapshot_steadystate_shift in Hsnapshot1. *)

          (* NOTE: Same treatment as in the load case. *)
          assert (exists C0 b0' o0, v0 = Ptr (Permission.data, C0, S b0', o0))
            as [C0 [b0' [o0 ?]]]. {
            destruct wf_int_pref' as [wf_int_pref' wf_ev_comps'].
            inversion wf_int_pref' as [| | prefint eint1 eint2 Hsteps Hstep Ht];
              [ destruct prefix; discriminate (* contra *)
              | subst prefix; destruct prefix0 as [| ? [|]]; discriminate (* contra *)
              | rewrite Hprefix01 in Ht;
                symmetry in Ht; apply cats2_inv in Ht as [? [? ?]]; subst prefint eint1 eint2;
                inversion Hstep as [| | | | | | tmp1 tmp2 tmp3 tmp4 ptr' tmp6 tmp7 |];
                subst tmp1 tmp2 tmp3 tmp4 tmp6 tmp7;
                subst eregs].
            destruct ptr' as [[[[] C'] b'] o'];
              first discriminate. (* Contra on load *) (* ptr? *)
            destruct (wfmem wf_mem Hprefix01) as [Hregs [Hsteady Hinitial]].
            destruct (Hregs (Ereg_to_reg reg0) _ Logic.eq_refl)
              as [v0'' [v0' [Hload0 [Hshift0 Hget0]]]].
            rewrite H in Hget0. subst v0'.
            rewrite reg_to_Ereg_to_reg in Hload0.
            rewrite Hcomp1 Hreg0mem0 in Hload0.
            injection Hload0 as ?; subst v0''.
            destruct v0 as [| [[[[] C0] [| b0']] o0] |]; try discriminate.
            rewrite /= /ssrnat.addn /ssrnat.addn_rec
                    /ssrnat.subn /ssrnat.subn_rec
                    /all_zeros_shift /uniform_shift
                    /= Nat.add_0_r Nat.sub_0_r in Hshift0.
            now eauto.
          }
          subst v0.

          rewrite /= /ssrnat.addn /ssrnat.addn_rec
                  /ssrnat.subn /ssrnat.subn_rec /=
                  Nat.add_0_r /= Nat.sub_0_r
            in Hshiftv0.
          injection Hshiftv0 as ?; subst ptr.

          (* destruct (Memory.store_after_load _ _ _ v1 Hreg0mem) as [mem'' Hstore']. *)
          assert (exists vptr, Memory.load mem (Permission.data, C0, S b0', o0) = Some vptr)
            as [vptr Hvptrmem]. {
            destruct wf_int_pref' as [wf_int_pref' wf_ev_comps'].
            inversion wf_int_pref' as [| | prefint eint1 eint2 Hsteps Hstep Ht];
              [ destruct prefix; discriminate (* contra *)
              | subst prefix; destruct prefix0 as [| ? [|]]; discriminate (* contra *)
              | rewrite Hprefix01 in Ht;
                symmetry in Ht; apply cats2_inv in Ht as [? [? ?]]; subst prefint eint1 eint2;
                inversion Hstep as [| | | | | | tmp1 tmp2 tmp3 tmp4 ptr' tmp6 tmp7 |];
                subst tmp1 tmp2 tmp3 tmp4 tmp6 tmp7;
                subst eregs].

            destruct ptr' as [[[[] C'] b'] o'];
              first discriminate. (* Contra on load *)
            destruct (wfmem wf_mem Hprefix01) as [Hregs [Hsteady Hinitial]].
            destruct (Hregs (Ereg_to_reg reg0) _ Logic.eq_refl)
              as [v0'' [v0' [Hload0 [Hshift0 Hget0]]]].
            rewrite H in Hget0. subst v0'.
            rewrite reg_to_Ereg_to_reg in Hload0.
            rewrite Hcomp1 Hreg0mem0 in Hload0.
            injection Hload0 as ?; subst v0''.
            rewrite /= /ssrnat.addn /ssrnat.addn_rec
                    /ssrnat.subn /ssrnat.subn_rec
                    /all_zeros_shift /uniform_shift
                    /= Nat.add_0_r Nat.sub_0_r in Hshift0.
            injection Hshift0 as ? ? ?; subst C' b' o'.

            destruct (proj2 (Memory.store_some_load_some _ _ _) (ex_intro _ _ H0))
              as [vptr Hloadptr].
            destruct (Nat.eqb_spec C C0) as [| Hneq].
            - (* Same as initialized external component below. *)
              subst C0.
              destruct (Hsteady _ C_b (Logic.eq_sym Hcomp1))
                as [Hinitflag0 [Hlocalbuf [Hshift0 Hblock0]]].
              destruct (Hshift0 (S b0') (Nat.neq_succ_0 _))
                as [[cid bid] [Hshift0' [Hrename0 Hrename0']]].
              rewrite shift_S_Some in Hshift0'.
              injection Hshift0' as ? ?; subst cid bid.
              destruct (Hrename0' _ _ Hloadptr) as [v' [Hload' Hshift']].
              eexists. simplify_memory'. exact Hload'.
            - assert (C0_b : component_buffer C0). (* NOTE: Also used above, should be a lemma. *)
              {
                unfold component_buffer.
                change C0 with (Pointer.component (Permission.data, C0, S b0', o0)).
                change intf with (Source.prog_interface p).
                eapply CS.load_component_prog_interface; eauto.
                - now eapply well_formed_events_well_formed_program; eauto.
                - now apply closed_program_of_trace.
                - reflexivity.
              }
              apply nesym in Hneq.
              rewrite /C -Hcomp1 in Hneq.
              destruct (Hinitial _ C0_b Hneq) as [Hsteady0 | Hinitial0].
              + (* Initialized component. The proof can proceed as usual. The
                   shifting relation allows us to identify the pointer in the
                   registers file and the pointer in the simulated memory, and
                   conclude in particular the equality of both components. *)
                destruct Hsteady0
                  as [Hinitflag0 [Hlocalbuf [Hshift0 Hblock0]]].
                destruct (Hshift0 (S b0') (Nat.neq_succ_0 _))
                  as [[cid bid] [Hshift0' [Hrename0 Hrename0']]].
                rewrite shift_S_Some in Hshift0'.
                injection Hshift0' as ? ?; subst cid bid.
                destruct (Hrename0' _ _ Hloadptr) as [v' [Hload' Hshift']].
                eexists. simplify_memory'. exact Hload'.
              + (* Uninitialized component: contradiction. Only the metadata
                   buffer is available, yet we can obtain a successful load
                   outside said buffer. *)
                destruct Hinitial0
                  as [Hinitialflag [Hlocalbuf [Hprealloc Hnextblock]]].
                destruct Hprealloc as [Cmem [buf [HCmem [Hbuf [Hnext Hprealloc]]]]].
                destruct Hnextblock as [mem0C0 [Hmem0C0 Hnext0]].
                assert (wf_p : Source.well_formed_program p)
                  by (now eapply well_formed_events_well_formed_program; eauto).
                destruct (CS.load_data_next_block
                            wf_p (closed_program_of_trace t) Logic.eq_refl
                            Star0 Hreg0mem0)
                  as [Cmem0'' [HCmem0'' Hcontra]].
                rewrite Hmem0C0 in HCmem0''.
                injection HCmem0'' as ?; subst Cmem0''.
                rewrite Hnext0 /LOCALBUF_blockid in Hcontra. lia.
          }
          destruct (Memory.store_after_load _ _ _ v1 Hvptrmem) as [mem'' Hstore'].

          (* Is this useful? *)
          destruct (Hregs1 (Ereg_to_reg reg1) _ (f_equal _ (reg_to_Ereg_to_reg _)))
            as [v1'' [v1' [Hreg1mem0' [Hshiftv1 Hgetv1']]]].
          subst v1'.
          rewrite Hcomp1 Hreg1mem0 in Hreg1mem0'.
          injection Hreg1mem0' as ?; subst v1''.

          exists (StackState C (callers s)).
          eexists.
          split; [| split].
          + (* Evaluate steps of back-translated event first. *)
Local Transparent expr_of_const_val loc_of_reg.
            take_steps.
            * exact Hreg1mem.
            * take_steps.
              -- exact Hreg0mem.
              -- take_steps.
                 ++ exact Hstore'.
                 ++ (* Do recursive call. *)
                    take_steps.
                    ** now apply find_procedures_of_trace.
                    ** (* Now we are done with the event.
                          We still need to process the external call check. *)
                       take_steps.
                       --- destruct (wfmem wf_mem Hprefix01) as [_ [Hsteady _]].
                           specialize (Hsteady _ C_b (Logic.eq_sym Hcomp1)) as [Hoffset _].
                           erewrite Memory.load_after_store_neq;
                             last exact Hstore';
                             last (injection; discriminate).
                           erewrite Memory.load_after_store_neq;
                             last exact Hmem;
                             last (injection; discriminate).
                           exact Hoffset.
                       --- take_steps.
                           +++ assert (Hload0 := proj1 (wfmem_extcall wf_mem Hprefix01) _ C_b (Logic.eq_sym Hcomp1)).
                               rewrite (Memory.load_after_store_neq _ _ _ _ _ _ Hstore');
                                 last (now destruct reg0). (* Trivial property of register offsets. *)
                               rewrite (Memory.load_after_store_neq _ _ _ _ _ _ Hmem);
                                 last easy.
                               exact Hload0.
                           +++ unfold invalidate_metadata.
                               take_steps.
                               apply star_refl.
          + (* Reestablish invariant. *)
            econstructor; try reflexivity; try eassumption.
            { destruct s. exact wb. }
            { destruct wf_stk as [top [bot [Heq [Htop Hbot]]]]; subst stk.
              eexists ({| CS.f_component := C; CS.f_arg := arg; CS.f_cont := Kstop |} :: top).
              exists bot. split; [reflexivity| split; [easy |]]. admit. (* induction on [callers s] *) }
            (* Reestablish memory well-formedness.
               TODO: Refactor, automate. *)
            { (* destruct wf_mem as [wfmem_counter wfmem_meta wfmem]. *)
              (* instantiate (1 := mem). (* FIXME *) *)
              constructor.
              - intros C_ Hcomp.
                destruct (Nat.eqb_spec C C_) as [Heq | Hneq].
                + subst C_.
                  pose proof Memory.load_after_store_eq _ _ _ _ Hmem as Hmem0.
                  (* assert (Hoffsetneq' : (Permission.data, C, Block.local, reg_offset reg0) <> (Permission.data, C, Block.local, 0%Z)) *)
                  (*   by (now destruct reg0). *)
                  erewrite Memory.load_after_store_neq;
                    last exact Hstore';
                    last (injection; discriminate).
                  assumption.
                + erewrite Memory.load_after_store_neq;
                    last eassumption;
                    last (injection; discriminate).
                  assert (Hload0 := wfmem_counter wf_mem Hcomp).
                  assert (HCneq : (Permission.data, C, Block.local, 0%Z) <> (Permission.data, C_, Block.local, 0%Z))
                    by (now injection). (* Easy contradiction. *)
                  rewrite <- (Memory.load_after_store_neq _ _ _ _ _ HCneq Hmem) in Hload0.
                  rewrite counter_value_snoc. simpl.
                  move: Hneq => /eqP.
                  case: ifP;
                    last now rewrite Z.add_0_r.
                  move => /eqP => Hcontra => /eqP => Hneq.
                  symmetry in Hcontra. contradiction.
              - intros Hcontra. now destruct prefix.
              - intros pref ev Hprefix.
                apply rcons_inv in Hprefix as [? ?]; subst pref ev.
                split.
                + intros C_ Hcomp Hnext.
                  destruct (Nat.eqb_spec C C_) as [Heq | Hneq].
                  * subst C_.
                    rewrite (Memory.load_after_store_neq _ _ _ _ _ _ Hstore');
                      last (injection; destruct reg0; discriminate).
                    rewrite (Memory.load_after_store_neq _ _ _ _ _ _ Hmem);
                      last (injection; discriminate).
                    apply (proj1 (wfmem_extcall wf_mem Hprefix01) _ Hcomp).
                    now rewrite Hcomp1.
                  * symmetry in Hnext. contradiction.
                + intros C_ Hcomp Hnext.
                  destruct (Nat.eqb_spec C C_) as [Heq | Hneq].
                  * subst C_. contradiction.
                  * rewrite (Memory.load_after_store_neq _ _ _ _ _ _ Hstore');
                      last (injection; destruct reg0; discriminate).
                    rewrite (Memory.load_after_store_neq _ _ _ _ _ _ Hmem);
                      last (injection; discriminate).
                    apply (proj2 (wfmem_extcall wf_mem Hprefix01) _ Hcomp).
                    intro; subst C_.
                    contradiction.
              - intros C_ reg Hcomp.
                (* This sub-proof becomes simpler. *)
                erewrite Memory.load_after_store_neq;
                  last exact Hstore';
                  last (injection; discriminate).
                erewrite Memory.load_after_store_neq;
                  last exact Hmem;
                  last (destruct reg; discriminate).
                eapply wfmem_meta; now eauto.
              - intro Hcontra. now destruct prefix.
              - intros pref ev Hprefix.
                apply rcons_inv in Hprefix as [? ?]; subst pref ev.
                destruct (wfmem wf_mem Hprefix01) as [Hpostregs [Hsteady Hinitial]]. (* NOTE: Repeated assumptions above! *)
                (* rename n into n0. rename v into v0. rename Hload into Hload0. rename mem' into mem'0. *) rename s0 into mem'. (* Trying to preserve proof script... *)
                split; [| split].
                + { (* No register changes, thus simpler proof. *)
                      (* subst mem'. *)
                      intros n off Hoffset.
                      simpl in *.
                      (* subst v prefix. *)
                      unfold postcondition_event_registers in Hpostregs.
                      destruct (Hpostregs _ _ Hoffset)
                        as [vtmp [v'' [Hload'' [Hshift'' Hget'']]]].
                      eexists. eexists. split; [| split].
                      - erewrite Memory.load_after_store_neq;
                        last exact Hstore';
                        last (injection; discriminate).
                        erewrite Memory.load_after_store_neq;
                          last exact Hmem;
                          last (subst off; injection; by destruct n).
                        rewrite -Hcomp1.
                        exact Hload''.
                      - exact Hshift''.
                      - destruct wf_int_pref' as [wf_int_pref' wf_ev_comps'].
                        inversion wf_int_pref' as [| | prefint eint1 eint2 Hsteps Hstep Ht];
                          [ destruct prefix; discriminate (* contra *)
                          | subst prefix; destruct prefix0 as [| ? [|]]; discriminate (* contra *)
                          | rewrite Hprefix01 in Ht;
                            symmetry in Ht; apply cats2_inv in Ht as [? [? ?]]; subst prefint eint1 eint2;
                            inversion Hstep as [| | | | | | tmp1 tmp2 tmp3 tmp4 tmp5 tmp6 tmp7 |];
                            subst tmp1 tmp2 tmp3 tmp4 tmp6 tmp7;
                            subst eregs].
                        exact Hget''.
                    }
                + intros C' _ ?; subst C'. simpl.
                  specialize (Hsteady _ C_b (Logic.eq_sym Hcomp1))
                    as [Hinitflag [Hlocalbuf [Hsnapshot Hnextblock]]].
                  split; [| split; [| split]].
                  (* The first two sub-goals are near-identical arguments on
                     memory operations. *)
                  * erewrite Memory.load_after_store_neq;
                      last exact Hstore';
                      last (injection; discriminate).
                    erewrite Memory.load_after_store_neq;
                      last exact Hmem;
                      last (injection; discriminate).
                    exact Hinitflag.
                  * erewrite Memory.load_after_store_neq;
                      last exact Hstore';
                      last (injection; discriminate).
                    erewrite Memory.load_after_store_neq;
                      last exact Hmem;
                      last (injection; discriminate).
                    exact Hlocalbuf.
                  (* ... *)
                  * intros b Hb. simpl.
                    (* Instead of specialize... (?) *)
                    destruct (Hsnapshot b Hb) as [[cid bid] [Hshift' [Hrename Hrename']]].
                    destruct b as [| b'];
                      first discriminate.
                    rewrite shift_S_Some in Hshift'.
                    injection Hshift' as ? ?; subst cid bid.
                    exists (C, b'). split; [| split].
                    (* eexists. split; [| split]. *)
                    -- rewrite shift_S_Some.
                       reflexivity.
                    -- simpl. intros off v' Hload'.
                       simpl in Hrename.
                       (* ... *)
                       destruct (Pointer.eqP
                                   (Permission.data, C, b', off)
                                   (Permission.data, C0, b0', o0)) as [Heq | Hneq].
                       ++ injection Heq as ? ? ?; subst C0 b0' o0.
                          erewrite Memory.load_after_store_eq in Hload';
                            last exact Hstore'.
                          injection Hload' as ?; subst v'.
                          eexists. split.
                          ** erewrite Memory.load_after_store_eq;
                               last exact Hstore.
                             reflexivity.
                          ** rewrite -Hshiftv1.
                             reflexivity.
                       ++ erewrite Memory.load_after_store_neq in Hload';
                            last exact Hstore';
                            last (injection as ? ? ?; subst C0 b0' o0; contradiction).
                          erewrite Memory.load_after_store_neq in Hload';
                            last exact Hmem;
                            last (injection; discriminate).
                          (* Instead of specialize... (?) *)
                          destruct (Hrename _ _ Hload') as [v'' [Hload'' Hrename'']].
                          eexists. split.
                          ** erewrite Memory.load_after_store_neq;
                               last exact Hstore;
                               last by intuition. (* Better than case analysis! *)
                             exact Hload''.
                          ** exact Hrename''.
                    -- simpl. intros off v' Hload'.
                       simpl in Hrename'.
                       (* ... *)
                       destruct (Pointer.eqP
                                   (Permission.data, C, b', off)
                                   (Permission.data, C0, b0', o0)) as [Heq | Hneq].
                       ++ injection Heq as ? ? ?; subst C0 b0' o0.
                          erewrite Memory.load_after_store_eq in Hload';
                            last exact Hstore.
                          injection Hload' as ?; subst v'.
                          eexists. split.
                          ** erewrite Memory.load_after_store_eq;
                               last exact Hstore'.
                             reflexivity.
                          ** rewrite -Hshiftv1.
                             reflexivity.
                       ++ erewrite Memory.load_after_store_neq in Hload';
                            last exact Hstore;
                            last by intuition.
                          destruct (Hrename' _ _ Hload') as [v'' [Hload'' Hrename'']].
                          eexists. split.
                          ** erewrite Memory.load_after_store_neq;
                               last exact Hstore';
                               last (injection as ? ? ?; subst C0 b0' o0; contradiction).
                             erewrite Memory.load_after_store_neq;
                               last exact Hmem;
                               last (injection; discriminate).
                             exact Hload''.
                          ** exact Hrename''.
                  * intros next Hnext.
                    erewrite next_block_store_stable in Hnext;
                      last exact Hstore.
                    (* rewrite Hmem' in Hnext. *)
                    specialize (Hnextblock next Hnext).
                    erewrite next_block_store_stable;
                      last exact Hstore'.
                    erewrite next_block_store_stable;
                      last exact Hmem.
                    exact Hnextblock.
                + intros C' Hcomp Hnext.
                  destruct (Nat.eqb_spec C0 C') as [| Hneq].
                  { (* Store-specific sub-proof *)
                    subst C0.
                    rewrite <- Hcomp1 in Hnext.
                    (* specialize (Hinitial _ Hcomp Hnext) as [Hsteady' | Hinitial]. *)
                    assert (Hsteady' : postcondition_steady_state e1 mem0 C'). {
                      eapply load_postcondition_steady_state.
                      - apply Hinitial; auto.
                      - erewrite Memory.load_after_store_neq in Hvptrmem; eauto.
                        injection; discriminate.
                    }
                    (* left. (* There is only one way to go. *) *)
                    destruct Hsteady' as [Hinitflag [Hlocalbuf Hsteady']].
                    left. split; [| split].
                    -- erewrite Memory.load_after_store_neq;
                         last exact Hstore';
                         last (injection; discriminate).
                       erewrite Memory.load_after_store_neq;
                         last exact Hmem;
                         last (injection; discriminate).
                       exact Hinitflag.
                    -- erewrite Memory.load_after_store_neq;
                         last exact Hstore';
                         last (injection; discriminate).
                       erewrite Memory.load_after_store_neq;
                         last exact Hmem;
                         last (injection; discriminate).
                       exact Hlocalbuf.
                    -- destruct Hsteady' as [Hsnapshot Hnextblock].
                       split.
                       ++ intros b Hlocal.
                          specialize (Hsnapshot b Hlocal) as [Cb [Hshift' [Hrename Hrename']]].
                          exists Cb. split; [| split].
                          ** exact Hshift'. (* Goes away, trivial property though *)
                          ** intros off v' Hload. simpl.
                             destruct b as [| b']; first discriminate.
                             rewrite shift_S_Some in Hshift'.
                             injection Hshift' as ?; subst Cb. (* Should be done upfront *)
                             (* Where should we do case analysis on pointer equality? *)
                             destruct (Pointer.eqP
                                         (Permission.data, C', b', off)
                                         (Permission.data, C', b0', o0))
                               as [Heq | Hneq].
                             --- injection Heq as ? ?; subst b0' o0.
                                 erewrite Memory.load_after_store_eq in Hload;
                                   last exact Hstore'.
                                 injection Hload as ?; subst v'.
                                 eexists. split.
                                 +++ erewrite Memory.load_after_store_eq;
                                       last exact Hstore.
                                     reflexivity.
                                 +++ exact Hshiftv1.
                             --- erewrite Memory.load_after_store_neq in Hload;
                                   last exact Hstore';
                                   last (injection; congruence).
                                 erewrite Memory.load_after_store_neq in Hload;
                                   last exact Hmem;
                                   last (injection; discriminate).
                                 specialize (Hrename off v' Hload) as [v'' [Hload'' Hrename]].
                                 exists v''. split.
                                 +++ erewrite Memory.load_after_store_neq;
                                       last exact Hstore;
                                       last (injection; congruence).
                                     exact Hload''.
                                 +++ congruence.
                          ** intros off v' Hload.
                             destruct b as [| b']; first discriminate.
                             rewrite shift_S_Some in Hshift'.
                             injection Hshift' as ?; subst Cb. (* Should be done upfront *)
                             simpl in Hload.
                             (* Where should we do case analysis on pointer equality? *)
                             destruct (Pointer.eqP
                                         (Permission.data, C', b', off)
                                         (Permission.data, C', b0', o0))
                               as [Heq | Hneq].
                             --- injection Heq as ? ?; subst b0' o0.
                                 erewrite Memory.load_after_store_eq in Hload;
                                   last exact Hstore.
                                 injection Hload as ?; subst v'.
                                 eexists. split.
                                 +++ erewrite Memory.load_after_store_eq;
                                       last exact Hstore'.
                                     reflexivity.
                                 +++ exact Hshiftv1.
                             --- erewrite Memory.load_after_store_neq in Hload;
                                   last exact Hstore;
                                   last (injection; congruence).
                                 specialize (Hrename' off v' Hload) as [v'' [Hload'' Hrename']].
                                 exists v''. split.
                                 +++ erewrite Memory.load_after_store_neq;
                                     last exact Hstore';
                                     last (injection; congruence).
                                   erewrite Memory.load_after_store_neq;
                                     last exact Hmem;
                                     last (injection; congruence).
                                   assumption.
                                 +++ congruence.
                         ++ (* Same sub-proof on next block as above! *)
                             intros next Hnext'.
                             erewrite next_block_store_stable in Hnext';
                               last exact Hstore.
                             specialize (Hnextblock next Hnext').
                             erewrite next_block_store_stable;
                               last exact Hstore'.
                             erewrite next_block_store_stable;
                               last exact Hmem.
                             exact Hnextblock.
                  }
                  { (* The standard proof works in this case *)
                    rewrite <- Hcomp1 in Hnext.
                    specialize (Hinitial _ Hcomp Hnext) as [Hsteady' | Hinitial].
                    * destruct Hsteady' as [Hinitflag [Hlocalbuf Hsteady']].
                      left. split; [| split].
                      -- erewrite Memory.load_after_store_neq;
                           last exact Hstore';
                           last (injection; discriminate).
                         erewrite Memory.load_after_store_neq;
                           last exact Hmem;
                           last (injection; discriminate).
                         exact Hinitflag.
                      -- erewrite Memory.load_after_store_neq;
                           last exact Hstore';
                           last (injection; discriminate).
                         erewrite Memory.load_after_store_neq;
                           last exact Hmem;
                           last (injection; discriminate).
                         exact Hlocalbuf.
                      -- destruct Hsteady' as [Hsnapshot Hnextblock].
                         split.
                         ++ intros b Hlocal.
                            specialize (Hsnapshot b Hlocal) as [Cb [Hshift' [Hrename Hrename']]].
                            exists Cb. split; [| split].
                            ** exact Hshift'. (* Goes away, trivial property though *)
                            ** intros off v' Hload.
                               erewrite Memory.load_after_store_neq in Hload;
                                 last exact Hstore';
                                 last (injection as ? ? ?; contradiction).
                               erewrite Memory.load_after_store_neq in Hload;
                                 last exact Hmem;
                                 last (injection as ? ? ?; subst C' b off; contradiction).
                               specialize (Hrename off v' Hload) as [v'' [Hload'' Hrename]].
                               exists v''. split.
                               --- (* Cf. Hstore, Hshift' (should be treated upfront) *)
                                   destruct b as [| b']; first discriminate.
                                   rewrite shift_S_Some in Hshift'.
                                   injection Hshift' as ?; subst Cb.
                                   erewrite Memory.load_after_store_neq;
                                     last exact Hstore;
                                     last (injection; contradiction).
                                   exact Hload''.
                               --- congruence.
                            ** intros off v' Hload.
                               destruct b as [| b']; first discriminate.
                               rewrite shift_S_Some in Hshift'.
                               injection Hshift' as ?; subst Cb. (* Should be done upfront *)
                               erewrite Memory.load_after_store_neq in Hload;
                                 last exact Hstore;
                                 last (injection; congruence).
                               specialize (Hrename' off v' Hload) as [v'' [Hload'' Hrename']].
                               exists v''. split.
                               --- erewrite Memory.load_after_store_neq;
                                     last exact Hstore';
                                     last (injection; contradiction).
                                   erewrite Memory.load_after_store_neq;
                                     last exact Hmem;
                                     last (injection; discriminate).
                                   assumption.
                               --- congruence.
                         ++ (* Same sub-proof on next block as above! *)
                             intros next Hnext'.
                             erewrite next_block_store_stable in Hnext';
                               last exact Hstore.
                             specialize (Hnextblock next Hnext').
                             erewrite next_block_store_stable;
                               last exact Hstore'.
                             erewrite next_block_store_stable;
                               last exact Hmem.
                             exact Hnextblock.
                    * right.
                      destruct Hinitial as [Hinitflag [Hlocalbuf Hinitial]].
                      split; [| split].
                      -- erewrite Memory.load_after_store_neq;
                           last exact Hstore';
                           last (injection; discriminate).
                         erewrite Memory.load_after_store_neq;
                           last exact Hmem;
                           last (injection; discriminate).
                         exact Hinitflag.
                      -- erewrite Memory.load_after_store_neq;
                           last exact Hstore';
                           last (injection; discriminate).
                         erewrite Memory.load_after_store_neq;
                           last exact Hmem;
                           last (injection; discriminate).
                         exact Hlocalbuf.
                      -- destruct Hinitial as [Hprealloc Hnextblock].
                         split.
                         ** destruct Hprealloc
                             as [Cmem [buf [HCmem [Hbuf [Hnextblock' Hprealloc]]]]].
                            exists Cmem, buf.
                            split; [| split; [| split]]; try assumption.
                            rewrite -HCmem. symmetry.
                            by eapply component_memory_after_store_neq; eauto.
                         ** destruct Hnextblock as [Cmem [HCmem Hnextblock]].
                            exists Cmem. split; last assumption.
                            rewrite -HCmem. symmetry.
                            transitivity (mem C').
                            --- eapply component_memory_after_store_neq; eauto.
                                intro Hcontra. apply Hnext. rewrite -Hcontra. easy.
                            --- by eapply component_memory_after_store_neq; eauto.
                  }
              }
          + simpl.
            rewrite CS.CS.project_non_inform_append /=.
            rewrite -> !cats0.
            by inversion Hshift; eauto.

        - (* EAlloc *)
          (* Gather a few recurrent assumptions at the top. *)
          rename e into reg0. rename e0 into reg1.
          (* rename s0 into emem. *)
          rename t0 into eregs.
          assert (prefix = [::] \/ exists prefix' e', prefix = prefix' ++ [:: e'])
            as [Hprefix | [prefix0 [e1 Hprefix01]]]
            by admit;
            first admit. (* TODO: Treat empty case separately. *)
          (* Extract known memory facts. *)
          assert (exists size ptr,
                     Machine.Intermediate.Register.get (Ereg_to_reg reg1) (register_file_of_event_inform e1) = Int size /\
                     (size > 0)%Z /\
                     Memory.alloc (mem_of_event_inform e1) (cur_comp s) (Z.to_nat size) = Some (s0, ptr))
            as [size [ptr [Hregse1 [Hsize' Halloc']]]]. {
            subst prefix.
            clear -wf_int_pref'.
            (* Maybe keep shift? *)
            move: wf_int_pref'; rewrite !cats1 => [[wf_int_pref _]].
            inversion wf_int_pref.
            - now destruct prefix0.
            - destruct prefix0. inversion H. simpl in H. now destruct prefix0.
            - apply rcons_inj in H. inversion H; subst; clear H.
              apply rcons_inj in H3. inversion H3; subst; clear H3.
              inversion H1; subst; clear H1.
              now eauto. }
          assert (Hcomp1 : next_comp_of_event e1 = cur_comp s). {
            destruct wf_int_pref' as [wf_int_pref' wf_ev_comps'].
            rewrite Hprefix01 in wf_ev_comps'.
            setoid_rewrite <- app_assoc in wf_ev_comps'.
            apply trace_event_components_app_r in wf_ev_comps'.
            inversion wf_ev_comps'. assumption. }
          (* NOTE: Instantiations! [ptr] seems to have no effect in the proofs. *)
          exists (EAlloc C reg0 reg1 s0 eregs).
          (* TODO: Clean assumptions, refactor. *)
          destruct (wfmem_meta wf_mem reg0 C_b) as [v0 Hreg0mem0].
          assert (Hreg0mem := Hreg0mem0).
          erewrite <- Memory.load_after_store_neq in Hreg0mem;
            last exact Hmem;
            last (injection; now destruct reg0).
          destruct (wfmem_meta wf_mem reg1 C_b) as [v1 Hreg1mem0].
          assert (Hreg1mem := Hreg1mem0).
          erewrite <- Memory.load_after_store_neq in Hreg1mem;
            last exact Hmem;
            last (injection; now destruct reg1).
          destruct (wfmem wf_mem Hprefix01) as [Hregs1 [Hsteady1 Hinitial1]].
          specialize (Hsteady1 _ C_b (Logic.eq_sym Hcomp1)) as [Hoffset1 [Hblockid1 [Hsnapshot1 Hblock1]]].
          (* Some alloc-specific reasoning... *)
          (* NOTE: This should come from well-formedness of events. *)
          destruct wf_int_pref' as [wf_int_pref' wf_ev_comps'].
          inversion wf_int_pref';
            [now destruct prefix |
             subst prefix; now destruct prefix0 as [|? []]
             | ].
          rewrite Hprefix01 in H. do 2 rewrite cats1 in H. apply rcons_inj in H. injection H as ? ?; subst e'. apply rcons_inj in H. injection H as ? ?; subst prefix1 e.
          (* Cf. tactic find_rcons_rcons *)
          inversion H1. subst eregs regs mem1 C0 erptr ersize mem' regs'.
          destruct (Hregs1 (Ereg_to_reg reg1) _ Logic.eq_refl) as [v1'' [v1' [Hshift1 [Hshift1' Hget1]]]].
          rewrite H7 in Hget1. subst v1'.
          rewrite reg_to_Ereg_to_reg in Hshift1.
          destruct v1''; try discriminate. injection Hshift1' as ?; subst z.
          rename size0 into n1.
          rename H9 into Hsize.
          rewrite Hcomp1 in Hshift1.
          rewrite Hreg1mem0 in Hshift1.
          injection Hshift1 as ?; subst v1.
          destruct (next_block_alloc Halloc') as [Hnexte1 Hnexts0].
          destruct ptr as [[[pptr Cptr] bptr] optr].
          injection (pointer_of_alloc Halloc' Hnexte1) as ? ? ?; subst pptr Cptr optr.
          (* NOTE: In previous cases, we got to the store by a different route. *)
          destruct (Memory.alloc_after_load _ _ _ _ _ _ (Z.to_nat n1) Hreg0mem)
            as [mem' [bnew [Hb' Halloc]]].
          (* Some more work on this second alloc... *)
          destruct (next_block_alloc Halloc) as [Hnextmem Hnextmem'].
          simpl in Hnextmem, Hnextmem'.
          specialize (Hblock1 _ Hnexte1).
          rewrite <- (next_block_store_stable _ Hmem) in Hblock1.
          rewrite Hblock1 in Hnextmem.
          injection Hnextmem as ?; subst bnew.
          unfold postcondition_event_registers in Hregs1.
          destruct (Hregs1 (Ereg_to_reg reg1) _ Logic.eq_refl)
            as [v1 [v1' [Hloadv1 [Hshiftv1 Hgetv1']]]].
          rewrite Hregse1 in Hgetv1'; subst v1'.
          rewrite reg_to_Ereg_to_reg Hcomp1 Hreg1mem0 in Hloadv1.
          injection Hloadv1 as ?; subst v1.
          injection Hshiftv1 as ?; subst size.
          (* ... *)
          set (saved := Ptr (Permission.data, cur_comp s, S bptr, 0%Z)).
          assert (Hreg0mem' := Hreg0mem).
          erewrite <- Memory.load_after_alloc in Hreg0mem';
            [| exact Halloc | injection; congruence].
          destruct (Memory.store_after_load _ _ _ saved Hreg0mem') as [mem'' Hstore']. (* "Standard" names here... *)
          (* Continue. *)
          exists (StackState C (callers s)).
          eexists. (* evar (CS : state (CS.sem p)). exists CS. *)
          split; [| split].
          + (* Evaluate steps of back-translated event first. *)
Local Transparent expr_of_const_val loc_of_reg.
            take_steps.
            * exact Hreg1mem.
            * take_steps.
              -- exact Hsize.
              -- exact Halloc.
              -- take_steps.
                 ++ exact Hstore'.
                 ++ (* Do recursive call. *)
                    take_steps.
                    ** now apply find_procedures_of_trace.
                    ** (* Now we are done with the event.
                          We still need to process the external call check. *)
                       take_steps.
                       --- destruct (wfmem wf_mem Hprefix01) as [_ [Hsteady _]].
                           specialize (Hsteady _ C_b (Logic.eq_sym Hcomp1)) as [Hoffset _].
                           erewrite Memory.load_after_store_neq;
                             last exact Hstore';
                             last (injection; now destruct reg0).
                           erewrite Memory.load_after_alloc;
                             [| exact Halloc | injection; discriminate].
                           erewrite Memory.load_after_store_neq;
                             last exact Hmem;
                             last (injection; now destruct reg0).
                           exact Hoffset.
                       --- take_steps.
                           +++ assert (Hload0 := proj1 (wfmem_extcall wf_mem Hprefix01) _ C_b (Logic.eq_sym Hcomp1)).
                               rewrite (Memory.load_after_store_neq _ _ _ _ _ _ Hstore');
                                 last (now destruct reg0). (* Trivial property of register offsets. *)
                               (* Alloc-specific *)
                               erewrite Memory.load_after_alloc;
                                 [| exact Halloc | injection; congruence].
                               rewrite (Memory.load_after_store_neq _ _ _ _ _ _ Hmem);
                                 last easy.
                               exact Hload0.
                           +++ unfold invalidate_metadata.
                               take_steps.
                               apply star_refl.
          + (* Reestablish invariant. *)
            econstructor; try reflexivity; try eassumption.
            { destruct s. exact wb. }
            { destruct wf_stk as [top [bot [Heq [Htop Hbot]]]]; subst stk.
              eexists ({| CS.f_component := C; CS.f_arg := arg; CS.f_cont := Kstop |} :: top).
              exists bot. split; [reflexivity | split; [easy |]]. admit. (* induction on [callers s] *) }
            (* Reestablish memory well-formedness.
               TODO: Refactor, automate. *)
            { (* destruct wf_mem as [wfmem_counter wfmem_meta wfmem]. *)
              (* instantiate (1 := mem). (* FIXME *) *)
              constructor.
              - intros C_ Hcomp.
                destruct (Nat.eqb_spec C C_) as [Heq | Hneq].
                + subst C_.
                  pose proof Memory.load_after_store_eq _ _ _ _ Hmem as Hmem0.
                  assert (Hoffsetneq' : (Permission.data, C, Block.local, reg_offset reg0) <> (Permission.data, C, Block.local, 0%Z))
                    by (now destruct reg0).
                  rewrite (Memory.load_after_store_neq _ _ _ _ _ Hoffsetneq' Hstore').
                  erewrite Memory.load_after_alloc;
                    [| exact Halloc | injection; congruence].
                  (* rewrite -cats1. *)
                  subst prefix.
                  rewrite -cats2.
                  assumption.
                + erewrite Memory.load_after_store_neq;
                    last eassumption;
                    last (injection; contradiction).
                  assert (Hload0 := wfmem_counter wf_mem Hcomp).
                  assert (HCneq : (Permission.data, C, Block.local, 0%Z) <> (Permission.data, C_, Block.local, 0%Z))
                    by (now injection). (* Easy contradiction. *)
                  rewrite <- (Memory.load_after_store_neq _ _ _ _ _ HCneq Hmem) in Hload0.
                  erewrite <- Memory.load_after_alloc in Hload0;
                    [| exact Halloc | injection; congruence].
                  rewrite -cats2.
                  rewrite counter_value_snoc. simpl. subst prefix.
                  move: Hneq => /eqP.
                  case: ifP;
                    last now rewrite Z.add_0_r.
                  move => /eqP => Hcontra => /eqP => Hneq.
                  symmetry in Hcontra. contradiction.
              - intros Hcontra. rewrite -cats2 in Hcontra. now destruct prefix0.
              - intros pref ev Hprefix.
                rewrite -cats2 in Hprefix.
                apply rcons_inv in Hprefix as [? ?]; subst pref ev.
                split.
                + intros C_ Hcomp Hnext.
                  destruct (Nat.eqb_spec C C_) as [Heq | Hneq].
                  * subst C_.
                    rewrite (Memory.load_after_store_neq _ _ _ _ _ _ Hstore');
                      last (injection; destruct reg0; discriminate).
                    erewrite Memory.load_after_alloc;
                      [| exact Halloc | injection; congruence].
                    rewrite (Memory.load_after_store_neq _ _ _ _ _ _ Hmem);
                      last (injection; discriminate).
                    apply (proj1 (wfmem_extcall wf_mem Hprefix01) _ Hcomp).
                    now rewrite Hcomp1.
                  * symmetry in Hnext. contradiction.
                + intros C_ Hcomp Hnext.
                  destruct (Nat.eqb_spec C C_) as [Heq | Hneq].
                  * subst C_. contradiction.
                  * rewrite (Memory.load_after_store_neq _ _ _ _ _ _ Hstore');
                      last (injection; destruct reg0; discriminate).
                    erewrite Memory.load_after_alloc;
                      [| exact Halloc | injection; congruence].
                    rewrite (Memory.load_after_store_neq _ _ _ _ _ _ Hmem);
                      last (injection; discriminate).
                    apply (proj2 (wfmem_extcall wf_mem Hprefix01) _ Hcomp).
                    intro; subst C_.
                    contradiction.
              - intros C_ reg Hcomp.
                destruct (Nat.eqb_spec C C_) as [Heq | Hneq].
                + subst C_.
                  destruct (EregisterP reg reg0).
                  * subst reg0.
                    (* exists (Int n). *)
                    exists saved.
                    erewrite Memory.load_after_store_eq; try reflexivity; eassumption.
                  * erewrite Memory.load_after_store_neq;
                      last eassumption;
                      last (destruct reg; destruct reg0; try discriminate; contradiction). (* This kind of reasoning on register offsets can be made into a lemma as well. *)
                    erewrite Memory.load_after_alloc;
                      [| exact Halloc | injection; congruence].
                    rewrite (Memory.load_after_store_neq _ _ _ _ _ _ Hmem);
                      last (now destruct reg).
                    eapply wfmem_meta; now eauto.
                + destruct (wfmem_meta wf_mem reg Hcomp) as [v' Hload'].
                  exists v'.
                  erewrite Memory.load_after_store_neq;
                    last eassumption;
                    last (now injection).
                  erewrite Memory.load_after_alloc;
                    [| exact Halloc | injection; congruence].
                  erewrite Memory.load_after_store_neq;
                    try eassumption.
                  now destruct reg.
              - intros ? Hcontra. rewrite -cats2 in Hcontra. now destruct prefix0.
              - intros pref ev Hprefix.
                rewrite -cats2 in Hprefix.
                apply rcons_inv in Hprefix as [? ?]; subst pref ev.
                destruct (wfmem wf_mem Hprefix01) as [Hpostregs [Hsteady Hinitial]].
                (* rename n into n0. rename v into v0. rename Hload into Hload0. rename mem' into mem'0. *) (* rename s0 into mem'. *) (* Trying to preserve proof script... *)
                split; [| split].
                + {
                    (* NOTE: For simplicity, replacing some hypotheses with their available *1's *)
                      (* subst mem'. *)
                      intros n off Hoffset.
                      simpl in *.
                      (* subst v prefix. *)
                      unfold postcondition_event_registers in Hpostregs.
                      destruct (Z.eqb_spec (reg_offset reg0) off) as [Heq | Hneq].
                      - subst off.
                        assert (reg0 = CS.CS.reg_to_Ereg n)
                          by (now apply reg_offset_inj in Heq).
                        subst reg0.
                        (* assert (v = vptr0). { *)
                        (*   rewrite (Memory.load_after_store_eq _ _ _ _ Hstore') in Hload. *)
                        (*   now injection Hload as ?. } *)
                        (* subst v. *)
                        specialize (Hsnapshot1 _ Hb')
                          as [[cid bid] [Hshift' [Hrename Hrename']]].
                        injection Hshift' as Hcid Hbid.
                        rewrite /ssrnat.addn /ssrnat.addn_rec /ssrnat.subn /ssrnat.subn_rec
                                /all_zeros_shift /uniform_shift /= Nat.add_0_r Nat.sub_0_r
                          in Hbid.
                        subst cid bid.
                        simpl in *.

                        eexists. eexists. split; [| split].
                        * erewrite Memory.load_after_store_eq;
                            [reflexivity | exact Hstore'].
                        * rewrite /= /ssrnat.addn /ssrnat.addn_rec /ssrnat.subn /ssrnat.subn_rec
                                  /= Nat.add_0_r Nat.sub_0_r.
                          reflexivity.
                        * inversion wf_int_pref' as [| | prefint eint1 eint2 Hsteps Hstep Ht];
                            [ destruct prefix; discriminate (* contra *)
                            | subst prefix; destruct prefix0 as [| ? [|]]; discriminate (* contra *)
                            | rewrite Hprefix01 in Ht;
                              symmetry in Ht; apply cats2_inv in Ht as [? [? ?]]; subst prefint eint1 eint2;
                              inversion Hstep as [| | | | | | | tmp1 tmp2 tmp3 tmp4 tmp5 tmp6];
                              subst tmp1 tmp2 tmp3 tmp4 tmp5 tmp6;
                              subst erptr].
                          rewrite Ereg_to_reg_to_Ereg Machine.Intermediate.Register.gss.
                          rewrite <- Hcomp1 in Hreg1mem0.
                          destruct (Hregs1 (Ereg_to_reg reg1) _ (f_equal _ (reg_to_Ereg_to_reg _)))
                            as [vtmp [v'' [Hload'' [Hshift'' Hget'']]]].

                          rewrite Hreg1mem0 in Hload''. injection Hload'' as ?; subst vtmp.
                          (* rewrite /= /ssrnat.addn /ssrnat.addn_rec /ssrnat.subn /ssrnat.subn_rec *)
                          (*         /= Nat.add_0_r Nat.sub_0_r *)
                          (*   in Hshift''. *)
                          injection Hshift'' as ?; subst v''.

                          rewrite Hget'' in H. injection H as ?; subst size.
                          rewrite Halloc' in H10. injection H10 as ?; subst ptr0.
                          reflexivity.

                    - setoid_rewrite Hcomp1 in Hregs1.
                      destruct (wfmem_meta wf_mem (CS.CS.reg_to_Ereg n) C_b)
                        as [v' Hload'].
                      rewrite Hoffset in Hload'.
                      destruct (Hregs1 n _ Logic.eq_refl) as [v [v'' [Hload [Hshift' Hget']]]].
                      assert (v = v'). {
                        subst off. rewrite Hload' in Hload. now injection Hload.
                      }
                      subst v'.
                      eexists. eexists.
                      split; [| split].
                      -- erewrite Memory.load_after_store_neq;
                           last exact Hstore';
                           last (subst off; injection; now destruct n).
                         erewrite Memory.load_after_alloc;
                           [| exact Halloc | injection; congruence].
                         erewrite Memory.load_after_store_neq;
                           last exact Hmem;
                           last (subst off; injection; now destruct n).
                         exact Hload'.
                      -- eassumption.
                      -- inversion wf_int_pref' as [| | prefint eint1 eint2 Hsteps Hstep Ht].
                         ++ destruct prefix; discriminate. (* contra *)
                         ++ subst prefix. destruct prefix0 as [| ? [ | ]]; discriminate. (* contra *)
                         ++ rewrite Hprefix01 in Ht.
                            symmetry in Ht. apply cats2_inv in Ht as [? [? ?]]. subst prefint eint1 eint2.
                            inversion Hstep as [| | | | | | | tmp1 tmp2 tmp3 tmp4 tmp5 tmp6];
                              subst tmp1 tmp2 tmp3 tmp4 tmp5 tmp6.
                            subst erptr.
                            rewrite Machine.Intermediate.Register.gso;
                              first exact Hget'.
                            destruct n; destruct reg0; try discriminate; contradiction.
                    }
                + intros C' _ ?; subst C'. simpl.
                  specialize (Hsteady _ C_b (Logic.eq_sym Hcomp1))
                    as [Hinitflag [Hlocalbuf [Hsnapshot Hnextblock]]].
                  split; [| split; [| split]].
                  (* The first two sub-goals are near-identical arguments on
                     memory operations. *)
                  * erewrite Memory.load_after_store_neq;
                      last exact Hstore';
                      last (injection; now destruct reg0).
                    erewrite Memory.load_after_alloc;
                      [| exact Halloc | injection; discriminate].
                    erewrite Memory.load_after_store_neq;
                      last exact Hmem;
                      last (injection; now destruct reg0).
                    exact Hinitflag.
                  * erewrite Memory.load_after_store_neq;
                      last exact Hstore';
                      last (injection; now destruct reg0).
                    erewrite Memory.load_after_alloc;
                      [| exact Halloc | injection; discriminate].
                    erewrite Memory.load_after_store_neq;
                      last exact Hmem;
                      last (injection; now destruct reg0).
                    exact Hlocalbuf.
                  (* ... *)
                  * intros b Hb. simpl.
                    specialize (Hsnapshot b Hb) as [[cid bid] [Hshift' [Hrename Hrename']]].
                    destruct b as [| b']; first discriminate.
                    rewrite shift_S_Some in Hshift'.
                    injection Hshift' as ? ?; subst cid bid.
                    exists (C, b'). split; [| split].
                    -- rewrite shift_S_Some.
                       reflexivity.
                    -- simpl. intros off v' Hload'.
                       erewrite Memory.load_after_store_neq in Hload';
                         last exact Hstore';
                         last (injection; congruence).
                       destruct (Nat.eqb_spec (S b') (S bptr)) as [Heq | Hneq].
                       ++ injection Heq as ?; subst b'.
                          erewrite Memory.load_after_alloc_eq in Hload';
                            [| exact Halloc | reflexivity].
                          simpl in Hload'.
                          destruct (off <? Z.of_nat (Z.to_nat n1))%Z eqn:Hoff1;
                            last discriminate.
                          destruct (0 <=? off)%Z eqn:Hoff2;
                            last discriminate.
                          injection Hload' as ?; subst v'.
                          eexists. split; last reflexivity.
                          by rewrite (Memory.load_after_alloc_eq _ _ _ _ _ (_, _, _, off) Halloc' Logic.eq_refl) /= Hoff1 Hoff2 //.
                       ++ erewrite Memory.load_after_alloc in Hload';
                            [| exact Halloc | injection; congruence].
                          erewrite Memory.load_after_store_neq in Hload';
                            last exact Hmem;
                            last (injection; congruence).
                          simpl in Hrename.
                          specialize (Hrename off v' Hload') as [v'' [Hload'' Hrename'']].
                          exists v''. split; last congruence.
                          erewrite Memory.load_after_alloc;
                            [| exact Halloc' | injection; congruence].
                          exact Hload''.
                    -- simpl. intros off v' Hload'.
                       simpl in Hrename'.
                       destruct (Nat.eqb_spec b' bptr) as [Heq | Hneq].
                       ++ subst b'.
                          erewrite Memory.load_after_alloc_eq in Hload';
                            [| exact Halloc' | reflexivity].
                          simpl in Hload'.
                          eexists. split.
                          ** erewrite Memory.load_after_store_neq;
                               last exact Hstore';
                               last (injection; discriminate).
                             erewrite Memory.load_after_alloc_eq;
                               [| exact Halloc | reflexivity].
                             simpl.
                             exact Hload'.
                          ** destruct (off <? Z.of_nat (Z.to_nat n1))%Z; last discriminate.
                             destruct (0 <=? off)%Z; last discriminate.
                             injection Hload' as ?; subst v'.
                             now constructor.
                       ++ erewrite Memory.load_after_alloc in Hload';
                            [| exact Halloc' | injection; contradiction].
                          specialize (Hrename' _ _ Hload') as [v'' [Hload'' Hrename']].
                          eexists. split.
                          ** erewrite Memory.load_after_store_neq;
                               last exact Hstore';
                               last (injection; discriminate).
                             erewrite Memory.load_after_alloc;
                               [| exact Halloc | injection; contradiction].
                             erewrite Memory.load_after_store_neq;
                               last exact Hmem;
                               last (injection; discriminate).
                             exact Hload''.
                          ** exact Hrename'.

                  * intros next Hnext.
                    rewrite Hnexts0 in Hnext.
                    injection Hnext as ?; subst next.
                    erewrite next_block_store_stable;
                      last exact Hstore'.
                    exact Hnextmem'.
                  + intros C' Hcomp Hnext.
                    rewrite <- Hcomp1 in Hnext.
                    specialize (Hinitial _ Hcomp Hnext) as [Hsteady' | Hinitial].
                    * destruct Hsteady' as [Hinitflag [Hlocalbuf Hsteady']].
                      left. split; [| split].
                      -- erewrite Memory.load_after_store_neq;
                           last exact Hstore';
                           last (injection; now destruct reg0).
                         erewrite Memory.load_after_alloc;
                           [| exact Halloc | injection; now destruct reg0].
                         erewrite Memory.load_after_store_neq;
                           last exact Hmem;
                           last (injection; now destruct reg0).
                         exact Hinitflag.
                      -- erewrite Memory.load_after_store_neq;
                           last exact Hstore';
                           last (injection; now destruct reg0).
                         erewrite Memory.load_after_alloc;
                           [| exact Halloc | injection; now destruct reg0].
                         erewrite Memory.load_after_store_neq;
                           last exact Hmem;
                           last (injection; now destruct reg0).
                         exact Hlocalbuf.
                      -- destruct Hsteady' as [Hsnapshot Hnextblock].
                         split.
                         ++ intros b Hlocal.
                            specialize (Hsnapshot b Hlocal) as [[cid bid] [Hshift' [Hrename Hrename']]].
                            destruct b as [| b']; first discriminate.
                            rewrite shift_S_Some in Hshift'.
                            injection Hshift' as ? ?; subst cid bid.
                            exists (C', b'). split; [| split].
                            ** rewrite shift_S_Some. reflexivity.
                            ** intros off v' Hload.
                               erewrite Memory.load_after_store_neq in Hload;
                                 last exact Hstore';
                                 last (injection; discriminate).
                               erewrite Memory.load_after_alloc in Hload;
                                 [| exact Halloc |];
                                 last (injection as ? ?; subst C' b';
                                       apply Hnext;
                                       now rewrite Hcomp1).
                               erewrite Memory.load_after_store_neq in Hload;
                                 last exact Hmem;
                                 last (injection; congruence).
                               specialize (Hrename off v' Hload) as [v'' [Hload'' Hrename]].
                               eexists. split.
                               --- erewrite Memory.load_after_alloc;
                                     [| exact Halloc' | simpl in *; injection; congruence].
                                   exact Hload''.
                               --- exact Hrename.
                            ** intros off v' Hload.
                               (* subst mem'. *)
                               (* simpl in *. *)
                               (* NOTE: Also in sub-case above! *)
                               simpl in Hload.
                               erewrite Memory.load_after_alloc in Hload;
                                 [| exact Halloc' | simpl in *; injection; congruence].
                               specialize (Hrename' _ _ Hload) as [v'' [Hload' Hrename']].
                               eexists. split.
                               --- erewrite Memory.load_after_store_neq;
                                     last exact Hstore';
                                     last (injection; congruence).
                                   erewrite Memory.load_after_alloc;
                                     [| exact Halloc | simpl in *; injection; congruence].
                                   erewrite Memory.load_after_store_neq;
                                     last exact Hmem;
                                     last (injection; congruence).
                                   exact Hload'.
                               --- exact Hrename'.
                         ++ (* Here the second proof on next block differs! *)
                           intros next Hnext'.
                           erewrite next_block_store_stable;
                             last exact Hstore'.
                           rewrite Hcomp1 in Hnext.
                           rewrite (next_block_alloc_neq Halloc Hnext).
                           erewrite next_block_store_stable;
                             last exact Hmem.
                           erewrite next_block_alloc_neq in Hnext';
                             [| exact Halloc' | exact Hnext].
                           apply Hnextblock.
                           exact Hnext'.
                    * right.
                      destruct Hinitial as [Hinitflag [Hlocalbuf Hinitial]].
                      split; [| split].
                      -- erewrite Memory.load_after_store_neq;
                           last exact Hstore';
                           last (injection; now destruct reg0).
                         erewrite Memory.load_after_alloc;
                           [| exact Halloc | injection; discriminate].
                         erewrite Memory.load_after_store_neq;
                           last exact Hmem;
                           last (injection; now destruct reg0).
                         exact Hinitflag.
                      -- erewrite Memory.load_after_store_neq;
                           last exact Hstore';
                           last (injection; now destruct reg0).
                         erewrite Memory.load_after_alloc;
                           [| exact Halloc | injection; discriminate].
                         erewrite Memory.load_after_store_neq;
                           last exact Hmem;
                           last (injection; now destruct reg0).
                         exact Hlocalbuf.
                      -- destruct Hinitial as [Hprealloc Hnextblock].
                         split.
                         ** destruct Hprealloc
                             as [Cmem [buf [HCmem [Hbuf [Hnextblock' Hprealloc]]]]].
                            exists Cmem, buf.
                            split; [| split; [| split]]; try assumption.
                            rewrite -HCmem. symmetry.
                            eapply component_memory_after_alloc_neq; eauto.
                            rewrite -Hcomp1. exact Hnext.
                         ** destruct Hnextblock as [Cmem [HCmem Hnextblock]].
                            exists Cmem. split; last assumption.
                            rewrite -HCmem. symmetry.
                            transitivity (mem C'); [| transitivity (mem' C')].
                            --- eapply component_memory_after_store_neq; eauto.
                                intro Hcontra. apply Hnext. rewrite -Hcontra. easy.
                            --- eapply component_memory_after_alloc_neq; eauto.
                                rewrite -Hcomp1. exact Hnext.
                            --- eapply component_memory_after_store_neq; eauto.
                                intro Hcontra. apply Hnext. rewrite -Hcontra. easy.
            }
          + simpl.
            rewrite -cats2 CS.CS.project_non_inform_append /=.
            rewrite -> !cats0, <- Hprefix01.
            by inversion Hshift; eauto.
          + admit. (* FIXME *)
      }

      destruct Star2 as (e' & s' & cs' & Star2 & wf_cs' & Hshift').
      (* TODO: The statement needs to be extended to relate e and e'! *)
      (* NOTE: Now, case analysis on the event needs to take place early. *)
      exists cs', s',
             (prefix_inform ++ [:: e']), (prefix' ++ project_non_inform [:: e']).
      split; [| split; [| split]].
      + eapply (star_trans Star0); simpl; eauto.
        eapply (star_trans Star1); simpl; now eauto.
      + by rewrite -Hproj CS.CS.project_non_inform_append.
      + constructor.
        exact Hshift'.
      + assumption.
    Admitted.

Print Assumptions definability_gen_rel_right.

    (* Some other experiments on rephrasings of the definability lemma.

       First, a naive version of the original lemma, where reusing its proof
       leads to the usual prefix-suffix inconsistencies.

    Lemma definability_gen_rel_right s prefix suffix cs :
      t = prefix ++ suffix ->
      well_formed_state_r s prefix suffix cs ->
    exists cs' suffix_inform suffix' const_map,
      Star (CS.sem p) cs suffix' cs' /\
      project_non_inform suffix_inform = suffix' /\
      traces_shift_each_other metadata_size_lhs const_map (project_non_inform suffix) suffix' /\
      CS.final_state cs'.

       Using [t] for the induction directly is a little painful in the base
       case, but especially in the inductive case because of sectioning, and
       because [p] needs be defined in terms of [t] throughout the proof.

    (* Lemma definability_gen_rel_right (*s prefix suffix cs*) : *)
    (*   (* t = prefix ++ suffix -> *) *)
    (*   (* well_formed_state s prefix suffix cs -> *) *)
    (* exists cs' t_inform t' const_map, *)
    (*   (* Star (CS.sem p) cs suffix' cs' /\ *) *)
    (*   Star (CS.sem p) (CS.initial_machine_state p) t' cs' /\ *)
    (*   project_non_inform t_inform = t' /\ *)
    (*   traces_shift_each_other metadata_size_lhs const_map (project_non_inform t) t' /\ *)
    (*   CS.final_state cs'. *)

      Another idea: induction on the right on prefix.

    Lemma definability_gen_rel_right suffix cs :
      (*t = suffix ->*) (* TODO: Reestablish the connection later *)
      well_formed_state_right suffix cs ->
    exists cs' suffix_inform suffix' const_map,
      Star (CS.sem p) cs suffix' cs' /\
      project_non_inform suffix_inform = suffix' /\
      traces_shift_each_other metadata_size_lhs const_map (project_non_inform suffix) suffix' /\
      well_formed_state_right E0 cs' (* /\
      CS.final_state cs' *)
      .

    *)

    (* Lemma definability_gen_rel s prefix suffix cs : *)
    (*   t = prefix ++ suffix -> *)
    (*   well_formed_state s prefix suffix cs -> *)
    (* exists cs' suffix_inform suffix' const_map, *)
    (*   Star (CS.sem p) cs suffix' cs' /\ *)
    (*   project_non_inform suffix_inform = suffix' /\ *)
    (*   traces_shift_each_other_option metadata_size_lhs const_map (project_non_inform suffix) suffix' /\ *)
    (*   CS.final_state cs'. *)
    (* Admitted. *)

    (**********************
    Lemma definability_gen s prefix suffix cs :
      t = prefix ++ suffix ->
      well_formed_state s prefix suffix cs ->
      exists2 cs',
      exists2 suffix', Star (CS.sem p) cs suffix' cs' &
                       project_non_inform suffix = suffix' &
                       CS.final_state cs'.
    Admitted.
    ***************************)

    Lemma definability :
      forall procs, (* TODO: What to do with procs? *)
        @well_formed_trace T intf procs t ->
        exists t' const_map,
          program_behaves (CS.sem p) (Terminates t') /\
          traces_shift_each_other_option
            (* metadata_size_lhs *)
            all_zeros_shift
            const_map
            (project_non_inform t)
            t'.
    Proof.
    Admitted.
      (****************************************************
      move=> procs wf_t; eapply program_runs=> /=; try reflexivity.
      pose cs := CS.initial_machine_state p.
      suffices H : well_formed_state (StackState Component.main [::]) [::] t cs.
        have [cs' [suffix' run_cs Hsuffix'] final_cs'] := @definability_gen _ [::] t _ erefl H.
        subst suffix'. by econstructor; eauto.
      case/andP: wf_t => wb_t wf_t_events.
      rewrite /cs /CS.initial_machine_state /Source.prog_main /= find_procedures_of_trace_main //.
      econstructor; eauto; last by left; eauto.
        exists [::], [::]. by do ![split; trivial].
      constructor.
      - intros C.
        unfold component_buffer, Memory.load.
        simpl. repeat (rewrite mapmE; simpl); rewrite mem_domm.
        case HCint: (intf C) => [Cint|] //=.
        by rewrite ComponentMemory.load_prealloc /=.
      - intros C r Hbuf.
(* TODO: Rewrite lemma to turn [Memory.load] into [ComponentMemory.load]. *)
Local Transparent Memory.load. unfold Memory.load; simpl. Local Opaque Memory.load.
        unfold Source.prepare_buffers.
        rewrite mapmE. unfold omap, obind, oapp.
        destruct (Source.prog_buffers p C) as [Cbufs |] eqn:HCbufs;
          move: HCbufs;
          rewrite /p /program_of_trace /= mapmE /omap /obind /oapp => HCbufs.
        + destruct (intf C); last discriminate.
          rewrite ComponentMemory.load_prealloc.
          injection HCbufs as ?; subst.
          destruct r; simpl; by eauto.
        + destruct (intf C) eqn:Hcontra; first discriminate.
          move: Hbuf. rewrite /component_buffer => /dommPn. contradiction.
      - intros prefix e Hcontra. destruct prefix; discriminate.
    Qed.
************************************************************)

End WithTrace.
End Definability.

(* NOTE: [DynShare] Do we need the metadata size to range over components?
   (Likely, for composition of partial programs.) We may not need the more
   general setup in this particular setting of back-translation, however. *)
(* NOTE: [DynShare] It is unlikely that we would ever need more than one block
   of metadata per component. That is, metadata would be an optional block for
   each component containing certain fixed data, such as the shift to apply to
   block identifiers. *)
(* Definition metadata_size : Component.id -> nat (* := uniform_shift metadata_size_per_cid*). *)
(* Admitted. *)

Require Import Intermediate.Machine.
Require Import Intermediate.CS.
Require Import S2I.Definitions.

(*Section MainDefinability.*)

(* FG : Put back some sanity checks ? some are present but commented in the premise and the move => *)
Lemma matching_mains_backtranslated_program p c intf bufs back m:
  Intermediate.well_formed_program p ->
  Intermediate.well_formed_program c ->
  (* intf = unionm (Intermediate.prog_interface p) (Intermediate.prog_interface c) -> *)
  back = program_of_trace intf m bufs ->
  intf Component.main ->
  (* well_formed_trace intf m -> *)
  matching_mains (Source.program_unlink (domm (Intermediate.prog_interface p)) back) p.
Proof.
  move => wf_p wf_c (* intf' *) Hback intf_main (* wf_back *).
  unfold matching_mains.
  split.
  - (* <-, no main in intermediate implies no main in source bactkanslated *)
    unfold Source.prog_main, Source.program_unlink. simpl.
    rewrite Source.find_procedure_filter_comp.
    move => Hinterm.
    destruct (Component.main \in domm (Intermediate.prog_interface p)) eqn:Hcase.
    + inversion wf_p as [_ _ _ _ _ _ Hmain_component].
      pose proof (proj1 (Intermediate.wfprog_main_component wf_p) Hcase) as Hmainp.
      done.
    + rewrite Hcase in Hinterm. done.
  - (* -> *) (* maybe can be done with more finesse *)
    unfold Source.prog_main. unfold Source.program_unlink. rewrite Hback. simpl. rewrite Source.find_procedure_filter_comp.
    destruct (Component.main \in domm (Intermediate.prog_interface p)) eqn:Hmain_comp ; rewrite Hmain_comp.
    + intros Hprog_main.
      rewrite find_procedures_of_trace_main. done.
      assumption.
    + intros Hcontra.
      apply (Intermediate.wfprog_main_component wf_p) in Hcontra.
      rewrite Hmain_comp in Hcontra. done.
Qed.

(* Definability *)

(* RB: TODO: Refactor and relocate. *)
Lemma prefix_project m :
  not_wrong_finpref m ->
  prefix (project_finpref_behavior m)
         (Terminates (project_non_inform (finpref_trace m))).
Proof.
  unfold project_finpref_behavior, finpref_trace.
  destruct m as [t | t | t]; simpl.
  - reflexivity.
  - done.
  - intros _. exists (Terminates E0). simpl. rewrite E0_right. reflexivity.
Qed.

Lemma not_wrong_finpref_project m :
 not_wrong_finpref m ->
 not_wrong_finpref (project_finpref_behavior m).
Proof.
  now destruct m.
Qed.

(* RB: Relocate? As the S2I require above seems to indicate, this is not where
   this result belongs. *)

Lemma definability_with_linking:
  forall p c t s,
    Intermediate.well_formed_program p ->
    Intermediate.well_formed_program c ->
    linkable (Intermediate.prog_interface p) (Intermediate.prog_interface c) ->
    Intermediate.closed_program (Intermediate.program_link p c) ->
    Star (I.CS.sem_inform (Intermediate.program_link p c))
         (I.CS.initial_machine_state (Intermediate.program_link p c))
         t
         s
    ->
    exists p' c' t' s' metadata_size,
      Source.prog_interface p' = Intermediate.prog_interface p /\
      Source.prog_interface c' = Intermediate.prog_interface c /\
      matching_mains p' p /\
      matching_mains c' c /\
      Source.well_formed_program p' /\
      Source.well_formed_program c' /\
      Source.closed_program (Source.program_link p' c') /\
      Star (Source.CS.CS.sem (Source.program_link p' c'))
           (Source.CS.CS.initial_machine_state (Source.program_link p' c'))
           t'
           s'
      /\
      traces_shift_each_other_option
        metadata_size all_zeros_shift t' (project_non_inform t).
Proof.
  move=> p c t s wf_p wf_c Hlinkable Hclosed Hstar.
  pose intf := unionm (Intermediate.prog_interface p) (Intermediate.prog_interface c).
  have Hclosed_intf : closed_interface intf by case: Hclosed.
  have intf_main : intf Component.main.
  case: Hclosed => [? [main_procs [? [/= e ?]]]].
  rewrite /intf -mem_domm domm_union.
  do 2![rewrite Intermediate.wfprog_defined_procedures //].
  {  by rewrite -domm_union mem_domm e. }
  set procs := Intermediate.prog_procedures (Intermediate.program_link p c).
  have wf_events : all (well_formed_event intf procs) t.
    (* by apply: CS.intermediate_well_formed_events Hstar. *)
  {
    apply: CS.intermediate_well_formed_events Hstar.
    - by apply: Intermediate.linking_well_formedness.
    - assumption.
  }
  have wf_p_c := Intermediate.linking_well_formedness wf_p wf_c Hlinkable.
  have wf_t : well_formed_trace intf procs t.
  {
    have [mainP [HmainP _]] := Intermediate.cprog_main_existence Hclosed.
      (* TODO: Duplicate assumption, new non-implicit parameters. *)
      by apply: (CS.intermediate_well_formed_trace
                   _ wf_p_c Hclosed _ _ _ Hstar Logic.eq_refl HmainP wf_p_c).
  }
  pose bufs := Intermediate.prog_buffers (Intermediate.program_link p c).
  have intf_dom_buf:
    domm intf = domm bufs.
  {
    unfold intf, bufs.
    assert (Intermediate.prog_interface (Intermediate.program_link p c) =
            unionm (Intermediate.prog_interface p) (Intermediate.prog_interface c)
           ) as Hrewr.
      by easy.
      rewrite -Hrewr.
      by apply Intermediate.wfprog_defined_buffers.
  }
  have wf_buf : (forall (C : nat_ordType) (buf : nat + seq value),
                      bufs C =
                      Some buf ->
                      Buffer.well_formed_buffer buf).
  {
    intros ? ? Hsome.
    by eapply Intermediate.wfprog_well_formed_buffers in wf_p_c; eassumption.
  }
  have := definability Hclosed_intf intf_main intf_dom_buf wf_buf _ wf_t.
    (* RB: TODO: [DynShare] Check added assumptions in previous line. Section
       admits? *)
  set back := (program_of_trace intf bufs t) => Hback.
  specialize (Hback procs wf_events (*all_zeros_shift*)) as [t' [const_map [Hback Hshift]]].
  assert (Hback_ : program_behaves (CS.sem (program_of_trace intf bufs t))
                                   (Terminates t')).
  {
    (* This should follow directly from the definability lemma. *)
    apply Hback.
  }
    (* RB: TODO: [DynShare] Passing the section variables above should not be
       needed, nor should the additional assumption. *)
  exists (Source.program_unlink (domm (Intermediate.prog_interface p)) back).
  exists (Source.program_unlink (domm (Intermediate.prog_interface c)) back).
  (* Check project_finpref_behavior (FTerminates m'). *)
  exists t'.
  inversion Hback as [? ? Hinit Hbeh|]; subst. clear Hback.
  inversion Hbeh as [? s' Hstar' Hfinal| | |]; subst.
  simpl in Hinit. unfold Source.CS.CS.initial_state in *. subst.
  exists s', const_map.

  split=> /=; last split.
  - rewrite -[RHS](unionmK (Intermediate.prog_interface p) (Intermediate.prog_interface c)).
      by apply/eq_filterm=> ??; rewrite mem_domm.
  - rewrite /intf unionmC; last by case: Hlinkable.
    rewrite -[RHS](unionmK (Intermediate.prog_interface c) (Intermediate.prog_interface p)).
    by apply/eq_filterm=> ??; rewrite mem_domm.
  (* have wf_back : Source.well_formed_program back by exact: well_formed_events_well_formed_program. *)
  - have wf_back : Source.well_formed_program back.
    { 
      eapply well_formed_events_well_formed_program; auto.
      (* by exact: well_formed_events_well_formed_program. *)
      eassumption.
    }
    (* RB: TODO: [DynShare] Passing the section variables above should not be needed. *)
    split; first exact: matching_mains_backtranslated_program
                          wf_p wf_c Logic.eq_refl intf_main.
    split; first exact: matching_mains_backtranslated_program
                          wf_c wf_p Logic.eq_refl intf_main.
    
  split; first exact: Source.well_formed_program_unlink.
  split; first exact: Source.well_formed_program_unlink.
  rewrite Source.program_unlinkK //; split; first exact: closed_program_of_trace.
  (* RB: TODO: [DynShare] New split, the existential is now given above and in modified form. *)
  split; auto.
  by apply traces_shift_each_other_option_symmetric.
Qed.

Print Assumptions definability_with_linking.<|MERGE_RESOLUTION|>--- conflicted
+++ resolved
@@ -751,8 +751,7 @@
       returns from those recursive calls.  We describe this pattern with the
       following properties.  *)
 
-<<<<<<< HEAD
-  Fixpoint well_formed_callers (callers: list Component.id) (stk: CS.stack) (mem: Memory.t) : Prop :=
+  Fixpoint well_formed_callers (callers: list Component.id) (stk: CS.stack) (mem: Memory.t) (t: trace event_inform) : Prop :=
     match callers with
     | [] => True
     | C :: callers' =>
@@ -762,34 +761,16 @@
                                 (Kseq
                    (invalidate_metadata;; E_assign EXTCALL (E_val (Int 0));; E_call C P (E_val (Int 0)))
                    Kstop))  :: top ++ bot /\
-      valid_procedure C P /\
+      valid_procedure C P t /\
       All (fun '(CS.Frame C' _ k) => C' = C /\ k = Kstop) top /\
-      well_formed_callers callers' bot mem)
+      well_formed_callers callers' bot mem t)
     end.
 
-  Definition well_formed_stack (s: stack_state) (stk: CS.stack) (mem: Memory.t) : Prop :=
+  Definition well_formed_stack (s: stack_state) (stk: CS.stack) (mem: Memory.t) (t: trace event_inform) : Prop :=
     exists top bot,
       stk = top ++ bot /\
       All (fun '(CS.Frame C' _ k) => C' = cur_comp s /\ k = Kstop) top /\
-      well_formed_callers (callers s) bot mem.
-=======
-  Fixpoint well_formed_callers (callers: list Component.id) (stk: CS.stack) (t: trace event_inform) : Prop :=
-    match callers with
-    | [] => True
-    | C :: callers' =>
-      exists v P top bot,
-      stk = CS.Frame C v (Kseq (E_call C P (E_val (Int 0))) Kstop) :: top ++ bot /\
-      valid_procedure C P t /\
-      All (fun '(CS.Frame C' _ k) => C' = C /\ k = Kstop) top /\
-      well_formed_callers callers' bot t
-    end.
-
-  Definition well_formed_stack (s: stack_state) (stk: CS.stack) (t: trace event_inform) : Prop :=
-    exists top bot,
-      stk = top ++ bot /\
-      All (fun '(CS.Frame C' _ k) => C' = cur_comp s /\ k = Kstop) top /\
-      well_formed_callers (callers s) bot t.
->>>>>>> a91b0327
+      well_formed_callers (callers s) bot mem t.
 
   (** The read and write events will also need to rely on the paths. Should the
       (read and write?) events include the paths so as to make back-translation
@@ -1683,11 +1664,7 @@
       &  exp = procedure_of_trace C P t
       &  well_bracketed_trace stk_st suffix
       &  all (@well_formed_event T intf procs) suffix
-<<<<<<< HEAD
-      &  well_formed_stack stk_st stk mem
-=======
-      &  well_formed_stack stk_st stk t
->>>>>>> a91b0327
+      &  well_formed_stack stk_st stk mem t
       &  well_formed_memory prefix mem
       &  valid_procedure C P t
       :  well_formed_state stk_st prefix suffix [CState C, stk, mem, k, exp, arg].
@@ -1705,11 +1682,7 @@
     &  exp = expr_of_trace C P (comp_subtrace C t)
     &  well_bracketed_trace stk_st suffix
     &  all (@well_formed_event T intf procs) suffix
-<<<<<<< HEAD
-    &  well_formed_stack stk_st stk mem
-=======
-    &  well_formed_stack stk_st stk t
->>>>>>> a91b0327
+    &  well_formed_stack stk_st stk mem t
     &  well_formed_memory prefix mem
     &  valid_procedure C P t
     :  well_formed_state_r stk_st prefix suffix [CState C, stk, mem, k, exp, arg].
@@ -2690,11 +2663,6 @@
       (* NOTE: const_map is too weak now! *)
 
       move: Hwf_cs Star0.
-<<<<<<< HEAD
-(* FIXME *)
-=======
-      rename procs into t_procs. (* TODO: Better name! *)
->>>>>>> a91b0327
       (* case: cs / => /= _ procs stk mem _ _ arg P -> -> -> [] wb /andP [wf_e wf_suffix] wf_stk wf_mem P_exp. *)
       case: cs / => /= _ procs stk mem _ _ arg P -> -> -> [] /andP [[]] /eqP wf_C_orig wb /andP [wf_e wf_suffix] wf_stk wf_mem P_exp.
 
@@ -3388,6 +3356,7 @@
 
 
         (* NOTE: ... And there is a series of new events to consider. *)
+
         - (* EConst *)
           (* Gather a few recurrent assumptions at the top. *)
           exists (EConst C ptr v s0 t0).
@@ -4056,7 +4025,6 @@
                               last exact Hstore';
                               last (injection; congruence).
                             erewrite Memory.load_after_store_neq;
-
                               last exact Hmem;
                               last (injection; congruence).
                             exact Hload''.
@@ -4846,8 +4814,7 @@
                 - intros Hcontra. now destruct prefix.
                 - intros pref ev Hprefix.
                   apply rcons_inv in Hprefix as [? ?]; subst pref ev.
-                  split
-.
+                  split.
                   + intros C_ Hcomp Hnext.
                     destruct (Nat.eqb_spec C C_) as [Heq | Hneq].
                     * subst C_.
