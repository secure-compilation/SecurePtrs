--- conflicted
+++ resolved
@@ -1120,10 +1120,9 @@
   Lemma comp_subtrace_app (C: Component.id) (t1 t2: trace) :
     comp_subtrace C (t1 ++ t2) = comp_subtrace C t1 ++ comp_subtrace C t2.
   Proof. apply: filter_cat. Qed.
+
   Definition procedure_of_trace C P t :=
     expr_of_trace C P (comp_subtrace C t).
-
-  (* Lemma procedure_of_trace_correct *)
 
   Definition procedures_of_trace (t: trace) : NMap (NMap expr) :=
     mapim (fun C Ciface =>
@@ -1169,7 +1168,7 @@
     [apply: find_procedures_of_trace_main|apply: find_procedures_of_trace_exp].
   Qed.
 
-  (* TODO modify to accomodate to public buffers (plus, what is happening ? no static buffer is allocated ? where is the counter stored ???) *)
+  (* TODO modify to accomodate to public buffers (plus, what is happening ? no static buffer is allocated ? where is the counter stored ?) *)
   Definition program_of_trace (t: trace) : program :=
     {| prog_interface  := intf;
        prog_procedures := procedures_of_trace t;
@@ -1325,14 +1324,6 @@
     Local Definition counter_value C prefix :=
       Z.of_nat (length (filter (fun ev => C == cur_comp_of_event ev) prefix)).
 
-<<<<<<< HEAD
-    Lemma counter_value_app C prefix1 prefix2 :
-      counter_value C (prefix1 ++ prefix2)
-      = (counter_value C prefix1 + counter_value C prefix2) % Z.
-    Proof. by rewrite /counter_value filter_cat app_length Nat2Z.inj_add. Qed.
-
-=======
->>>>>>> 647f1fcf
     Definition well_formed_memory (prefix: trace) (mem: Memory.t) : Prop :=
       forall C,
         component_buffer C ->
