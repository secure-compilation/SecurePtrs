Require Import Lib.Extra.
Require Import CompCert.Events.
Require Import CompCert.Smallstep.
Require Import CompCert.Behaviors.
Require Import Common.Definitions.
Require Import Common.Util.
Require Import Common.Values.
Require Import Common.Memory.
Require Import Common.Linking.
Require Import Common.CompCertExtensions.
Require Import Common.Traces.
Require Import Common.TracesInform.
Require Import Common.RenamingOption.
Require Import Source.Language.
Require Import Source.GlobalEnv.
Require Import Source.CS.

<<<<<<< HEAD
Require Import Lia.
=======
Require Intermediate.CS.
>>>>>>> 4cd89ab8

From Coq Require Import ssreflect ssrfun ssrbool.
From mathcomp Require Import eqtype seq.
From mathcomp Require ssrnat.

Set Implicit Arguments.
Unset Strict Implicit.
Unset Printing Implicit Defensive.

Set Bullet Behavior "Strict Subproofs".

Section Definability.
  Local Open Scope fset_scope.

  Variable intf: Program.interface.
  Variable closed_intf: closed_interface intf.
  Variable has_main: intf Component.main.

  (* Variable prog_buffers : NMap {fmap Block.id -> nat + list value}. *)
  (* Hypothesis domm_buffers : domm intf = domm prog_buffers. *)
  (* (* Essentially a copy of the intermediate [wfprog_well_formed_buffers]. *) *)
  (* Hypothesis wf_buffers : *)
  (*   forall C bufs b, *)
  (*     prog_buffers C = Some bufs -> *)
  (*     b \in domm bufs -> *)
  (*     Buffer.well_formed_buffer_opt (bufs b). *)

  (** The definability proof takes an execution trace as its input and builds a
      source program that can produce that trace.  Roughly speaking, it does so
      by keeping one counter for each component, and using that counter to track
      how many calls or returns have been executed by that component.

      To see how this works, suppose that we have an interface with two
      procedures P1 and P2, which live in components C1 and C2.  Given the trace
      *)


  (**   ECall mainC P1    0 C1
        ECall C1    P2    1 C2
        ERet  C2          2 C1
        ECall C1    P2    3 C2
        ECall C2    mainP 4 mainC *)

  (** we would produce the program *)

  (**   C1 {
          P1() {
            if (local[0] == 0) {
              local[0]++;
              C2.P2(1);
              C1.P1(0);
            } else if (local[0] == 1) {
              local[0]++;
              C2.P2(3);
              C1.P1(0);
            } else {
              exit();
            }
          }
        }

        C2 {
          P2() {
            if (local[0] == 0) {
              local[0]++;
              return 2;
            } else if (local[0] == 1) {
              local[0]++;
              mainC.mainP(4);
              C2.P2(0);
            } else {
              exit();
            }
          }
        } *)

  (** TODO: [DynShare] Complete, relocate.

      In the memory sharing case, back-translation will offset whole blocks to
      make room for a certain amount of metadata, as appropriate. The choice of
      shifting whole blocks somewhat complicates the trace relation (and the
      notion of shared address in particular), but it is less disruptive than
      performing shifting inside a block to reserve some space for
      back-translation metadata. The issue is that metadata must never be
      shared, but the block where it is contained may.

      In general, whenever there is dynamic memory sharing, shared addresses
      need to be unobservable. In this setting, the presence of metadata imposes
      a need to hide said metadata.

      In particular, if the granularity of address sharing is offset-based (not
      block-based), it will be difficult to know if the behavior of the receiver
      is influenced by those data.

      However, we do know whether a given component was or not the result of
      back-translation, so we could reserve a given block (say, block 0) for
      metadata, and therefore make it private by construction. In this model,
      the complexity of the back-translated code increases only moderately. The
      idea is that a component may share its local buffer, but never its
      metadata buffer, so the two need to be separate. One way to achieve this
      is as follows:

      When a component is called, it checks whether it is the first time that it
      has been called. If this is the case, it allocates a new local buffer for
      its private metadata, distinct from the "program-local" buffer. This is
      combined with a simple constant shifting scheme in the trace relation.

      A program back-translation is parametric on the interface as well as the
      static buffers of the program being back-translated, given that their
      contents can affect execution in ways unaccounted for in the program
      trace, in particular in the event of sharing of a component's local
      buffer. A back-translated component must therefore initialize its
      "program-local" buffer with the same contents in the original component
      for their behaviors to match.

      TODO Extend/adapt example *)

  (** If a component has multiple procedures, they can share the same
      code. Notice that each branch that performs call performs a recursive call
      at the end.  This is needed to trigger multiple events from a single
      function.

      The first ingredient needed to perform this translation is a switch
      statement that runs code based on the value of the first local variable.

   *)

  (* If the local counter (first position of the local buffer) contains the
     value [n], increment it and execute [e_then], otherwise execute
     [e_else]. *)
  Definition switch_clause (n : Z) (e_then e_else : expr) : expr :=
    let one := E_val (Int 1%Z) in
    E_if (E_binop Eq (E_deref E_local) (E_val (Int n)))
         (E_seq (E_assign E_local (E_binop Add (E_deref E_local) one)) e_then)
         e_else.

  Ltac take_step :=
    match goal with
    | |- @star _ _ _ _ _ _ ?t _ =>
      eapply (@star_step _ _ _ _ _ _ E0 _ t _ t); trivial; [econstructor|]
    end.

  Lemma switch_clause_spec p' P C stk mem n n' e_then e_else arg :
    Memory.load mem (P, C, Block.local, 0%Z) = Some (Int n) ->
    if (n =? n') % Z then
      exists mem',
        Memory.store mem (P, C, Block.local, 0%Z) (Int (Z.succ n)) = Some mem' /\
        Star (CS.sem p')
             [CState C, stk, mem , Kstop, switch_clause n' e_then e_else, arg] E0
             [CState C, stk, mem', Kstop, e_then, arg]
    else
      Star (CS.sem p')
           [CState C, stk, mem, Kstop, switch_clause n' e_then e_else, arg] E0
           [CState C, stk, mem, Kstop, e_else, arg].
  Proof.
    intros Hload.
    destruct (Z.eqb_spec n n') as [n_n'|n_n'].
    - subst n'.
      assert (Hload' := Hload).
      unfold Memory.load in Hload'.
      unfold Memory.store.
      simpl in *.
      destruct (P =? Permission.data) eqn:EpermData; try discriminate.
      destruct (getm mem C) as [memC|] eqn:EmemC; try discriminate.
      destruct (ComponentMemory.store_after_load _ _ _ _ (Int (Z.succ n)) Hload')
        as [memC' EmemC'].
      rewrite EmemC'.
      eexists; split; eauto.
      repeat take_step; trivial; try eassumption.
      + unfold Memory.load. simpl. rewrite EmemC. eauto.
      + repeat take_step; trivial; try eassumption.
        rewrite Z.eqb_refl -[_ != _]/(true) /=.
        repeat take_step; trivial; try eassumption.
        * unfold Memory.load. simpl. rewrite EmemC. eauto.
        * unfold Memory.store. simpl. rewrite EmemC. simpl. now rewrite Z.add_1_r EmemC'.
        * apply star_refl.
    - unfold switch_clause.
      repeat take_step; trivial; try eassumption.
      + unfold Memory.load in Hload. simpl in Hload.
        destruct (P =? Permission.data); try discriminate.
        unfold Memory.load. simpl. eauto.
      + eapply (@star_step _ _ _ _ _ _ E0 _ E0 _ E0); trivial; simpl.
        { rewrite <- Z.eqb_neq in n_n'. rewrite n_n'. simpl.
          eapply CS.KS_If2. }
        apply star_refl.
  Qed.

  (* Given an indexed switch statement [res], add a new expression [e] at the
     top. If the first available index for [res] is [n], this number is used
     to check the execution of [e], and the first available index of the result
     is [n - 1]. *)
  Definition switch_add_expr (e : expr) (res : nat * expr) : (nat * expr) :=
    (Nat.pred (fst res), switch_clause (Z.of_nat (Nat.pred (fst res))) e (snd res)).

  (* Create a base switch out of the list expressions [es ++ [e_else]]. *)
  Definition switch (es: list expr) (e_else: expr) : expr :=
    snd (fold_right switch_add_expr (length es, e_else) es).

  Lemma fst_switch n (e_else: expr) (es : list expr) :
    fst (fold_right switch_add_expr (n, e_else) es) = (n - length es)%nat.
  Proof.
    induction es as [|e' es IH]; try now rewrite Nat.sub_0_r.
    simpl. now rewrite IH Nat.sub_succ_r.
  Qed.

  Lemma switch_spec_else p' P C stk mem n es e_else arg :
    Memory.load mem (P, C, Block.local, 0%Z) = Some (Int (Z.of_nat n)) ->
    (length es <= n)%nat ->
    Star (CS.sem p')
         [CState C, stk, mem, Kstop, switch es e_else, arg] E0
         [CState C, stk, mem, Kstop, e_else, arg].
  Proof.
    intros C_local es_n. unfold switch.
    enough (forall m,
               m <= n -> length es <= m ->
               Star (CS.sem p')
                    [CState C, stk, mem, Kstop, snd (fold_right switch_add_expr (m, e_else) es), arg]
                    E0
                    [CState C, stk, mem, Kstop, e_else, arg])%nat.
    { apply (H (length es)); trivial. }
    clear es_n. intros m m_le_n es_le_n.
    induction es as [|e es IH]; try apply star_refl.
    unfold switch. simpl. simpl in es_le_n. rewrite fst_switch -Nat.sub_succ_r. simpl.
    do 5 take_step; [eauto|eauto|].
    - unfold Memory.load in C_local. simpl in C_local.
      destruct (P =? Permission.data); try discriminate.
      unfold Memory.load. simpl. eauto.
    - do 2 take_step.
      eapply (@star_step _ _ _ _ _ _ E0); try now (simpl; reflexivity).
      { apply CS.eval_kstep_sound. simpl.
        destruct (Z.eqb_spec (Z.of_nat n) (Z.of_nat (m - S (length es)))) as [n_eq_0|?]; simpl.
        - zify. lia.
        - reflexivity. }
      apply IH. lia.
  Qed.

  Lemma switch_spec p' P C stk mem es e es' e_else arg :
    Memory.load mem (P, C, Block.local, 0%Z) = Some (Int (Z.of_nat (length es))) ->
    exists mem',
      Memory.store mem (P, C, Block.local, 0%Z) (Int (Z.of_nat (S (length es)))) = Some mem' /\
      Star (CS.sem p')
           [CState C, stk, mem , Kstop, switch (es ++ e :: es') e_else, arg] E0
           [CState C, stk, mem', Kstop, e, arg].
  Proof.
    intros Hload.
    assert (Eswitch :
              exists e_else',
                switch (es ++ e :: es') e_else =
                switch es (switch_clause (Z.of_nat (length es)) e e_else')).
    { unfold switch. rewrite fold_right_app app_length. simpl.
      exists (snd (fold_right switch_add_expr ((length es + S (length es'))%nat, e_else) es')).
      repeat f_equal. rewrite -> surjective_pairing at 1. simpl.
      rewrite fst_switch Nat.add_succ_r.
      assert (H : (S (length es + length es') - length es' = S (length es))%nat) by lia.
      rewrite H. reflexivity. }
    destruct Eswitch as [e_else' ->]. clear e_else. rename e_else' into e_else.
    assert (Hcont := switch_clause_spec p' stk (Z.of_nat (length es)) e e_else arg Hload).
    rewrite Z.eqb_refl in Hcont.
    destruct Hcont as (mem' & Hstore & Hstar2).
    exists mem'. rewrite Nat2Z.inj_succ. split; trivial.
    apply (fun H => @star_trans _ _ _ _ _ _ E0 _ H E0 _ _ Hstar2); trivial.
    apply (switch_spec_else p' stk _ arg Hload).
    reflexivity.
  Qed.

  (* RB: NOTE: Should we try to avoid writing [Source] qualifiers all over the
     place? We are working on the source after all. *)

  (* A simple scheme that maps registers to constant memory locations
     immediately after the back-translation counter in position 0.
     RB: TODO: Phrase in terms of [Register.to_nat]. *)
  Definition reg_offset (reg : Eregister) : Z :=
    match reg with
    | E_R_ONE  => 1
    | E_R_COM  => 2
    | E_R_AUX1 => 3
    | E_R_AUX2 => 4
    | E_R_RA   => 5
    | E_R_SP   => 6
    | E_R_ARG  => 7
    end.

  Lemma reg_offset_inj :
    forall reg1 reg2,
      reg_offset reg1 = reg_offset reg2 ->
      reg1 = reg2.
  Proof.
    intros [] [] Heq;
      try inversion Heq;
      reflexivity.
  Qed.

  Definition loc_of_reg (reg : Eregister) : expr :=
    E_binop Add E_local (E_val (Int (reg_offset reg))).

  Lemma values_are_integers_loc_of_reg:
    forall r, Source.values_are_integers (loc_of_reg r).
  Proof.
    now destruct r.
  Qed.

  Lemma called_procedures_loc_of_reg:
    forall r, called_procedures (loc_of_reg r) = fset0.
  Proof.
    destruct r;
      (simpl; unfold fsetU, val; simpl; rewrite fset0E; reflexivity).
  Qed.

  (* Straightforward correspondence between "event" operators and
     regular operators. *)
  Definition binop_of_Ebinop (op : Ebinop) : binop :=
    match op with
    | E_Add   => Add
    | E_Minus => Minus
    | E_Mul   => Mul
    | E_Eq    => Eq
    | E_Leq   => Leq
    end.

  Definition error_expr : expr := E_binop Mul (E_val (Int 0)) E_local.

  (* Translation of constant values to expressions, with special attention
     given to pointers. *)
  Definition expr_of_const_val (v : value) : expr :=
    match v with
    (* Integer values are simple. *)
    | Int n            => E_val (Int n)
    (* Pointer values need to take into account some amount of shifting, here
       corresponding to the counter and space reserved to locate register
       values.  *)
    (* FIXME: Offset vs. block-based shifting *)
    | Ptr (perm, _, bid, o) =>
      if perm =? Permission.data then
        (* We make the implicit assumption that all such values refer to
           the local buffer, which should follow from well-formedness.*)
        E_binop Add E_local (E_val (Int (8 + o)))
      else
        (* An implicit assumption is that perm =? Permission.code. *)
        (* TODO: change the type of the permission field so that it is not int, and
           instead just an inductive type. *)
        (* An implicit assumption is that the component id of the code pointer *)
        (* is the same as the component id of the pc. *)
        (* An implicit assumption is that the block id corresponds exactly to *)
        (* the function id. Note that this assumption is satisfied by the memory *)
        (* initialization functions. *)
        E_binop Add (E_funptr bid) (E_val (Int o))
    (* Undefined values are mapped to a well-formed but ill-typed expression
       (instead of some arbitrary but well-typed value, so as to preserve
       bad behavior). This choice might demand more work in some proofs,
       while possibly making other goals distinctly provable. *)
    | Undef            => error_expr
    end.

  Lemma values_are_integers_expr_of_const_val:
    forall v, Source.values_are_integers (expr_of_const_val v).
  Proof.
    intros [n | [[[p C] b ] o] |]; try reflexivity.
    destruct (p =? Permission.data) eqn:e; unfold expr_of_const_val; rewrite e; auto.
  Qed.

  Lemma called_procedures_expr_of_const_val:
    forall v, called_procedures (expr_of_const_val v) = fset0.
  Proof.
    intros [n | [[[p C] b ] o] |].
    - reflexivity.
    - simpl. unfold fsetU, val. simpl. rewrite fset0E.
      destruct (p =? Permission.data) eqn:e;
      reflexivity.
    - simpl. unfold fsetU, val. simpl. rewrite fset0E. reflexivity.
  Qed.

  (** We use [switch] to define the following function [expr_of_trace], which
      converts a sequence of events to an expression that produces that sequence
      of events when run from the appropriate component.  We assume that all
      events were produced from the same component.  The [C] and [P] arguments
      are only needed to generate the recursive calls depicted above. *)

  (* We call this function when in component C executing P. *)
  Definition expr_of_event (C: Component.id) (P: Procedure.id) (e: event_inform) : expr :=
    match e with
    | ECallInform _ P' arg _ _ C' =>
      E_seq (E_call C' P' (E_deref (loc_of_reg E_R_COM)))
            (E_call C  P  (E_val (Int 0))) (* This is really (C,P) calling itself. *)
    | ERetInform  _ ret_val _ _ _ => E_deref (loc_of_reg E_R_COM)
    (* Other events generate corresponding expressions, even though these do not
       generate any events in the source semantics. Like calls (but unlike
       returns), those "informative-only" events are followed by a recursive
       call to the current procedure. *)
    | EConst _ val reg _ _ =>
      E_seq (E_assign (loc_of_reg reg) (expr_of_const_val val))
            (E_call C P (E_val (Int 0)))
    | EMov _ reg1 reg2 _ _ =>
      E_seq (E_assign (loc_of_reg reg1) (loc_of_reg reg2))
            (E_call C P (E_val (Int 0)))
    | EBinop _ op r1 r2 r3 _ _ =>
      E_seq (E_assign (loc_of_reg r3) (E_binop (binop_of_Ebinop op)
                                               (E_deref (loc_of_reg r1))
                                               (E_deref (loc_of_reg r2))))
            (E_call C P (E_val (Int 0)))
    | ELoad _ r_dest r_src _ _ =>
      E_seq (E_assign (loc_of_reg r_dest)
                      (E_deref (loc_of_reg r_src)))
            (E_call C P (E_val (Int 0)))
    | EStore _ r_dest r_src _ _ =>
      E_seq (E_assign (loc_of_reg r_dest)
                      (E_deref (loc_of_reg r_src)))
            (E_call C P (E_val (Int 0)))
    | EAlloc _ r_dest r_size _ _ =>
      E_seq (E_assign (loc_of_reg r_dest)
                      (E_alloc (E_deref (loc_of_reg r_size))))
            (E_call C P (E_val (Int 0)))
    end.

  (* RB: TODO: Avoid possible duplication in [Language] and [Machine]. *)
  Definition unfold_buffer (b : (nat + list value)%type) : list value :=
    match b with
    | inl n  => nseq n Undef
    | inr vs => vs
    end.

  (* The local buffer of back-translated programs is dedicated to private
     metadata: the trace step counter at position 0, followed by locations for
     the simulated machine registers.
     NOTE: Register indexes must match [loc_of_reg] and would ideally be defined
     in terms of [Register.to_nat], and their initial values in terms of
     [Register.init]. *)
  Definition meta_buffer : list value :=
    [Int 0; Undef; Undef; Undef; Undef; Undef; Undef; Undef].

  (* Compute component buffer side, assuming argument [C] is in the domain of
     [intf]. *)
  (* Definition buffer_size (C : Component.id) (b : Block.id) : nat := *)
  (*   match prog_buffers C with *)
  (*   | Some bufs => *)
  (*     match bufs b with *)
  (*     | Some buf => size (unfold_buffer buf) *)
  (*     | None => 0 (* Should not happen *) *)
  (*     end *)
  (*   | None => 0 (* Should not happen *) *)
  (*   end. *)

  (* Allocate a new buffer to serve as the local buffer of the back-translation.
     By convention this will be created immediately after program initialization
     and therefore its block identifier should be 1.

     NOTE: We are relying on knowledge of the implementation and behavior of the
     allocator. If these conditions are not satisfied, the offset shifting
     necessary for the trace relation will be incorrect.

     Note that buffers coming from well-formed program components must have size
     strictly greater than zero, so the behavior of alloc() is defined. *)
  (* Definition alloc_local_buffer_expr (C : Component.id) (b : Block.id) : expr := *)
  (*   E_alloc (E_val (Int (Z.of_nat (buffer_size C b)))). *)

  (* Copy the [i]-th component of the original program buffer of [C] from its
     temporary location in the local buffer of [C]'s back-translation (following
     its private metadata) into the [i]-th component of the replacement local
     buffer.

     Initially, the back-translated component memory looks like this:
       0: [M, M, M, M, M, M, M, M, D1, D2, ..., Di, ...]
     where the first few positions of the local buffer are taken up by
     (M)etadata, followed by the original component's (D)ata. During this
     process, the local, unshareable data is transferred to the de facto,
     shareable local buffer:
       L: [D1, D2, ..., Di, ...]

     Generated instruction:
       ( *(local[0]) )[i] = *( local[i + META_SIZE] )

     NOTE: Because the local buffers contain no pointers, we could write
     hardcoded initialization code instead of having a copy of the original
     local buffer in the metadata buffer.
   *)
  (* Definition buffer_nth (C : Component.id) (b : Block.id) (i : nat) : expr := *)
  (*   match prog_buffers C with *)
  (*   | Some bufs => *)
  (*     match bufs b with *)
  (*     | Some buf => *)
  (*       match nth_error (unfold_buffer buf) i with *)
  (*       | Some v => E_val v *)
  (*       | None => error_expr (* should not happen *) *)
  (*       end *)
  (*     | None => error_expr (* should not happen *) *)
  (*     end *)
  (*   | None => error_expr (* should not happen *) *)
  (*   end. *)

  (* Definition copy_local_datum_expr (C : Component.id) (b : Block.id) (i : nat) : expr := *)
  (*   E_assign *)
  (*     (E_binop Add (E_deref E_local) *)
  (*                  (E_val (Int (Z.of_nat i)))) *)
  (*     (buffer_nth C b i). *)

  (* To initialize the acting local buffer from its temporary location in the
     private local buffer, allocate a new block of adequate size in memory,
     temporarily keeping its address in local[0]; use this convention to
     initialize the public local buffer; and restore the temporary variable
     to its proper value.

     NOTE: This is not so nice as we are not using the definition of
     [meta_buffer] to restore the initial value. In addition to this, using
     the first position, which holds the program counter, while noting that
     this instruction will be executed at the first value of the counter (and
     prior to its increment), is rather ugly and brittle. *)
  (* Definition init_local_buffer_expr (C : Component.id) (b : Block.id) : expr := *)
  (*   (* [E_assign E_local (alloc_local_buffer_expr C)] ++ *) *)
  (*   (* map (copy_local_datum_expr C) (iota 0 (buffer_size C)) ++ *) *)
  (*   (* [E_assign E_local (E_val (Int 0))] *) *)
  (*   foldr (fun e acc => E_seq e acc) *)
  (*         (E_assign E_local (E_val (Int 0))) (* last instruction *) *)
  (*         ([E_assign E_local (alloc_local_buffer_expr C b)] ++ *)
  (*          map (copy_local_datum_expr C b) (iota 0 (buffer_size C b))). *)

  Definition comp_call (C : Component.id) (e : event_inform) : bool :=
    match e with
    | ECallInform _ _ _ _ _ C' => C' == C
    | _ => false
    end.

  (* RB: TODO: Treatment for [Component.main]. *)
  (* TODO: Easier to add the prologue to all procedures and control its
     execution through additional counter conditions. *)
  Definition first_proc_in_comp (C : Component.id) (P : Procedure.id)
                                (t : trace event_inform) : bool :=
    match ohead (filter (comp_call C) t) with
    | Some (ECallInform _ P' _ _ _ _) => P' == P
    | _ => false
    end.

  (* RB: TODO: Later in [definability_gen] there are explicit instances of
     this function, which annoyingly will need an additional boolean
     argument. Ideally this parameter would not appear explicitly, but at the
     moment this is passed the [comp_subtrace] of the original trace, and so
     the necessary events for the initialization check are not available. *)
  Definition expr_of_trace
             (C: Component.id) (P: Procedure.id) (t: trace event_inform)
             (* (init: bool) *)
    : expr :=
    (* let init_expr := if init then [init_local_buffer_expr C] else [] in *)
    switch (map (expr_of_event C P) t) E_exit.

  (** To compile a complete trace mixing events from different components, we
      split it into individual traces for each component and apply
      [expr_of_trace] to each one of them.  We also initialize the memory of
      each component to hold 0 at the first local variable. *)

  Definition comp_subtrace (C: Component.id) (t: trace event_inform) :=
    filter (fun e => C == cur_comp_of_event e) t.

  Lemma comp_subtrace_app (C: Component.id) (t1 t2: trace event_inform) :
    comp_subtrace C (t1 ++ t2) = comp_subtrace C t1 ++ comp_subtrace C t2.
  Proof. apply: filter_cat. Qed.

  Definition procedure_of_trace
             (C : Component.id) (P : Procedure.id) (t : trace event_inform)
    : expr :=
    expr_of_trace C P (comp_subtrace C t). (* RB: TODO: Substitute check. *)

  Fixpoint procedure_ids_of_subtrace
             (t: trace event_inform) :=
    match t with
    | nil => fset0
    | e :: t' =>
      let procs_of_e :=
          match e with
          | EConst _ (Ptr (perm, cid, bid, off)) _ _ _ =>
            (* What we are collecting right now is a superset of the bids that 
               really correspond to a procedure id. *)
            (* If we want to make this superset tighter, then we should check *)
            (* that perm =? Permission.code and that cid =? C *)
            fset1 bid
          | _ => fset0
          end
      in
      procs_of_e :|: procedure_ids_of_subtrace t'
    end.

  Definition procedure_ids_of_trace (C: Component.id) (t: trace event_inform) :=
    procedure_ids_of_subtrace (comp_subtrace C t).
  
  Definition procedures_of_trace (t: trace event_inform) : NMap (NMap expr) :=
    mapim (fun C Ciface =>
             let procs_no_main :=
                 (procedure_ids_of_trace C t) :|: (Component.export Ciface) in
             let procs :=
                 if C == Component.main then
                   Procedure.main |: procs_no_main
                 else procs_no_main in
               mkfmapf (fun P => procedure_of_trace C P t) procs)
          intf.

  Definition valid_procedure C P :=
    C = Component.main /\ P = Procedure.main
    \/ exported_procedure intf C P.

  Lemma find_procedures_of_trace_exp (t: trace event_inform) C P :
    exported_procedure intf C P ->
    Source.find_procedure (procedures_of_trace t) C P
    = Some (procedure_of_trace C P t).
  Proof.
    intros [CI [C_CI CI_P]].
    unfold Source.find_procedure, procedures_of_trace.
    rewrite mapimE C_CI /= mkfmapfE.
    case: eqP=> _.
    - by rewrite in_fsetU1 in_fsetU CI_P !orbT.
    - by rewrite in_fsetU CI_P !orbT.
  Qed.

  Lemma find_procedures_of_trace_main (t: trace event_inform) :
    Source.find_procedure (procedures_of_trace t) Component.main Procedure.main
    = Some (procedure_of_trace Component.main Procedure.main t).
  Proof.
    rewrite /Source.find_procedure /procedures_of_trace.
    rewrite mapimE eqxx.
    case: (intf Component.main) (has_main)=> [Cint|] //= _.
    by rewrite mkfmapfE in_fsetU1 eqxx.
  Qed.

  Lemma find_procedures_of_trace (t: trace event_inform) C P :
    valid_procedure C P ->
    Source.find_procedure (procedures_of_trace t) C P
    = Some (procedure_of_trace C P t).
  Proof.
    by move=> [[-> ->]|?];
    [apply: find_procedures_of_trace_main|apply: find_procedures_of_trace_exp].
  Qed.

  Definition program_of_trace (t: trace event_inform) : Source.program :=
    {| Source.prog_interface  := intf;
       Source.prog_procedures := procedures_of_trace t;
       Source.prog_buffers    :=
         mapm (fun _ => inr meta_buffer) intf |}.
         (* mapm (fun b => inr (meta_buffer ++ (unfold_buffer b))) prog_buffers |}. *)

  (** To prove that [program_of_trace] is correct, we need to describe how the
      state of the program evolves as it emits events from the translated trace.
      One of the difficulties is the stack.  If a call to a component [C]
      performs [n] calls to other components before returning, the code
      generated by [expr_of_trace] will perform [n] *internal* calls in [C].
      Thus, the final return to the calling component must be preceded by [n]
      returns from those recursive calls.  We describe this pattern with the
      following properties.  *)

  Fixpoint well_formed_callers (callers: list Component.id) (stk: CS.stack) : Prop :=
    match callers with
    | [] => True
    | C :: callers' =>
      exists v P top bot,
      stk = CS.Frame C v (Kseq (E_call C P (E_val (Int 0))) Kstop) :: top ++ bot /\
      valid_procedure C P /\
      All (fun '(CS.Frame C' _ k) => C' = C /\ k = Kstop) top /\
      well_formed_callers callers' bot
    end.

  Definition well_formed_stack (s: stack_state) (stk: CS.stack) : Prop :=
    exists top bot,
      stk = top ++ bot /\
      All (fun '(CS.Frame C' _ k) => C' = cur_comp s /\ k = Kstop) top /\
      well_formed_callers (callers s) bot.

  (** The read and write events will also need to rely on the paths. Should the
      (read and write?) events include the paths so as to make back-translation
      easier?

      Would this be the path from the local buffer? *)

  (* ... *)

  (** Main proof of back-translation *)

  Lemma well_formed_events_well_formed_program procs t :
    all (well_formed_event intf procs) t ->
    Source.well_formed_program (program_of_trace t).
  Proof.
    Local Opaque loc_of_reg binop_of_Ebinop expr_of_const_val.
    move=> Ht; split=> //=.
    - exact: closed_interface_is_sound.
    - by rewrite /procedures_of_trace domm_mapi.
    - move=> C P.
      rewrite /exported_procedure /Program.has_component /Component.is_exporting.
      case=> CI [C_CI P_CI].
      by rewrite find_procedures_of_trace_exp //; exists CI; split; eauto.
    - move=> C P Pexpr.
      rewrite /Source.find_procedure /procedures_of_trace mapimE.
      case intf_C: (intf C)=> [CI|] //=.
      rewrite mkfmapfE; case: ifP=> //= P_CI [<-] {Pexpr}; split; last first.
      + split.
        * rewrite /procedure_of_trace /expr_of_trace /switch.
          elim: {t Ht P_CI} (comp_subtrace C t) (length _) => [|e t IH] n //=.
          case: e=> /=; try rewrite !values_are_integers_loc_of_reg; simpl; intros;
                      try apply IH; try rewrite !values_are_integers_loc_of_reg; simpl;
                        try rewrite values_are_integers_expr_of_const_val; try apply IH.
          
        *
          (*clear.
          rewrite /procedure_of_trace /expr_of_trace /switch
                  /program_of_trace.
          remember (length [seq expr_of_event C P i | i <- comp_subtrace C t]) as n.
          generalize dependent n.
          induction t as [|e t' IH]; auto.
          intros ? ?.
          simpl in *.
          destruct (C ==
                      match e with
                      | ECallInform C _ _ _ _ _ | ERetInform C _ _ _ _ | 
                        EConst C _ _ _ _ | EMov C _ _ _ _ | EBinop C _ _ _ _ _ _ |
                        ELoad C _ _ _ _ | EStore C _ _ _ _ | EAlloc C _ _ _ _ => C end)
                   eqn:eC; rewrite eC in Heqn.
          -- admit.
          -- rewrite eC. simpl.
          (* specialize (IH n Heqn). *)
          destruct e; auto; simpl.
          case: e=> /=; simpl. intros.
          apply IH.
          try apply IH; simpl.
          *)
          rewrite /procedure_of_trace /expr_of_trace /switch
                  /program_of_trace.
          (*induction t; auto.
          simpl; unfold Source.well_formed_E_funptr; destruct a; simpl.*)
          elim: {t Ht P_CI} (comp_subtrace C t) (procedures_of_trace t) (length _)
          => [|e t IH] p n //=.
          case: e=> /=; simpl; intros; try apply IH.
          Local Transparent loc_of_reg expr_of_const_val.
          destruct e; destruct v; simpl; try apply IH;
            match goal with
            | ptr : Pointer.t |- _ =>
              destruct ptr as [[[perm ?] bid] ?]; destruct (perm =? Permission.data);
                simpl; try apply IH
            end; admit.
          
      + 
        pose call_of_event e := if e is ECall _ P _ _ C then Some (C, P) else None.
      have /fsubsetP sub :
          fsubset (called_procedures (procedure_of_trace C P t))
                  ((C, P) |: fset (pmap call_of_event (project_non_inform (comp_subtrace C t)))).
      {
        rewrite /procedure_of_trace /expr_of_trace /switch.
        elim: {t Ht P_CI} (comp_subtrace C t) (length _)=> [|e t IH] n //=.
        exact: fsub0set.
        move/(_ n) in IH; rewrite !fset0U.
        
        case: e=> [C' P' v mem regs C''| | | | | | | ]
                    //=;
                    try by move=> C' e e0; rewrite !called_procedures_loc_of_reg !fset0U IH.
        * rewrite !fsetU0 fset_cons !fsubUset !fsub1set !in_fsetU1 !eqxx !orbT /=.
          simpl.
          by rewrite fsetUA [(C, P) |: _]fsetUC -fsetUA fsubsetU // IH orbT.
        (* RB: TODO: Refactor cases. *)
        * move=> C' v r. intros.
            by rewrite !fset0U.
        * move=> C' v r. intros.
          rewrite !fset0U.
          by rewrite called_procedures_expr_of_const_val
                     !fset0U fsetU0 fsubU1set in_fsetU1 eqxx /= IH.
        * move=> C' v r. intros.
          by rewrite !fset0U fsubUset fsubU1set in_fsetU1 eqxx /= fsub0set /= IH. 
        * move=> C' v r. intros.
            by rewrite !fset0U fsubUset fsubU1set in_fsetU1 eqxx /= fsub0set /= IH. 
        * move=> C' v r. intros.
          by rewrite !fset0U fsubUset fsubU1set in_fsetU1 eqxx /= fsub0set /= IH. 
        * move=> C' v r. intros.
          by rewrite !fset0U fsubUset fsubU1set in_fsetU1 eqxx /= fsub0set /= IH. 
        * move=> C' v r. intros.
          by rewrite !fset0U fsubUset fsubU1set in_fsetU1 eqxx /= fsub0set /= IH. 
        
      }
      move=> C' P' /sub/fsetU1P [[-> ->]|] {sub}.
        * rewrite eqxx.
          unfold program_of_trace, procedures_of_trace, Source.find_procedure. simpl.
          rewrite mapimE intf_C. simpl. rewrite mkfmapfE. by rewrite P_CI.
        * move: P_CI; case: eqP intf_C=> [->|_] intf_C.
          intros H H2.
          (* Need to consider the cases of H. *)
          (* Probably need to rewrite using find_procedures_of_trace. *)
          
(*          rewrite find_procedures_of_trace //.
          -- 
            
            ++ rewrite /valid_procedure.
               intros ? G'.
               destruct (C' == Component.main) eqn:eC'; auto.
               ** (* This should follow from Ht (the well_formedness of the trace t),
                     and from G'.
                   *)
                 admit.
            ++ intros ? G'.
               destruct (C' == C) eqn:eC'; auto.
               ** (* This should follow from Ht (the well_formedness of the trace t),
                     and from G'.
                   *)
                 admit.
          -- 
*)
          case/fsetU1P=> [->|P_CI]; eauto. right.
             unfold exported_procedure. 
             exists CI; split.
        by move=> P_CI; right; exists CI; split.
      rewrite in_fset /= => C'_P'.
      suffices ? : imported_procedure intf C C' P'.
        by case: eqP => [<-|] //; rewrite find_procedures_of_trace_exp; eauto.
      elim: {P P_CI} t Ht P' C'_P' => [|e t IH] //= /andP [He Ht] P.
      case: (C =P _) => [HC|]; last by eauto.
      case: e HC He=> [_ P' v _ _ C'' /= <-| | | | | | | |]; try by eauto.
      rewrite inE; case/andP=> [C_C'' /imported_procedure_iff imp_C''_P'].
      by case/orP=> [/eqP [-> ->] //|]; eauto.
    - by rewrite domm_map.
    - move=> C; rewrite -mem_domm => /dommP [CI C_CI].
      (* assert (exists buf, prog_buffers C = Some buf) as [buf C_buf]. *)
      (* { *)
      (*   apply /dommP. rewrite -domm_buffers. apply /dommP. by eauto. *)
      (* } *)
      (* rewrite /Source.has_required_local_buffers /= mapmE C_buf /=. *)
      (* eexists; eauto => /=; lia. *)
      split.
      + rewrite /Source.has_required_local_buffers. eexists.
        * rewrite mapmE C_CI. reflexivity.
        * simpl. lia.
      + by rewrite /Buffer.well_formed_buffer_opt mapmE C_CI.
      (* { *)
      (*   eexists; [eexists |]. *)
      (*   - reflexivity. *)
      (*   - simpl. lia. *)
      (*   - assert (C_intf : C \in domm intf) by (apply /dommP; eauto). *)
      (*     specialize (wf_buffers C_intf). *)
      (*     setoid_rewrite C_buf in wf_buffers. *)
      (*     admit. *)
      (* } *)
    - rewrite /Source.prog_main find_procedures_of_trace //=.
      + split; first reflexivity.
        intros _.
        destruct (intf Component.main) as [mainP |] eqn:Hcase.
        * apply /dommP. exists mainP. assumption.
        * discriminate.
      + by left.
  Qed.

  Lemma closed_program_of_trace t :
    Source.closed_program (program_of_trace t).
  Proof.
    split=> //=; by rewrite /Source.prog_main find_procedures_of_trace_main.
  Qed.

  Arguments Memory.load  : simpl nomatch.
  Arguments Memory.store : simpl nomatch.

  Section WithTrace. (* RB: NOTE: Renaming *)

    Variable t : trace event_inform.
    (* NOTE: need assumption of goodness of the trace *)

    (* Let t    :=  *)
    (* [DynShare]: This should be the projection of t_inform.
       This projection function may be defined in the Intermedicate/CS.v *)
    Let p    := program_of_trace t.
    Let init := Source.prepare_buffers p.

    Local Definition component_buffer C := C \in domm intf.

    (* [DynShare] Probably here we should write a spec for expr_of_const_val *)
    (*Lemma expr_of_const_val_well_formed :
    forall v, (* assumption about v being an integer or a "well_formed" pointer*)
      rename_value v = .. (expr_of_const_val v)
     *)

    Lemma valid_procedure_has_block C P :
      valid_procedure C P ->
      component_buffer C.
    Proof.
      case=> [[-> _ {C P}]|[CI]]; rewrite /component_buffer /=.
        by rewrite mem_domm.
      rewrite /Program.has_component /Component.is_exporting /=.
      by rewrite mem_domm; case=> ->.
    Qed.

    Local Definition counter_value C prefix :=
      Z.of_nat (length (comp_subtrace C prefix)).

    (* RB: NOTE: We could make this stronger by noting which component is being
       executed, as this is the only one that can change its own metadata. *)
    Definition well_formed_memory_snapshot (mem_snapshot mem : Memory.t) : Prop :=
      (* forall ptr, *)
      (*   Pointer.block ptr <> Block.local -> *)
      (*   Memory.load mem_snapshot ptr = Memory.load mem ptr. *)
<<<<<<< HEAD
      (* NOTE: need to restrict Cb to only the shared addresses: [addr_shared_so_far Cb] *)
      forall Cb,
        memory_shifts_memory_at_addr
          all_zeros_shift (uniform_shift 1) Cb mem_snapshot mem /\
        memory_inverse_shifts_memory_at_addr
=======
      forall Cb Cb',
        (* Precondition on Cb:*)
        rename_addr_option
          (sigma_shifting_wrap_bid_in_addr
             (sigma_shifting_lefttoright_addr_bid (uniform_shift 1) all_zeros_shift)) Cb
        = Some Cb' ->
        memory_shifts_memory_at_shared_addr
>>>>>>> 4cd89ab8
          all_zeros_shift (uniform_shift 1) Cb mem_snapshot mem.

    (* JT: NOTE: The reason this lemma should hold is that the store is to the
       local block [Block.local], which should always be *private memory* (from
       the goodness of the trace) and as a result isn't recorded on the memory
       snapshot. *)
    Lemma metadata_store_preserves_snapshot mem_snapshot mem Pm C o v mem' :
      well_formed_memory_snapshot mem_snapshot mem ->
      Memory.store mem (Pm, C, Block.local, o) v = Some mem' ->
      well_formed_memory_snapshot mem_snapshot mem'.
    Proof.
      move=> WFMS STORE Cb.
      case: (WFMS Cb).
      rewrite /memory_shifts_memory_at_addr /memory_inverse_shifts_memory_at_addr
              /memory_renames_memory_at_addr /memory_inverse_renames_memory_at_addr => WFMS1 WFMS2.
      split => offset.
      - rewrite (Memory.load_after_store _ _ _ _ _ STORE). rewrite WFMS1.
        rewrite /rename_addr.
        have H: (sigma_shifting_addr all_zeros_shift (uniform_shift 1) Cb).2 == Block.local = false.
        rewrite /all_zeros_shift /uniform_shift /sigma_shifting_addr //=.
        case Cb => [cid []]; by [].
        case: ifP; last by [].
        move=> CONTRA.
        exfalso.
        move: H CONTRA => /eqP H1 /eqP H2; by congruence.
      - rewrite (Memory.load_after_store _ _ _ _ _ STORE).
        move: (WFMS2 offset).
        case Cb => [cid bid] //=.
        case: ((Permission.data, cid, bid, offset) == (Pm, C, Block.local, o)) => //=.
        rewrite /option_inverse_rename_value /inverse_rename_value /inverse_rename_addr. move=> <-.
        (* JT: I don't see how to complete the proof here. Maybe lost some information on the way? *)
        admit.
    Admitted. (* RB: TODO: Easy. *)

    Definition postcondition_event_snapshot (e: event_inform) (mem: Memory.t): Prop :=
      let mem_snapshot := mem_of_event_inform e in
      well_formed_memory_snapshot mem_snapshot mem.

    (* NOTE: Seems to talk about the memory /before/ executing the event. Prerequisite
     to do the event *)
    Definition precondition_event_intermediate (e: event_inform) (mem: Memory.t): Prop :=
      match e with
      | ECallInform Csrc _ arg _ _ _ =>
        Memory.load mem (Permission.data, Csrc, Block.local, reg_offset E_R_COM)
        = Some arg
      | ERetInform Csrc ret _ _ _ =>
        Memory.load mem (Permission.data, Csrc, Block.local, reg_offset E_R_COM)
        = Some ret
      | EAlloc C _ rsize _ _ =>
        exists size,
          (size > 0)%Z /\
          Memory.load mem (Permission.data, C, Block.local, (reg_offset rsize)) =
          Some (Int size)
      (* TODO: May have to add new well-formedness conditions for other events *)
      | _ => True
      end.



    
    (* AEK: TODO: This definition should be moved to Common/TracesInform.v, right? *)
    (* The reason I think it should be moved is that we will need a lemma that     *)
    (* tells us that an Intermediate trace satisfies this definition.              *)
    
    (* Notice that the "from" state (consisting of a Register.t and a Memory.t)    *)
    (* is implicitly given by the first parameter, which is an event_inform.       *)
    (* The second and the third parameters represent the "to" state.               *)
    Inductive event_step_to_regfile_mem : event_inform ->
                                          Machine.Intermediate.Register.t ->
                                          Memory.t ->
                                          Prop :=
    | step_ECallInform:
        forall C P call_arg mem regs regs' C',
          C <> C' ->
          imported_procedure intf C C' P ->
          Machine.Intermediate.Register.get
            Machine.R_COM
            regs = call_arg ->
          regs' = Machine.Intermediate.Register.invalidate regs ->
          event_step_to_regfile_mem (ECallInform C P call_arg mem regs C') regs' mem
    | step_ERetInform:
        forall mem regs regs' C C' ret_arg,
          C <> C' ->
          Machine.Intermediate.Register.get
            Machine.R_COM
            regs = ret_arg ->
          regs' = Machine.Intermediate.Register.invalidate regs ->
          event_step_to_regfile_mem (ERetInform C ret_arg mem regs C') regs' mem
    | step_EConst:
        forall mem regs regs' C er v,
          regs' = Machine.Intermediate.Register.set
                    (Ereg_to_reg er)
                    v
                    regs ->
          event_step_to_regfile_mem (EConst C v er mem regs) regs' mem
    | step_EMov:
        forall mem regs regs' C er1 er2,
          regs' = Machine.Intermediate.Register.set (Ereg_to_reg er2)
                                                    (Machine.Intermediate.Register.get
                                                       (Ereg_to_reg er1) regs)
                                                    regs ->
          event_step_to_regfile_mem (EMov C er1 er2 mem regs) regs' mem
    | step_EBinop:
        forall result eop mem regs regs' C er1 er2 er3,
          result = eval_binop
                     (Ebinop_to_binop eop)
                     (Machine.Intermediate.Register.get (Ereg_to_reg er1) regs)
                     (Machine.Intermediate.Register.get (Ereg_to_reg er2) regs) ->
          regs' = Machine.Intermediate.Register.set (Ereg_to_reg er3)
                                                    result
                                                    regs ->
          event_step_to_regfile_mem (EBinop C eop er1 er2 er3 mem regs) regs' mem
    | step_ELoad:
        forall mem regs regs' C er1 er2 ptr v,
          Machine.Intermediate.Register.get
            (Ereg_to_reg er1)
            regs = Ptr ptr ->
          Memory.load mem ptr = Some v ->
          Machine.Intermediate.Register.set
            (Ereg_to_reg er2)
            v regs = regs' ->
          event_step_to_regfile_mem (ELoad C er1 er2 mem regs) regs' mem
    | step_EStore:
        forall mem mem' regs C ptr er1 er2,
          Machine.Intermediate.Register.get
            (Ereg_to_reg er1)
            regs = Ptr ptr ->
          Memory.store
            mem
            ptr
            (
              Machine.Intermediate.Register.get
                (Ereg_to_reg er2)
                regs
            )
          = Some mem' ->
          event_step_to_regfile_mem (EStore C er1 er2 mem regs) regs mem'
    | step_EAlloc:
        forall mem mem' regs regs' C ersize erptr size ptr,
          Machine.Intermediate.Register.get
            (Ereg_to_reg ersize)
            regs = Int size ->
          (size > 0) % Z ->
          Memory.alloc mem C (Z.to_nat size) = Some (mem', ptr) ->
          regs' =
          Machine.Intermediate.Register.set
            (Ereg_to_reg erptr)
            (Ptr ptr)
            regs ->
          event_step_to_regfile_mem (EAlloc C erptr ersize mem regs) regs' mem'
    | step_EInvalidateRA:
        forall mem regs regs' C,
          Machine.Intermediate.Register.set
            Machine.R_RA
            Undef (* We could have chosen any value here.     *)
                  (* When relating event_step_to_regfile_mem  *)
                  (* to Intermediate.CS.step, we should be    *)
                  (* careful to exclude R_RA from the register*)
                  (* equality relation.                       *)
            regs = regs' ->
          event_step_to_regfile_mem (EInvalidateRA C mem regs) regs' mem.

    Inductive prefix_star_event_steps : trace event_inform ->
                                        Machine.Intermediate.Register.t ->
                                        Memory.t
                                        -> Prop :=
    | nil_star_event_steps:
        prefix_star_event_steps
          E0
          Machine.Intermediate.Register.init
          (Source.prepare_buffers p)
    (* AEK: Will prepare_buffers match the Intermediate prepare buffer function? *)
    | rcons_star_event_steps:
        forall prefix regs mem e regs' mem',
          prefix_star_event_steps prefix regs mem ->
          register_file_of_event_inform e = regs ->
          mem_of_event_inform e = mem ->
          event_step_to_regfile_mem e regs' mem' ->
          prefix_star_event_steps (rcons prefix e) regs' mem'.
          
    Definition well_formed_intermediate_prefix (pref: trace event_inform) : Prop :=
      exists regs mem, prefix_star_event_steps pref regs mem.

    (* AEK: Now not sure whether this definition should be called a postcondition.   *)
    (* The reason I am not sure is that the r that we are projecting out of an event *)
    (* e is NOT the register file *after* executing e. It is the register file       *) 
    (* *before* executing e.                                                         *)
    Definition postcondition_event_registers (e: event_inform) (mem: Memory.t): Prop :=
      let r := register_file_of_event_inform e in
      forall (R: Machine.register) (n: Z) (v: value),
        reg_offset (Intermediate.CS.CS.reg_to_Ereg R) = n ->
        Memory.load mem (Permission.data, cur_comp_of_event e, Block.local, n) = Some v ->
        exists (v': value),
          shift_value_option (uniform_shift 1) all_zeros_shift v = Some v' /\
          Machine.Intermediate.Register.get R r = v'.

    Definition postcondition_event_memory (e: event_inform) (mem': Memory.t) :=
      postcondition_event_snapshot e mem' /\
      postcondition_event_registers e mem'.



    Record well_formed_memory (prefix: trace event_inform) (mem: Memory.t) : Prop :=
      {
        wfmem_counter:
          forall C,
            component_buffer C ->
            Memory.load mem (Permission.data, C, Block.local, 0%Z) =
            Some (Int (counter_value C prefix));
        (* NOTE: Might be redundant? *)
        wfmem_meta:
          forall C r,
            component_buffer C ->
          exists v,
            Memory.load mem (Permission.data, C, Block.local, reg_offset r) = Some v;
        (* NOTE: Reuse memory relation (renaming). *)
        (* Precondition: the memory must be in a state ready to execute the event [e] *)
        (* wfmem: forall prefix' e, *)
        (*     prefix = prefix' ++ [:: e] -> *)
        (*     precondition_event_memory e mem; *)
        (* NOTE: no, this is wrong. We need a post-condition: in what shape is the memory
         after having executed the event [e] *)
        wfmem: forall prefix' e,
            prefix = prefix' ++ [:: e] ->
            postcondition_event_memory e mem
      }.

    (* NOTE: it doesn't preserve [well_formed_memory].*)
    Lemma well_formed_memory_star_postcondition:
      forall p cs prefix e mem,
        mem = CS.s_memory cs ->
        well_formed_memory (prefix ++ [:: e]) mem ->
        exists cs',
          Star (CS.sem p) cs (project_non_inform [:: e]) cs' /\
          postcondition_event_memory e (CS.s_memory cs').
    Admitted.


    Lemma counter_value_snoc prefix C e :
      counter_value C (prefix ++ [e])
      = (counter_value C prefix
        + if C == cur_comp_of_event e then 1 else 0) % Z.
    Proof.
      unfold counter_value, comp_subtrace.
      rewrite filter_cat app_length. simpl.
      rewrite Nat2Z.inj_add.
      now destruct (_ == _).
    Qed.

    (* RB: TODO: Relocate, replace existing but less general
       [rcons_trace_event_eq_inversion] with second lemma. *)
    Lemma size_inj :
      forall {A} (l1 l2 : list A), l1 = l2 -> size l1 = size l2.
    Proof.
      intros A l1 l2 Heq; subst l2. reflexivity.
    Qed.

    Lemma rcons_inv :
      forall {A} (l1 l2 : list A) e1 e2,
        l1 ++ [e1] = l2 ++ [e2] ->
        l1 = l2 /\ e1 = e2.
    Proof.
      intros A l1.
      induction l1 as [| e l1' IHl1'];
        simpl;
        intros l2 e1 e2 Heq.
      - destruct l2 as [| e' l2'].
        + injection Heq as Heq; subst e2.
          split; reflexivity.
        + inversion Heq as [[Heq1 Heq2]]; subst.
          apply size_inj in Heq2.
          rewrite cats1 size_rcons in Heq2.
          discriminate.
      - destruct l2 as [| e' l2'].
        + inversion Heq as [[Heq1 Heq2]]; subst e2.
          apply size_inj in Heq2.
          rewrite cats1 size_rcons in Heq2.
          discriminate.
        + injection Heq as ? Heq; subst e'.
          specialize (IHl1' l2' e1 e2 Heq) as [? ?]; subst e2 l2'.
          split; reflexivity.
    Qed.

    Lemma well_formed_memory_store_counter prefix mem C e :
      component_buffer C ->
      well_formed_memory prefix mem ->
      C = cur_comp_of_event e ->
      well_formed_memory_event e mem ->
      exists mem',
        Memory.store mem (Permission.data, C, Block.local, 0%Z)
                     (Int (counter_value C (prefix ++ [e]))) = Some mem' /\
        well_formed_memory (prefix ++ [e]) mem'.
    Proof.
      move=> C_b wf_mem HC He.
      have C_local := (wfmem_counter wf_mem) _ C_b.
      have [mem' Hmem'] := Memory.store_after_load
                             _ _ _ (Int (counter_value C (prefix ++ [e])))
                             C_local.
      exists mem'. split; [now trivial |]. constructor.
      - move=> C' C'_b.
        (* exists mem'. split; trivial=> C' C'_b. *)
        have C'_local := (wfmem_counter wf_mem) _ C'_b.
        rewrite -> counter_value_snoc, <- HC, Nat.eqb_refl in *.
        case: (altP (C' =P C)) => [?|C_neq_C'].
        + subst C'.
          by rewrite -> (Memory.load_after_store_eq _ _ _ _ Hmem').
        + have neq : (Permission.data, C, Block.local, 0%Z) <>
                     (Permission.data, C', Block.local, 0%Z)
            by move/eqP in C_neq_C'; congruence.
          rewrite (Memory.load_after_store_neq _ _ _ _ _ neq Hmem').
          now rewrite Z.add_0_r.
      - move=> C' r C'_b.
        destruct ((wfmem_meta wf_mem) C' r C'_b) as [v Hload].
        exists v.
        erewrite Memory.load_after_store_neq; try eassumption.
        intros Hcontra. injection Hcontra as Hcomp Hoffset.
        now destruct r.
      - move=> prefix' Csrc P arg mem'' regs Cdst Hprefix C'_b.
        apply rcons_inv in Hprefix as [? ?]; subst prefix' e.
        inversion He as [Hsnap Harg].
        split.
        + eapply metadata_store_preserves_snapshot; eassumption.
        + erewrite Memory.load_after_store_neq; try eassumption.
          now injection.
      - move=> prefix' Csrc ret mem'' regs Cdst Hprefix C'_b.
        apply rcons_inv in Hprefix as [? ?]; subst prefix' e.
        inversion He as [Hsnap Hret].
        split.
        + eapply metadata_store_preserves_snapshot; eassumption.
        + erewrite Memory.load_after_store_neq; try eassumption.
          now injection.
      - move=> prefix' C' rptr rsize mem'' regs Hprefix C'_b.
        apply rcons_inv in Hprefix as [? ?]; subst prefix' e.
        inversion He as [size [Hsize Hload]].
        exists size. split.
        + eassumption.
        + erewrite Memory.load_after_store_neq; try eassumption.
          injection as _ Hoffset. now destruct rsize.
    Qed.

    Lemma well_formed_memory_store_reg_offset prefix mem C r v :
      component_buffer C ->
      well_formed_memory prefix mem ->
    exists mem',
      Memory.store mem (Permission.data, C, Block.local, reg_offset r) v = Some mem'.
    Proof.
      intros C_b wf_mem.
      specialize ((wfmem_meta wf_mem) _ r C_b) as [v' Hload].
      eapply Memory.store_after_load.
      exact Hload.
    Qed.

    Variant well_formed_state (stk_st: stack_state)
            (prefix suffix: trace event_inform) : CS.state -> Prop :=
    | WellFormedState C stk mem k exp arg P
      of C = cur_comp stk_st
      &  k = Kstop
      &  exp = procedure_of_trace C P t
      &  well_bracketed_trace stk_st suffix
      &  all (well_formed_event intf) suffix
      &  well_formed_stack stk_st stk
      &  well_formed_memory prefix mem
      &  valid_procedure C P
      :  well_formed_state stk_st prefix suffix [CState C, stk, mem, k, exp, arg].

    (* [DynShare] We will probably need a variant of well formedness that is defined
     on non-informative traces as well. *)

    Variable metadata_size_lhs: Component.id -> nat.

    (* NOTE: Could we dispense with complex well-formed states by looking only
       at well-formedness of traces?

    Definition well_formed_prefix_suffix
               (prefix suffix : trace event_inform) : Prop.
    Admitted.

    Definition well_formed_trace (t : trace event_inform) : Prop :=
      forall prefix suffix,
        t = prefix ++ suffix ->
        well_formed_prefix_suffix prefix suffix.

    Lemma definability_gen_rel t_inform cs :
      well_formed_trace t_inform ->
      CS.initial_state p cs ->
    exists cs' t_noninform const_map,
      Star (CS.sem p) cs t_noninform cs' /\
      traces_shift_each_other metadata_size_lhs const_map (project_non_inform t_inform) t_noninform /\
      CS.final_state cs'.

       The point is that this is essentially the final definability lemma. The
       predictable challenges would reappear in its proof:
         - Would need to state a similar lemma without depending on an initial
           state (unless inducting "on the right"?).
         - Well-bracketedness would fail in the inductive case.

       The possible solutions involve some kind of decomposition of the trace
       into prefix and suffix, or directly relying on AAA's method.

       In any case, well-bracketedness is important for the proof *)

    (* RB: TODO: Move this to memory, rephrase as needed, could weaken some of
       the components in the pointer. *)
    Lemma alloc_after_load mem P C b o v size :
      Memory.load mem (P, C, b, o) = Some v ->
    exists mem' b',
      b' <> b /\
      Memory.alloc mem C size = Some (mem', (Permission.data, C, b', 0%Z)).
    Admitted.

    (* RB: TODO: Essentially a tweaked lifting to memories of the existing lemma
       [ComponentMemory.load_after_alloc], to move once done here. Further
       adjustments to the statement are possible. *)
    (* Lemma load_after_alloc mem P C b o size mem' P' C' b' o' : *)
    (*   Memory.alloc mem C size = Some (mem', (P', C', b', o')) -> *)
    (*   b <> b' -> *)
    (*   Memory.load mem (P, C, b, o) = Memory.load mem' (P, C, b, o). *)
    (* Admitted. *)
    Lemma store_after_alloc mem P C b o size mem' P' C' b' o' v mem1 :
      Memory.alloc mem C size = Some (mem', (P', C', b', o')) ->
      b <> b' ->
      Memory.store mem  (P, C, b, o) v = Some mem1 ->
    exists mem1',
      Memory.store mem' (P, C, b, o) v = Some mem1'.
    Admitted.

    Lemma Eregister_eq_dec :
      forall r1 r2 : Eregister, Decidable.decidable (r1 = r2).
    Proof.
      intros [] [];
        try (left; reflexivity);
        right; intro Hcontra; now inversion Hcontra.
    Qed.

    (* TODO: [DynShare] Trace relation should appear here too!

       Well-bracketedness, etc., probably need to be rewritten to operate "in
       reverse", i.e., adding events at the end of the trace to match the
       definition of the trace relation.

       NOTE: Propositional and not boolean conjunction in the conclusion at the
       moment. *)
    Lemma definability_gen_rel s prefix suffix cs :
      t = prefix ++ suffix ->
      well_formed_state s prefix suffix cs ->
    exists cs' suffix_inform suffix' const_map,
      Star (CS.sem p) cs suffix' cs' /\
      project_non_inform suffix_inform = suffix' /\
      traces_shift_each_other metadata_size_lhs const_map (project_non_inform suffix) suffix' /\
      CS.final_state cs'.
    Proof.
      (* NOTE: For now, trying to preserve the high-level structure of the
         non-relational proof. *)
      have Eintf : genv_interface (prepare_global_env p) = intf by [].
      have Eprocs : genv_procedures (prepare_global_env p) = Source.prog_procedures p by [].
      (* Proof by induction on the trace suffix. *)
      elim: suffix s prefix cs=> [|e suffix IH] /= [C callers] prefix.
      - (* Base case: empty suffix. The proof is straightforward. *)
        rewrite cats0 => cs <- {prefix}.
        case: cs / => /= _ stk mem _ _ arg P -> -> -> _ _ wf_stk wf_mem P_exp.
        exists [CState C, stk, mem, Kstop, E_exit, arg], E0, E0, (uniform_shift 1).
        split; [| split; [| split]].
        + have C_b := valid_procedure_has_block P_exp.
          have C_local := (wfmem_counter wf_mem) _ C_b.
          rewrite /procedure_of_trace /expr_of_trace.
          (* eexists. *)
          apply: switch_spec_else; eauto.
          simpl. rewrite -> size_map; reflexivity.
        + reflexivity.
        + now repeat constructor.
        + now constructor.
      - (* Inductive case: cons of a head event and a tail continuation for
           the suffix. *)
        move=> cs Et /=.
        case: cs / => /= _ stk mem _ _ arg P -> -> -> /andP [/eqP wf_C wb_suffix] /andP [wf_e wf_suffix] wf_stk wf_mem P_exp.
        have C_b := valid_procedure_has_block P_exp.
        have C_local := (wfmem_counter wf_mem) _ C_b.

        (* TODO: Getting ahead of ourselves here. *)
        assert (He : well_formed_memory_event e mem) by admit. (* FIXME *)
        destruct (well_formed_memory_store_counter C_b wf_mem wf_C He)
          as [mem' [Hmem' wf_mem']].

        (* We can simulate the event-producing step as the concatenation of three
           successive stars:
            1. A silent star preceding the event.
            2. A star that contains a step that produces the event (which at the
               source level may now be silent).
            3. By the IH, a final star that produces the tail of the suffix.

           The first star, running up to the point where we are ready to execute
           the expression associated with the event of interest, is fairly
           simple to establish. *)
        (* NOTE: The base case was simple, but complications arise in the
           recursive case. The first star can be proved as before, but is it
           exactly what we need? *)
        assert (Star1 : Star (CS.sem p)
                             [CState C, stk, mem , Kstop, expr_of_trace C P (comp_subtrace C t), arg] E0
                             [CState C, stk, mem', Kstop, expr_of_event C P e, arg]).
        { unfold expr_of_trace. rewrite Et comp_subtrace_app. simpl.
          rewrite <- wf_C, Nat.eqb_refl, map_app. simpl.
          assert (H := @switch_spec p Permission.data C  stk mem
                                    (map (expr_of_event C P) (comp_subtrace C prefix))
                                    (expr_of_event C P e)
                                    (map (expr_of_event C P) (comp_subtrace C suffix))
                                    E_exit arg).
          rewrite map_length in H. specialize (H C_local).
          destruct H as [mem'' [Hmem'' Hstar]].
          enough (H : mem'' = mem') by (subst mem''; easy).
          rewrite -> counter_value_snoc in Hmem'.
          unfold cur_comp_of_event in Hmem'.
          simpl in Hmem'.
          rewrite <- wf_C in Hmem'.
          rewrite eq_refl in Hmem'.
          rewrite <- Nat.add_1_r, Nat2Z.inj_add in Hmem''. simpl in Hmem''.
          unfold counter_value in *.
          unfold Memory.store in *. simpl in *.
          rewrite Hmem' in Hmem''.
          congruence. }
        (* NOTE: Try dividing into two:
            - Star2: call (NOT cross-compartment call, then Star2 = Star3)
            - Star3: event proper *)
        (* The second star "executes" the event proper. This part is more
           interesting. *)
        (* FIXME: This will not execute the exact event in the trace, but rather
           an event related to it. *)
        assert (Star2 : exists e' s' cs',
                   Star (CS.sem p) [CState C, stk, mem', Kstop, expr_of_event C P e, arg] (event_non_inform_of [:: e']) cs' /\
                   well_formed_state s' (prefix ++ [e]) suffix cs' (* TODO: [e']? *)
                   (* /\ e ~ e' *)
               (* NOTE: Here, too, we may need additional conjuncts... *)
               ).
        {
          (* clear Star1 wf_mem C_local mem Hmem'. revert mem' wf_mem'. intros mem wf_mem. *)
          clear Star1 wf_mem C_local mem Hmem' He. revert mem' wf_mem'. intros mem wf_mem.
          (* clear Star1 wf_mem C_local Hmem'. revert mem mem' wf_mem' He. intros mem_old mem wf_mem He. *)
          (* Case analysis on observable events, which in this rich setting
             extend to calls and returns and various memory accesses and related
             manipulations, of which only calls and returns are observable at
             both levels. *)
          destruct e as [C_ P' new_arg mem' regs C'|C_ ret_val mem' regs C' |C_ ptr v |C_ ptr v|C_ |C_ |C_ |C_ |C_];
          simpl in wf_C, wf_e, wb_suffix; subst C_.

          - (* Event case: call. *)
            case/andP: wf_e => C_ne_C' /imported_procedure_iff Himport.
            exists (ECallInform C P' new_arg mem regs C'). (* TODO: new_arg? *)
            exists (StackState C' (C :: callers)).
            have C'_b := valid_procedure_has_block (or_intror (closed_intf Himport)).

            (* Check Et. Search _ (_ ++ _ :: _). rewrite <- cat_rcons in Et. *)
            (* Check IH _ _ _ Et. *)
            (* Too early to use IH! *)
            destruct (wfmem_call wf_mem (Logic.eq_refl _) C_b) as [Hmem Harg].
simpl.
            exists [CState C', CS.Frame C arg (Kseq (E_call C P (E_val (Int 0))) Kstop) :: stk, mem,
                    Kstop, procedure_of_trace C' P' t, new_arg].
            split.
            (* + take_step. take_step. *)
            (*   apply star_one. simpl. *)
            (*   (* RB: TODO: [DynShare] For the proof to go through, we need to *)
            (*      establish (i.e., evaluate) beforehand the fact that the COM *)
            (*      register contains a values. This is probably what was intended *)
            (*      by [values_are_integers_loc_of_reg], though it does not let *)
            (*      us infer that. *) *)
            (*   assert (exists v, E_deref (loc_of_reg E_R_COM) = E_val v) *)
            (*     as [v Hregval] *)
            (*     by admit; *)
            (*     rewrite Hregval. *)
            (*   apply CS.eval_kstep_sound. simpl. *)
            (*   rewrite (negbTE C_ne_C'). *)
            (*   rewrite -> imported_procedure_iff in Himport. rewrite Himport. *)
            (*   rewrite <- imported_procedure_iff in Himport. *)
            (*   by rewrite (find_procedures_of_trace_exp t (closed_intf Himport)). *)
            + (* Process memory invariant. *)
              (* destruct (wfmem_call wf_mem (Logic.eq_refl _) C_b) as [Hmem Harg]. *)
              (* subst mem'. *)
              take_step.
Local Transparent loc_of_reg.
              unfold loc_of_reg.
Local Opaque loc_of_reg.
              do 7 take_step;
                [reflexivity | exact Harg |].
              (* RB: TODO: At this precise moment the call is executed, so the
                 two memories should be identical. And nothing has changed [mem]
                 in the execution of the previous steps. *)
              apply star_one. simpl.
              apply CS.eval_kstep_sound. simpl.
              rewrite (negbTE C_ne_C').
              rewrite -> imported_procedure_iff in Himport. rewrite Himport.
              rewrite <- imported_procedure_iff in Himport.
              by rewrite (find_procedures_of_trace_exp t (closed_intf Himport)).
              (* rewrite (find_procedures_of_trace_exp t (closed_intf Himport)). *)
              (* admit. *)
              (* FIXME: Similar steps will break after this point. *)
            + econstructor; trivial.
              { destruct wf_stk as (top & bot & ? & Htop & Hbot). subst stk.
                eexists []; eexists; simpl; split; eauto.
                split; trivial.
                eexists arg, P, top, bot.
                by do 3 (split; trivial). }
              right. by apply: (closed_intf Himport).
              (* NOTE: These snippets continue to work, though they may incur
                 modifications later on. *)

          - (* Event case: return. *)
            move: wf_e=> /eqP C_ne_C'.
            destruct callers as [|C'_ callers]; try easy.
            case/andP: wb_suffix=> [/eqP HC' wb_suffix].
            exists (ERetInform C ret_val mem regs C'). (* TODO: ret_val? *)
            subst C'_. simpl. exists (StackState C' callers).
            destruct wf_stk as (top & bot & ? & Htop & Hbot). subst stk. simpl in Htop, Hbot.
            (* The case proceeds by induction on [top]. However, before this we
               need to advance the execution a few steps, until the return value
               is available and the proper return can be performed. This star
               quantifies over the invariant stack and argument to accommodate
               the induction. *)
            assert (StarRet0 :
                      forall stk arg,
                        star CS.kstep (prepare_global_env p)
                             [CState C, stk, mem, Kstop, E_deref (loc_of_reg E_R_COM), arg]
                             E0
                             [CState C, stk, mem, Kstop, E_val ret_val, arg]).
                        (* star CS.kstep (prepare_global_env p) *)
                        (*      [CState C, top ++ bot, mem, Kstop, E_deref (loc_of_reg E_R_COM), arg] *)
                        (*      E0 *)
                        (*      [CState C, top ++ bot, mem, Kstop, E_val ret_val, arg]). *)
            {
              intros stk arg_.
Local Transparent loc_of_reg.
              unfold loc_of_reg.
Local Opaque loc_of_reg.
              do 6 take_step;
                [reflexivity | | now apply star_refl].
              destruct (wfmem_ret wf_mem Logic.eq_refl C_b) as [_ Hload].
              exact Hload.
            }
            (* Once this is done, it suffices to show that the return can be
               executed once the return value has been dereferenced from the
               simulated registers. This follows from [StarRet0] and
               transitivity of the star operator, applied inside the existential
               and without affecting the side sub-goals. *)
            suffices:
              exists cs' : CS.state,
                star CS.kstep (prepare_global_env p)
                     [CState C, top ++ bot, mem, Kstop, E_val ret_val, arg]
                     [:: ERet C ret_val mem C']
                     cs' /\
                well_formed_state {| cur_comp := C'; callers := callers |}
                                  (prefix ++ [:: ERetInform C ret_val mem' regs C']) suffix cs';
              [admit |].
            (* Proceed by induction on [top]. *)
            (* revert mem wf_mem arg. *)
            revert mem wf_mem arg StarRet0.
            induction top as [|[C_ saved k_] top IHtop].
            + clear Htop. rename bot into bot'.
              destruct Hbot as (saved & P' & top & bot & ? & P'_exp & Htop & Hbot).
              subst bot'. simpl.
              have C'_b := valid_procedure_has_block P'_exp.
              intros mem wf_mem arg.
              exists [CState C', CS.Frame C' saved Kstop :: top ++ bot, mem, Kstop, procedure_of_trace C' P' t, Int 0].
              split.
              (* * (* RB: TODO: [DynShare] Similarly as above, but before we take *)
              (*      step to have the result of the evaluation in scope. *) *)
              (*   assert (exists v, E_deref (loc_of_reg E_R_COM) = E_val v) *)
              (*     as [v Hregval] *)
              (*     by admit; *)
              (*     rewrite Hregval. *)
              (*   eapply star_step. *)
              (*   -- eapply CS.KS_ExternalReturn; now eauto. *)
              (*   -- take_step. take_step; eauto. *)
              (*      apply star_one. apply CS.eval_kstep_sound. *)
              (*      by rewrite /= eqxx (find_procedures_of_trace t P'_exp). *)
              (*   -- now rewrite E0_right. *)
              * (* First assumption: R_COM contains the return_value. *)
                (* Process memory invariant. *)
                destruct (wfmem_ret wf_mem (Logic.eq_refl _) C_b) as [Hmem Harg].
                (* subst mem'. *)
                (* assert (Hrcom : Memory.load mem (Permission.data, C, Block.local, reg_offset E_R_COM) = Some ret_val) by admit. *)
(*                 take_step. *)
(* Local Transparent loc_of_reg. *)
(*                 unfold loc_of_reg. *)
(* Local Opaque loc_of_reg. *)
(*                 do 5 take_step; *)
(*                   [reflexivity | exact Harg |]. *)
                eapply star_step.
                -- eapply CS.KS_ExternalReturn; now eauto.
                -- take_step. take_step; eauto.
                   apply star_one. apply CS.eval_kstep_sound.
                   by rewrite /= eqxx (find_procedures_of_trace t P'_exp).
                -- now rewrite E0_right.
              * econstructor; trivial.
                exists (CS.Frame C' saved Kstop :: top), bot. simpl. eauto.
            + intros mem wf_mem arg StarRet0.
              simpl in Htop. destruct Htop as [[? ?] Htop]. subst C_ k_.
              specialize (IHtop Htop).
              specialize (IHtop _ wf_mem saved).
              (* assert (arg = saved) by admit; subst arg. *)
              specialize (IHtop StarRet0).
              destruct IHtop as [cs' [StarRet wf_cs']].
              exists cs'. split; trivial.
              eapply star_step; try eassumption.
              * (* RB: TODO: [DynShare] Same as above. *)
                (* assert (exists v, E_deref (loc_of_reg E_R_COM) = E_val v) *)
                (*   as [v Hregval] *)
                (*   by admit; *)
                (*   rewrite Hregval. *)
                by apply/CS.eval_kstep_sound; rewrite /= eqxx.
              * reflexivity.

          (* NOTE: ... And there is a series of new events to consider. *)

          - (* EConst *)
            (* Case analysis on concrete constant expression; all cases are
               similar.
               TODO: Refactoring. *)
            exists (EConst C ptr v s t0).
            destruct ptr as [n | [[[P' C'] b] o] |].
            + (* Before processing the goal, introduce existential witnesses. *)
              destruct (well_formed_memory_store_reg_offset v (Int n) C_b wf_mem) as [mem' Hstore].
              exists (StackState C callers). eexists. split.
            * (* Evaluate steps of back-translated event first. *)
Local Transparent expr_of_const_val loc_of_reg.
              do 8 take_step.
              -- reflexivity.
              -- exact Hstore.
              -- (* Do recursive call. *)
                  do 3 take_step.
                  ++ reflexivity.
                  ++ now apply find_procedures_of_trace.
                  ++ (* Now we are done with the event. *)
                     apply star_refl.
            * (* Reestablish invariant. *)
              econstructor; try reflexivity; try eassumption.
              destruct wf_stk as [top [bot [Heq [Htop Hbot]]]]; subst stk.
              eexists ({| CS.f_component := C; CS.f_arg := arg; CS.f_cont := Kstop |} :: top).
              exists bot. split; [| split]; easy.
              (* Reestablish memory well-formedness.
                 TODO: Refactor, automate. *)
              {
                constructor.
                - intros C' C'_b.
                  rewrite <- ((wfmem_counter wf_mem) C' C'_b).
                  eapply Memory.load_after_store_neq; try eassumption.
                  intros Hcontra; destruct v; now inversion Hcontra.
                - intros C' reg C'_b.
                  destruct (dec_eq_nat C C') as [HeqC | HneqC].
                  + subst C'.
                    destruct (Eregister_eq_dec reg v) as [Heqreg | Hneqreg].
                    * subst reg. exists (Int n).
                      eapply Memory.load_after_store_eq; eassumption.
                    * destruct ((wfmem_meta wf_mem) C reg C_b) as [val Hval].
                      exists val.
                      erewrite Memory.load_after_store_neq; try eassumption.
                      intros Hcontra. injection Hcontra as Hoffset.
                      apply reg_offset_inj in Hoffset.
                      symmetry in Hoffset. contradiction.
                  + destruct ((wfmem_meta wf_mem) C' reg C'_b) as [val Hval].
                    exists val.
                    erewrite Memory.load_after_store_neq; try eassumption.
                    intros Hcontra. inversion Hcontra. contradiction.
                - intros prefix' Csrc P' arg' mem'' regs Cdst Hprefix Csrc_b.
                  apply rcons_inv in Hprefix as [Hprefix Hevent].
                  discriminate.
                - intros prefix' Csrc P' arg' regs Cdst Hprefix Csrc_b.
                  apply rcons_inv in Hprefix as [Hprefix Hevent].
                  discriminate.
                - intros prefix' C' rptr rsize mem'' regs Hprefix C'_b.
                  apply rcons_inv in Hprefix as [Hprefix Hevent].
                  discriminate.
              }

            + (* Before processing the goal, introduce existential witnesses. *)
              destruct (well_formed_memory_store_reg_offset v (eval_binop Add (Ptr (Permission.data, C, Block.local, 0%Z)) (Int (8 + o))) C_b wf_mem) as [mem' Hstore].
              exists (StackState C callers). eexists. split.
            * (* Evaluate steps of back-translated event first. *)
Local Transparent expr_of_const_val loc_of_reg.
              do 12 take_step.
              -- reflexivity.
              -- exact Hstore.
              -- (* Do recursive call. *)
                  do 3 take_step.
                  ++ reflexivity.
                  ++ now apply find_procedures_of_trace.
                  ++ (* Now we are done with the event. *)
                     apply star_refl.
            * (* Reestablish invariant. *)
              econstructor; try reflexivity; try eassumption.
              destruct wf_stk as [top [bot [Heq [Htop Hbot]]]]; subst stk.
              eexists ({| CS.f_component := C; CS.f_arg := arg; CS.f_cont := Kstop |} :: top).
              exists bot. split; [| split]; easy.
              admit. (* RB: TODO: Reestablish memory well-formedness, easy. *)

            + (* Before processing the goal, introduce existential witnesses. *)
              destruct (well_formed_memory_store_reg_offset v Undef C_b wf_mem) as [mem' Hstore].
              exists (StackState C callers). eexists. split.
            * (* Evaluate steps of back-translated event first. *)
Local Transparent expr_of_const_val loc_of_reg.
              do 12 take_step.
              -- reflexivity.
              -- exact Hstore.
              -- (* Do recursive call. *)
                  do 3 take_step.
                  ++ reflexivity.
                  ++ now apply find_procedures_of_trace.
                  ++ (* Now we are done with the event. *)
                     apply star_refl.
            * (* Reestablish invariant. *)
              econstructor; try reflexivity; try eassumption.
              destruct wf_stk as [top [bot [Heq [Htop Hbot]]]]; subst stk.
              eexists ({| CS.f_component := C; CS.f_arg := arg; CS.f_cont := Kstop |} :: top).
              exists bot. split; [| split]; easy.
              admit. (* RB: TODO: Reestablish memory well-formedness, easy. *)

          - (* EMov *)
            (* Before processing the goal, introduce existential witnesses. *)
            inversion wf_mem as [_ wfmem_meta].
            destruct (well_formed_memory_store_reg_offset ptr ((eval_binop Add (Ptr (Permission.data, C, Block.local, 0%Z)) (Int (reg_offset v)))) C_b wf_mem) as [mem' Hstore].
            exists (EMov C ptr v s t0).
            exists (StackState C callers). eexists. split.
            + (* Evaluate steps of back-translated event first. *)
              Local Transparent loc_of_reg.
              do 12 take_step.
              * reflexivity.
              * exact Hstore.
              * (* Do recursive call. *)
                do 3 take_step.
                -- reflexivity.
                -- now apply find_procedures_of_trace.
                -- (* Now we are done with the event. *)
                  apply star_refl.
            + (* Reestablish invariant. *)
              econstructor; try reflexivity; try eassumption.
              destruct wf_stk as [top [bot [Heq [Htop Hbot]]]]; subst stk.
              eexists ({| CS.f_component := C; CS.f_arg := arg; CS.f_cont := Kstop |} :: top).
              exists bot. split; [| split]; easy.
              admit. (* RB: TODO: Restore memory invariant (easy, after first line). *)

          - (* EBinop *)
            (* Before processing the goal, introduce existential witnesses. *)
            inversion wf_mem as [_ wfmem_meta].
            destruct (wfmem_meta _ e0 C_b) as [v0 Hload0].
            destruct (wfmem_meta _ e1 C_b) as [v1 Hload1].
            destruct (well_formed_memory_store_reg_offset e2 (eval_binop (binop_of_Ebinop e) v0 v1) C_b wf_mem) as [mem' Hstore2].
            (* Proceed. *)
            exists (EBinop C e e0 e1 e2 s t0).
            exists (StackState C callers). eexists. split.
            + (* Evaluate steps of back-translated event first. *)
              Local Transparent loc_of_reg.
              do 9 take_step.
              * reflexivity.
              * exact Hload0.
              * do 7 take_step.
                -- reflexivity.
                -- exact Hload1.
                -- do 7 take_step.
                   ++ reflexivity.
                   ++ exact Hstore2.
                   ++ (* Do recursive call. *)
                     do 3 take_step.
                     ** reflexivity.
                     ** now apply find_procedures_of_trace.
                     ** (* Now we are done with the event. *)
                        apply star_refl.
            + (* Reestablish invariant. *)
              econstructor; try reflexivity; try eassumption.
              destruct wf_stk as [top [bot [Heq [Htop Hbot]]]]; subst stk.
              eexists ({| CS.f_component := C; CS.f_arg := arg; CS.f_cont := Kstop |} :: top).
              exists bot. split; [| split]; easy.
              admit. (* RB: TODO: Reestablish memory invariant. *)

          - (* ELoad *)
            (* Before processing the goal, introduce existential witnesses. *)
            inversion wf_mem as [_ wfmem_meta].
            destruct (wfmem_meta _ e0 C_b) as [v0 Hload0].
            destruct (well_formed_memory_store_reg_offset e v0 C_b wf_mem) as [mem' Hstore1].
            (* Continue. *)
            exists (ELoad C e e0 s t0).
            exists (StackState C callers). eexists. split.
            + (* Evaluate steps of back-translated event first. *)
              Local Transparent loc_of_reg.
              do 8 take_step.
              * reflexivity.
              * exact Hload0.
              * do 6 take_step.
                -- reflexivity.
                -- exact Hstore1.
                -- (* Do recursive call. *)
                   do 3 take_step.
                   ++ reflexivity.
                   ++ now apply find_procedures_of_trace.
                   ++ (* Now we are done with the event. *)
                     apply star_refl.
            + (* Reestablish invariant. *)
              econstructor; try reflexivity; try eassumption.
              destruct wf_stk as [top [bot [Heq [Htop Hbot]]]]; subst stk.
              eexists ({| CS.f_component := C; CS.f_arg := arg; CS.f_cont := Kstop |} :: top).
              exists bot. split; [| split]; easy.
              admit. (* RB: TODO: Restore invariant. *)

          - (* EStore *)
            (* Before processing the goal, introduce existential witnesses. *)
            inversion wf_mem as [_ wfmem_meta].
            destruct (wfmem_meta _ e0 C_b) as [v0 Hload0].
            destruct (well_formed_memory_store_reg_offset e v0 C_b wf_mem) as [mem' Hstore1].
            (* Continue. *)
            exists (EStore C e e0 s t0).
            exists (StackState C callers). eexists. split.
            + (* Evaluate steps of back-translated event first. *)
              Local Transparent loc_of_reg.
              do 8 take_step.
              * reflexivity.
              * exact Hload0.
              * do 6 take_step.
                -- reflexivity.
                -- exact Hstore1.
                -- (* Do recursive call. *)
                   do 3 take_step.
                   ++ reflexivity.
                   ++ now apply find_procedures_of_trace.
                   ++ (* Now we are done with the event. *)
                     apply star_refl.
            + (* Reestablish invariant. *)
              econstructor; try reflexivity; try eassumption.
              destruct wf_stk as [top [bot [Heq [Htop Hbot]]]]; subst stk.
              eexists ({| CS.f_component := C; CS.f_arg := arg; CS.f_cont := Kstop |} :: top).
              exists bot. split; [| split]; easy.
              admit. (* RB: TODO: Restore invariant. *)

          - (* EAlloc *)
            (* Before processing the goal, introduce existential witnesses. *)
            destruct ((wfmem_alloc wf_mem) _ _ _ _ _ _ Logic.eq_refl C_b)
              as [size [Hsize Hload0]].
            destruct (alloc_after_load (Z.to_nat size) Hload0)
              as [mem' [b' [Hblock Halloc1]]].
            destruct (well_formed_memory_store_reg_offset
                        e ((Ptr (Permission.data, C, b', 0%Z))) C_b wf_mem)
              as [mem1 Hstore2].
            destruct (store_after_alloc Halloc1 (not_eq_sym Hblock) Hstore2)
              as [mem1' Hstore2'].
            (* Continue with the goal. *)
            exists (EAlloc C e e0 s t0).
            exists (StackState C callers). eexists. split.
            + (* Evaluate steps of back-translated event first. *)
              Local Transparent loc_of_reg.
              do 9 take_step.
              * reflexivity.
              * exact Hload0.
              * unfold loc_of_reg.
                do 1 take_step.
                -- (* Metadata-simulated register [e0] holds positive integer. *)
                   exact Hsize.
                -- exact Halloc1.
                -- do 6 take_step.
                   ++ reflexivity.
                   ++ exact Hstore2'.
                   ++ (* Do recursive call. *)
                      do 3 take_step.
                      ** reflexivity.
                      ** now apply find_procedures_of_trace.
                      ** (* Now we are done with the event. *)
                         apply star_refl.
            + (* Reestablish invariant. *)
              econstructor; try reflexivity; try eassumption.
              destruct wf_stk as [top [bot [Heq [Htop Hbot]]]]; subst stk.
              eexists ({| CS.f_component := C; CS.f_arg := arg; CS.f_cont := Kstop |} :: top).
              exists bot. split; [| split]; easy.
              admit. (* RB: TODO: Restore invariant. *)

          - (* EInvalidateRA *)
            (* Before processing the goal, introduce existential witnesses. *)
            inversion wf_mem as [_ wfmem_meta].
            destruct (well_formed_memory_store_reg_offset E_R_RA (Int 0) C_b wf_mem) as [mem' Hstore].
            (* Continue. *)
            exists (EInvalidateRA C s t0).
            exists (StackState C callers). eexists. split.
            + (* Evaluate steps of back-translated event first. *)
              Local Transparent loc_of_reg.
              do 8 take_step.
              * reflexivity.
              * exact Hstore.
              * (* Do recursive call. *)
                do 3 take_step.
                -- reflexivity.
                -- now apply find_procedures_of_trace.
                -- (* Now we are done with the event. *)
                   apply star_refl.
            + (* Reestablish invariant. *)
              econstructor; try reflexivity; try eassumption.
              destruct wf_stk as [top [bot [Heq [Htop Hbot]]]]; subst stk.
              eexists ({| CS.f_component := C; CS.f_arg := arg; CS.f_cont := Kstop |} :: top).
              exists bot. split; [| split]; easy.
              admit. (* RB: TODO: Restore invariant. *)
        }

        destruct Star2 as (e' & s' & cs' & Star2 & wf_cs').
        (* The third star is produced by the IH. *)
        specialize (IH s' (prefix ++ [e]) cs'). rewrite <- app_assoc in IH.
        specialize (IH Et wf_cs').
        destruct IH
          as [cs'' [suffix_inform [suffix' [const_map [Star3 [Hsuffix [Hrel final]]]]]]].
        (* NOTE: Now, case analysis on the event needs to take place early. *)
        destruct e' as [Ce Pe ve me re Ce' | | | | | | | |].
        + exists
            cs'',
            ((ECallInform Ce Pe ve me re Ce') :: suffix_inform),
            (ECall Ce Pe ve me Ce' :: suffix'),
            const_map.
          split; [| split; [| split]].
          * eapply (star_trans Star1); simpl; eauto.
            eapply (star_trans Star2); simpl; eauto.
          * simpl. congruence.
          * constructor.
            (* NOTE: At this point we hit the problem: trace relations add
               events at the end, whereas the current induction has them added
               at the beginning. *)
            admit.
          * assumption.
        + (* NOTE: Something similar probably happens on return. *)
          admit.
        + (* NOTE: Consider the case of an informative-only event now. This can
             be solved as before. All remaining sub-goals follow the same
             pattern.
             TODO: Restore some of the comments in the older version of the
             proof, if still relevant. *)
          exists cs'', suffix_inform, suffix', const_map.
          split; [| split; [| split]].
          * eapply (star_trans Star1); simpl; eauto.
            eapply (star_trans Star2); simpl; eauto.
          * assumption.
          * admit. (* TODO: Relate events. *)
            (* assumption. *)
          * assumption.
    Admitted.

    Lemma definability_gen s prefix suffix cs :
      t = prefix ++ suffix ->
      well_formed_state s prefix suffix cs ->
      exists2 cs',
      exists2 suffix', Star (CS.sem p) cs suffix' cs' &
                       project_non_inform suffix = suffix' &
                       CS.final_state cs'.
    Proof.
      have Eintf : genv_interface (prepare_global_env p) = intf by [].
      have Eprocs : genv_procedures (prepare_global_env p) = Source.prog_procedures p by [].
      (* Proof by induction on the trace suffix. *)
      elim: suffix s prefix cs=> [|e suffix IH] /= [C callers] prefix.
      - (* Base case: empty suffix. The proof is straightforward. *)
        rewrite cats0 => cs <- {prefix}.
        case: cs / => /= _ stk mem _ _ arg P -> -> -> _ _ wf_stk wf_mem P_exp.
        exists [CState C, stk, mem, Kstop, E_exit, arg]; last by left.
        have C_b := valid_procedure_has_block P_exp.
        have C_local := (wfmem_counter wf_mem) _ C_b.
        rewrite /procedure_of_trace /expr_of_trace.
        eexists. apply: switch_spec_else; eauto.
        cbn. rewrite -> size_map. reflexivity.
        reflexivity.
      - (* Inductive case: cons of a head event and a tail continuation for
           the suffix. *)
        move=> cs Et /=.
        case: cs / => /= _ stk mem _ _ arg P -> -> -> /andP [/eqP wf_C wb_suffix] /andP [wf_e wf_suffix] wf_stk wf_mem P_exp.
        have C_b := valid_procedure_has_block P_exp.
        have C_local := (wfmem_counter wf_mem) _ C_b.
        destruct (well_formed_memory_store_counter C_b wf_mem wf_C) as [mem' [Hmem' wf_mem']].
        {
          admit.
        }
        (* We can simulate the event-producing step as the concatenation of three
           successive stars:
            1. A silent star preceding the event.
            2. A star that contains a step that produces the event (which at the
               source level may now be silent).
            3. By the IH, a final star that produces the tail of the suffix.

           The first star, running up to the point where we are ready to execute
           the expression associated with the event of interest, is fairly
           simple to establish. *)
        assert (Star1 : Star (CS.sem p)
                             [CState C, stk, mem , Kstop, expr_of_trace C P (comp_subtrace C t), arg] E0
                             [CState C, stk, mem', Kstop, expr_of_event C P e, arg]).
        { unfold expr_of_trace. rewrite Et comp_subtrace_app. simpl.
          rewrite <- wf_C, Nat.eqb_refl, map_app. simpl.
          assert (H := @switch_spec p Permission.data C  stk mem
                                    (map (expr_of_event C P) (comp_subtrace C prefix))
                                    (expr_of_event C P e)
                                    (map (expr_of_event C P) (comp_subtrace C suffix))
                                    E_exit arg).
          rewrite map_length in H. specialize (H C_local).
          destruct H as [mem'' [Hmem'' Hstar]].
          enough (H : mem'' = mem') by (subst mem''; easy).
          rewrite -> counter_value_snoc in Hmem'.
          unfold cur_comp_of_event in Hmem'.
          simpl in Hmem'.
          rewrite <- wf_C in Hmem'.
          rewrite eq_refl in Hmem'.
          rewrite <- Nat.add_1_r, Nat2Z.inj_add in Hmem''. simpl in Hmem''.
          unfold counter_value in *.
          unfold Memory.store in *. simpl in *.
          rewrite Hmem' in Hmem''.
          congruence. }
        (* The second star "executes" the event proper. This part is more
           interesting. *)
        assert (Star2 : exists s' cs',
                   Star (CS.sem p) [CState C, stk, mem', Kstop, expr_of_event C P e, arg] (event_non_inform_of [:: e]) cs' /\
                   well_formed_state s' (prefix ++ [e]) suffix cs').
        {
          clear Star1 wf_mem C_local mem Hmem'. revert mem' wf_mem'. intros mem wf_mem.
          (* Case analysis on observable events, which in this rich setting
             extend to calls and returns and various memory accesses and related
             manipulations, of which only calls and returns are observable at
             both levels. *)
          destruct e as [C_ P' new_arg mem' regs C'|C_ ret_val mem' regs C' |C_ ptr v |C_ ptr v|C_ |C_ |C_ |C_ |C_];
          simpl in wf_C, wf_e, wb_suffix; subst C_.
          - (* Event case: call. *)
            case/andP: wf_e => C_ne_C' /imported_procedure_iff Himport.
            exists (StackState C' (C :: callers)).
            have C'_b := valid_procedure_has_block (or_intror (closed_intf Himport)).
            exists [CState C', CS.Frame C arg (Kseq (E_call C P (E_val (Int 0))) Kstop) :: stk, mem,
                    Kstop, procedure_of_trace C' P' t, new_arg].
            split.
            + take_step. take_step.
              apply star_one. simpl.
              (* RB: TODO: [DynShare] For the proof to go through, we need to
                 establish (i.e., evaluate) beforehand the fact that the COM
                 register contains a values. This is probably what was intended
                 by [values_are_integers_loc_of_reg], though it does not let
                 us infer that. *)
              assert (exists v, E_deref (loc_of_reg E_R_COM) = E_val v)
                as [v Hregval]
                by admit;
                rewrite Hregval.
              apply CS.eval_kstep_sound. simpl.
              rewrite (negbTE C_ne_C').
              rewrite -> imported_procedure_iff in Himport. rewrite Himport.
              rewrite <- imported_procedure_iff in Himport.
              by rewrite (find_procedures_of_trace_exp t (closed_intf Himport)).
            + econstructor; trivial.
              { destruct wf_stk as (top & bot & ? & Htop & Hbot). subst stk.
                eexists []; eexists; simpl; split; eauto.
                split; trivial.
                eexists arg, P, top, bot.
                by do 3 (split; trivial). }
              right. by apply: (closed_intf Himport).
          - (* Event case: return. *)
            move: wf_e=> /eqP C_ne_C'.
            destruct callers as [|C'_ callers]; try easy.
            case/andP: wb_suffix=> [/eqP HC' wb_suffix].
            subst C'_. simpl. exists (StackState C' callers).
            destruct wf_stk as (top & bot & ? & Htop & Hbot). subst stk. simpl in Htop, Hbot.
            revert mem wf_mem arg.
            induction top as [|[C_ saved k_] top IHtop].
            + clear Htop. rename bot into bot'.
              destruct Hbot as (saved & P' & top & bot & ? & P'_exp & Htop & Hbot).
              subst bot'. simpl.
              have C'_b := valid_procedure_has_block P'_exp.
              intros mem wf_mem arg.
              exists [CState C', CS.Frame C' saved Kstop :: top ++ bot, mem, Kstop, procedure_of_trace C' P' t, Int 0].
              split.
              * (* RB: TODO: [DynShare] Similarly as above, but before we take
                   step to have the result of the evaluation in scope. *)
                assert (exists v, E_deref (loc_of_reg E_R_COM) = E_val v)
                  as [v Hregval]
                  by admit;
                  rewrite Hregval.
                eapply star_step.
                -- eapply CS.KS_ExternalReturn; now eauto.
                -- take_step. take_step; eauto.
                   apply star_one. apply CS.eval_kstep_sound.
                   by rewrite /= eqxx (find_procedures_of_trace t P'_exp).
                -- now rewrite E0_right.
              * econstructor; trivial.
                exists (CS.Frame C' saved Kstop :: top), bot. simpl. eauto.
            + intros mem wf_mem arg.
              simpl in Htop. destruct Htop as [[? ?] Htop]. subst C_ k_.
              specialize (IHtop Htop).
              specialize (IHtop _ wf_mem saved). destruct IHtop as [cs' [StarRet wf_cs']].
              exists cs'. split; trivial.
              eapply star_step; try eassumption.
              * (* RB: TODO: [DynShare] Same as above. *)
                assert (exists v, E_deref (loc_of_reg E_R_COM) = E_val v)
                  as [v Hregval]
                  by admit;
                  rewrite Hregval.
                by apply/CS.eval_kstep_sound; rewrite /= eqxx.
              * reflexivity.
          (* The remaining events correspond to silent events in the
             source. *)
          - admit.
          - admit.
          - admit.
          - admit.
          - admit.
          - admit.
          - admit.
        }
        destruct Star2 as (s' & cs' & Star2 & wf_cs').
        (* The third star is produced by the IH. *)
        specialize (IH s' (prefix ++ [e]) cs'). rewrite <- app_assoc in IH.
        specialize (IH Et wf_cs'). destruct IH as [cs'' [suffix' Star3 Hsuffix] final].
        exists cs''; trivial.
        (* At the end, we need to instantiate the suffix based on the target
           event. *)
        (* Before: *)
        (* eapply (star_trans Star1); simpl; eauto. *)
        (* now eapply (star_trans Star2); simpl; eauto. *)
        rewrite Hsuffix.
        destruct e.
          (* This snippet works for all cases. *)
          eexists; [| trivial];
          eapply (star_trans Star1); simpl; [| eauto];
          now eapply (star_trans Star2); simpl; eauto.
          (* ... *)
    Admitted.

    Lemma definability :
      well_formed_trace intf t ->
      program_behaves (CS.sem p) (Terminates (project_non_inform t)).
    Proof.
      move=> wf_t; eapply program_runs=> /=; try reflexivity.
      pose cs := CS.initial_machine_state p.
      suffices H : well_formed_state (StackState Component.main [::]) [::] t cs.
        have [cs' [suffix' run_cs Hsuffix'] final_cs'] := @definability_gen _ [::] t _ erefl H.
        subst suffix'. by econstructor; eauto.
      case/andP: wf_t => wb_t wf_t_events.
      rewrite /cs /CS.initial_machine_state /Source.prog_main /= find_procedures_of_trace_main //.
      econstructor; eauto; last by left; eauto.
        exists [::], [::]. by do ![split; trivial].
      constructor.
      - intros C.
        unfold component_buffer, Memory.load.
        simpl. repeat (rewrite mapmE; simpl); rewrite mem_domm.
        case HCint: (intf C) => [Cint|] //=.
        by rewrite ComponentMemory.load_prealloc /=.
      - admit.
    (* Qed. *)
    Admitted. (* RB: TODO: Prove new memory sub-goals, easy. *)

End WithTrace.
End Definability.

(* NOTE: [DynShare] Do we need the metadata size to range over components?
   (Likely, for composition of partial programs.) We may not need the more
   general setup in this particular setting of back-translation, however. *)
(* NOTE: [DynShare] It is unlikely that we would ever need more than one block
   of metadata per component. That is, metadata would be an optional block for
   each component containing certain fixed data, such as the shift to apply to
   block identifiers. *)
Definition metadata_size : Component.id -> nat (* := uniform_shift metadata_size_per_cid*).
Admitted.

Require Import Intermediate.Machine.
Require Import Intermediate.CS.
Require Import S2I.Definitions.

(*Section MainDefinability.*)

(* FG : Put back some sanity checks ? some are present but commented in the premise and the move => *)
Lemma matching_mains_backtranslated_program p c intf back m:
  Intermediate.well_formed_program p ->
  Intermediate.well_formed_program c ->
  (* intf = unionm (Intermediate.prog_interface p) (Intermediate.prog_interface c) -> *)
  back = program_of_trace intf m ->
  intf Component.main ->
  (* well_formed_trace intf m -> *)
  matching_mains (Source.program_unlink (domm (Intermediate.prog_interface p)) back) p.
Proof.
  move => wf_p wf_c (* intf' *) Hback intf_main (* wf_back *).
  unfold matching_mains.
  split.
  - (* <-, no main in intermediate implies no main in source bactkanslated *)
    unfold Source.prog_main, Source.program_unlink. simpl.
    rewrite Source.find_procedure_filter_comp.
    move => Hinterm.
    destruct (Component.main \in domm (Intermediate.prog_interface p)) eqn:Hcase.
    + inversion wf_p as [_ _ _ _ _ _ Hmain_component].
      pose proof (proj1 (Intermediate.wfprog_main_component wf_p) Hcase) as Hmainp.
      done.
    + rewrite Hcase in Hinterm. done.
  - (* -> *) (* maybe can be done with more finesse *)
    unfold Source.prog_main. unfold Source.program_unlink. rewrite Hback. simpl. rewrite Source.find_procedure_filter_comp.
    destruct (Component.main \in domm (Intermediate.prog_interface p)) eqn:Hmain_comp ; rewrite Hmain_comp.
    + intros Hprog_main.
      rewrite find_procedures_of_trace_main. done.
      assumption.
    + intros Hcontra.
      apply (Intermediate.wfprog_main_component wf_p) in Hcontra.
      rewrite Hmain_comp in Hcontra. done.
Qed.

(* Definability *)

(* RB: TODO: Refactor and relocate. *)
Lemma prefix_project m :
  not_wrong_finpref m ->
  prefix (project_finpref_behavior m)
         (Terminates (project_non_inform (finpref_trace m))).
Proof.
  unfold project_finpref_behavior, finpref_trace.
  destruct m as [t | t | t]; simpl.
  - reflexivity.
  - done.
  - intros _. exists (Terminates E0). simpl. rewrite E0_right. reflexivity.
Qed.

Lemma not_wrong_finpref_project m :
 not_wrong_finpref m ->
 not_wrong_finpref (project_finpref_behavior m).
Proof.
  now destruct m.
Qed.

(* RB: Relocate? As the S2I require above seems to indicate, this is not where
   this result belongs. *)

Lemma definability_with_linking:
  forall p c b m,
    Intermediate.well_formed_program p ->
    Intermediate.well_formed_program c ->
    linkable (Intermediate.prog_interface p) (Intermediate.prog_interface c) ->
    Intermediate.closed_program (Intermediate.program_link p c) ->
    program_behaves (I.CS.sem_inform (Intermediate.program_link p c)) b ->
    prefix m b ->
    not_wrong_finpref m ->
  exists p' c' m' metadata_size,
    Source.prog_interface p' = Intermediate.prog_interface p /\
    Source.prog_interface c' = Intermediate.prog_interface c /\
    matching_mains p' p /\
    matching_mains c' c /\
    Source.well_formed_program p' /\
    Source.well_formed_program c' /\
    Source.closed_program (Source.program_link p' c') /\
    does_prefix (S.CS.sem (Source.program_link p' c')) m' /\
    behavior_rel_behavior metadata_size all_zeros_shift m' (project_finpref_behavior m).
Proof.
  move=> p c b m wf_p wf_c Hlinkable Hclosed Hbeh Hpre Hnot_wrong.
  pose intf := unionm (Intermediate.prog_interface p) (Intermediate.prog_interface c).
  have Hclosed_intf : closed_interface intf by case: Hclosed.
  have intf_main : intf Component.main.
    case: Hclosed => [? [main_procs [? [/= e ?]]]].
    rewrite /intf -mem_domm domm_union.
    do 2![rewrite Intermediate.wfprog_defined_procedures //].
    by rewrite -domm_union mem_domm e.
  set m' := finpref_trace m.
  have {Hbeh} [cs [cs' [Hcs Hstar]]] :
      exists cs cs',
        I.CS.initial_state (Intermediate.program_link p c) cs /\
        Star (I.CS.sem_inform (Intermediate.program_link p c)) cs m' cs'.
    case: b / Hbeh Hpre {Hnot_wrong}.
    - rewrite {}/m' => cs beh Hcs Hbeh Hpre.
      case: m Hpre=> [m|m|m] /= Hpre.
      + case: beh / Hbeh Hpre=> //= t cs' Hstar Hfinal -> {m}.
        by exists cs, cs'; split.
      + case: beh / Hbeh Hpre=> //= t cs' Hstar Hfinal Ht -> {m}.
        by exists cs, cs'; split.
      + destruct Hpre as [beh' ?]; subst beh.
        have [cs' [Hstar Hbehaves]] := state_behaves_app_inv (I.CS.singleton_traces_inform _) m beh' Hbeh.
        exists cs, cs'; split; assumption.
    - move=> _ Hpre; rewrite {}/m'.
      have {Hpre m} -> : finpref_trace m = E0.
        case: m Hpre => //= m [[t|t|t|t] //=].
        by case: m.
      do 2![exists (I.CS.initial_machine_state (Intermediate.program_link p c))].
      split; try reflexivity; exact: star_refl.
  -
  have wf_events : all (well_formed_event intf) m'.
    by apply: CS.intermediate_well_formed_events Hstar.
  have {cs cs' Hcs Hstar} wf_m : well_formed_trace intf m'.
    have [mainP [HmainP _]] := Intermediate.cprog_main_existence Hclosed.
    have wf_p_c := Intermediate.linking_well_formedness wf_p wf_c Hlinkable.
    exact: CS.intermediate_well_formed_trace Hstar Hcs HmainP wf_p_c.
  have := definability Hclosed_intf intf_main _ wf_m.
    (* RB: TODO: [DynShare] Check added assumptions in previous line. Section
       admits? *)
  set back := (program_of_trace intf m') => Hback.
  assert (Hback_ : program_behaves (CS.sem (program_of_trace intf m'))
                                   (Terminates (project_non_inform m'))).
  {
    (* This should follow directly from the definability lemma. *)
    apply Hback.
    (* All that is missing now is the metadata map. *)
    all:admit.
  }
    (* RB: TODO: [DynShare] Passing the section variables above should not be
       needed, nor should the additional assumption. *)
  exists (Source.program_unlink (domm (Intermediate.prog_interface p)) back).
  exists (Source.program_unlink (domm (Intermediate.prog_interface c)) back).
  exists (project_finpref_behavior m).
  eexists. (* RB: TODO: [DynShare] Provide witnesses. *)
  split=> /=.
    rewrite -[RHS](unionmK (Intermediate.prog_interface p) (Intermediate.prog_interface c)).
    by apply/eq_filterm=> ??; rewrite mem_domm.
  split.
    rewrite /intf unionmC; last by case: Hlinkable.
    rewrite -[RHS](unionmK (Intermediate.prog_interface c) (Intermediate.prog_interface p)).
    by apply/eq_filterm=> ??; rewrite mem_domm.
  (* have wf_back : Source.well_formed_program back by exact: well_formed_events_well_formed_program. *)
  have wf_back : Source.well_formed_program back.
    eapply well_formed_events_well_formed_program; auto.
    (* by exact: well_formed_events_well_formed_program. *)
  have Hback' : back = program_of_trace intf m' by [].
    (* RB: TODO: [DynShare] Passing the section variables above should not be needed. *)
  split; first exact: matching_mains_backtranslated_program wf_p wf_c Hback' intf_main.
  split; first exact: matching_mains_backtranslated_program wf_c wf_p Hback' intf_main.
  clear Hback'.
  split; first exact: Source.well_formed_program_unlink.
  split; first exact: Source.well_formed_program_unlink.
  rewrite Source.program_unlinkK //; split; first exact: closed_program_of_trace.
  (* RB: TODO: [DynShare] New split, the existential is now given above and in modified form. *)
  split.
  exists (Terminates (project_non_inform m')).
  split; first by assumption.
  unfold m'. apply prefix_project; assumption.
  (* New subgoal: trace relation. *)
  apply behavior_rel_behavior_reflexive.
  apply not_wrong_finpref_project; assumption.
Admitted.<|MERGE_RESOLUTION|>--- conflicted
+++ resolved
@@ -15,11 +15,8 @@
 Require Import Source.GlobalEnv.
 Require Import Source.CS.
 
-<<<<<<< HEAD
 Require Import Lia.
-=======
 Require Intermediate.CS.
->>>>>>> 4cd89ab8
 
 From Coq Require Import ssreflect ssrfun ssrbool.
 From mathcomp Require Import eqtype seq.
@@ -905,13 +902,7 @@
       (* forall ptr, *)
       (*   Pointer.block ptr <> Block.local -> *)
       (*   Memory.load mem_snapshot ptr = Memory.load mem ptr. *)
-<<<<<<< HEAD
-      (* NOTE: need to restrict Cb to only the shared addresses: [addr_shared_so_far Cb] *)
-      forall Cb,
-        memory_shifts_memory_at_addr
-          all_zeros_shift (uniform_shift 1) Cb mem_snapshot mem /\
-        memory_inverse_shifts_memory_at_addr
-=======
+
       forall Cb Cb',
         (* Precondition on Cb:*)
         rename_addr_option
@@ -919,7 +910,6 @@
              (sigma_shifting_lefttoright_addr_bid (uniform_shift 1) all_zeros_shift)) Cb
         = Some Cb' ->
         memory_shifts_memory_at_shared_addr
->>>>>>> 4cd89ab8
           all_zeros_shift (uniform_shift 1) Cb mem_snapshot mem.
 
     (* JT: NOTE: The reason this lemma should hold is that the store is to the
