Require Import Common.Definitions.
Require Import Common.Values.
Require Import Common.Memory.
Require Import Common.Linking.
Require Import Lib.Extra.

From mathcomp Require Import ssreflect ssrfun ssrbool eqtype.
From extructures Require Import ord fset fmap.

Local Open Scope fset_scope.

Set Implicit Arguments.
Unset Strict Implicit.
Unset Printing Implicit Defensive.

Set Bullet Behavior "Strict Subproofs".

(* Pondering : E_seq (e1) (E_seq e2 e3) should be the same as E_seq (E_seq e1 e2) e3 *)
(* or more more naturally : e1; (e2; e3) = (e1; e2); e3 *)
(* sequence should be associative ?*)
(* or maybe we just stick to one of the representation since this could
   complicate things in the semantics / during the compilaiton *)
Inductive expr : Type :=
| E_val : value -> expr
| E_arg : expr
| E_local : Block.buffer_kind -> expr
| E_binop : binop -> expr -> expr -> expr
| E_seq : expr -> expr -> expr
| E_if : expr -> expr -> expr -> expr
| E_alloc : expr -> expr
| E_deref : expr -> expr
| E_assign : expr -> expr -> expr
| E_call : Component.id -> Procedure.id -> expr -> expr
| E_component_buf : Component.id -> expr
| E_exit : expr.

Fixpoint called_procedures (e : expr) : {fset Component.id * Procedure.id} :=
  match e with
  | E_binop _ e1 e2 => called_procedures e1 :|: called_procedures e2
  | E_seq e1 e2 => called_procedures e1 :|: called_procedures e2
  | E_if e1 e2 e3 => called_procedures e1 :|: called_procedures e2
                     :|: called_procedures e3
  | E_alloc e => called_procedures e
  | E_deref e => called_procedures e
  | E_assign e1 e2 => called_procedures e1 :|: called_procedures e2
  | E_call C P e => (C, P) |: called_procedures e
  | _ => fset0
  end.

Module Source.

  (* maybe move it elsewhere *)
  Definition component_buffers : Type
    := buffer * buffer.

  Record program : Type := mkProg {
    prog_interface : Program.interface;
    prog_procedures : NMap (NMap expr);
    (* public and private *)
    prog_buffers : NMap component_buffers
  }.

  (* maybe not really useful *)
  (* but allows us to abstract the buffer*buffer type at some extent *)
  Definition get_buffer_with_id
             (prog:program)
             (cid:Component.id)
             (bk:Block.buffer_kind) : option buffer :=
    match (prog_buffers prog) cid with
    | Some comp_bufs =>
      match bk with
      | Block.pub  => Some (fst comp_bufs)
      | Block.priv => Some (snd comp_bufs)
      end
    | None => None
    end.

  Definition get_buffer
             (comp_bufs:component_buffers)
             bk : buffer :=
    match bk with
    | Block.pub  => fst comp_bufs
    | Block.priv => snd comp_bufs
    end.

  (* maybe use something like converting the component_buffers to a
  list/map for when we use both of them (would be better than
  selecting one then the other since it's used repeatedly *)
  Definition get_buffers_as_map (comp_bufs:component_buffers) :=
    let '(pub, priv) := comp_bufs in
    mkfmap [(Block.public, pub); (Block.private, priv)].

  (** Lookup definition of procedure [C.P] in the map [procs]. *)
  Definition find_procedure
             (procs: NMap (NMap expr))
             (C: Component.id) (P: Procedure.id) : option expr :=
    match procs C with
    | Some C_procs => C_procs P
    | None         => None
    end.

  Definition prog_main (p : program) : option expr :=
    find_procedure (prog_procedures p) Component.main Procedure.main.

  Definition valid_calls
             (procs: NMap (NMap expr))
             (intf: Program.interface)
             (cur_comp: Component.id)
             (calls: {fset Component.id * Procedure.id}) :=
    forall C P, (C, P) \in calls ->
      if C == cur_comp then find_procedure procs cur_comp P : Prop
      else imported_procedure intf cur_comp C P.

  (* a program has valid buffers if the sizes in the components interfaces is
     the same as the one of the statically allocated public buffers *)
 Definition valid_buffers
            (prog : program) :=
   mapm (fun (comp_bufs : component_buffers) =>
           buffer_size (get_buffer comp_bufs Block.pub)) (prog_buffers prog) =
    mapm (fun comp_intf => Component.public_buffer_size comp_intf) (prog_interface prog).

  Fixpoint values_are_integers (e: expr) : bool :=
    match e with
    | E_val (Int _)     => true
    | E_val _           => false
    | E_arg             => true
    | E_local _         => true
    | E_exit            => true
    | E_binop _ e1 e2   => values_are_integers e1 && values_are_integers e2
    | E_seq     e1 e2   => values_are_integers e1 && values_are_integers e2
    | E_if   e1 e2 e3   => [&& values_are_integers e1, values_are_integers e2 &
                             values_are_integers e3]
    | E_alloc e         => values_are_integers e
    | E_deref e         => values_are_integers e
    | E_assign  e1 e2   => values_are_integers e1 && values_are_integers e2
    | E_call   _ _ e    => values_are_integers e
    | E_component_buf _ => true
    end.

  (* An expression is well-formed when:
     1) calls outside the component are allowed by the interface
     2) calls inside the component are targeting existing procedures
     3) the undef value is not present
     4) pointers are not present (no pointer forging) *)
  Definition well_formed_expr (p: program) (cur_comp: Component.id) (e: expr) : Prop :=
    valid_calls (prog_procedures p) (prog_interface p) cur_comp (called_procedures e)
    (* /\ valid_static_access p cur_com e *)
    /\ values_are_integers e.

  (* Component C has a private buffer of size at least one *)
  (* used for the counter during back-translation *)
  Definition has_required_local_buffers (p: program) (C: Component.id) : Prop :=
    exists2 bufs,
      prog_buffers p C = Some bufs &
      let '(pub, priv) := bufs in
        (* (buffer_size pub) > 0 /\ *) (buffer_size priv) > 0.

  Record well_formed_program (p: program) := {
    (* the interface is sound (but maybe not closed) *)
    wfprog_interface_soundness:
      sound_interface (prog_interface p);
    (* there are procedures only for the declared components *)
    wfprog_defined_procedures: domm (prog_interface p) = domm (prog_procedures p);
    (* each exported procedure is actually defined *)
    wfprog_exported_procedures_existence:
      forall C P, exported_procedure (prog_interface p) C P ->
      find_procedure (prog_procedures p) C P;
    (* each instruction of each procedure is well-formed *)
    wfprog_well_formed_procedures:
      forall C P Pexpr,
        find_procedure (prog_procedures p) C P = Some Pexpr ->
        well_formed_expr p C Pexpr;
    (* each declared component has the required static buffers *)

    (* FG : shouldn't this evidence go along with well formed buffers ? *)
    wfprog_defined_buffers: domm (prog_interface p) = domm (prog_buffers p);
    (* each component's buffer is well formed *)
    wfprog_well_formed_buffers:
      valid_buffers p /\
      forall C, prog_interface p C ->
<<<<<<< HEAD
           has_required_local_buffers p C;
    (* if the main component is defined, so is the main procedure *)
    wfprog_main_existence:
      Component.main \in domm (prog_interface p) -> prog_main p;
=======
                has_required_local_buffers p C;
    (* iff the main component is defined, so is the main procedure
       RB: Changed from a simple conditional. *)
    wfprog_main_existence:
      Component.main \in domm (prog_interface p) <-> prog_main p
>>>>>>> 86195c02
  }.

  (* a closed program is a program with a closed interface and an existing main
     procedure *)
  Record closed_program (p: program) := {
    (* the interface must be closed (and consequently sound) *)
    cprog_closed_interface:
      closed_interface (prog_interface p);
    (* the main procedure must exist *)
    cprog_main_existence: prog_main p
  }.

  Theorem linkable_disjoint_procedures :
    forall prog1 prog2,
      well_formed_program prog1 ->
      well_formed_program prog2 ->
      linkable (prog_interface prog1) (prog_interface prog2) ->
      fdisjoint (domm (prog_procedures prog1)) (domm (prog_procedures prog2)).
  Proof.
    move=> p1 p2 wf1 wf2 [sound_intf dis].
    by rewrite -(wfprog_defined_procedures wf1) -(wfprog_defined_procedures wf2).
  Qed.

  Theorem linkable_disjoint_buffers :
    forall prog1 prog2,
      well_formed_program prog1 ->
      well_formed_program prog2 ->
      linkable (prog_interface prog1) (prog_interface prog2) ->
      fdisjoint (domm (prog_buffers prog1)) (domm (prog_buffers prog2)).
  Proof.
    move=> p1 p2 wf1 wf2 [].
    by rewrite (wfprog_defined_buffers wf1) (wfprog_defined_buffers wf2).
  Qed.

  Definition linkable_mains (prog1 prog2 : program) : Prop :=
    ~~ (prog_main prog1 && prog_main prog2).

  Lemma linkable_disjoint_mains :
    forall prog1 prog2,
      well_formed_program prog1 ->
      well_formed_program prog2 ->
      linkable (prog_interface prog1) (prog_interface prog2) ->
      linkable_mains prog1 prog2.
  Proof.
    rewrite /linkable_mains /prog_main /find_procedure.
    move=> p1 p2 Hwf1 Hwf2 [_ /fdisjointP/(_ Component.main)/implyP].
    rewrite (wfprog_defined_procedures Hwf1) (wfprog_defined_procedures Hwf2) !mem_domm.
    case: (prog_procedures p1 Component.main)=> [C_procs|] //=.
    by case: (prog_procedures p2 Component.main)=> //=; rewrite andbF.
  Qed.

  Lemma linkable_mains_sym :
    forall prog1 prog2,
      linkable_mains prog1 prog2 ->
      linkable_mains prog2 prog1.
  Proof. by rewrite /linkable_mains=> p1 p2; rewrite andbC. Qed.

  Definition program_link (p1 p2: program) : program :=
    {| prog_interface := unionm (prog_interface p1) (prog_interface p2);
       prog_procedures := unionm (prog_procedures p1) (prog_procedures p2);
       prog_buffers := unionm (prog_buffers p1) (prog_buffers p2) |}.

  Lemma link_sym: forall p1 p2,
    well_formed_program p1 ->
    well_formed_program p2 ->
    linkable (prog_interface p1) (prog_interface p2) ->
    program_link p1 p2 = program_link p2 p1.
  Proof.
    move=> p1 p2 wf1 wf2 l12; rewrite /program_link.
    congr mkProg; apply: unionmC.
    - by case: l12.
    - by apply: linkable_disjoint_procedures.
    - by apply: linkable_disjoint_buffers.
  Qed.

  Definition program_unlink (Cs: {fset Component.id}) (p: program) : program :=
    {| prog_interface  := filterm (fun C _ => C \in Cs) (prog_interface p);
       prog_procedures := filterm (fun C _ => C \in Cs) (prog_procedures p);
       prog_buffers    := filterm (fun C _ => C \in Cs) (prog_buffers p) |}.

  Lemma program_linkKL p1 p2 :
    well_formed_program p1 ->
    well_formed_program p2 ->
    linkable (prog_interface p1) (prog_interface p2) ->
    program_unlink (domm (prog_interface p1)) (program_link p1 p2) = p1.
  Proof.
    case: p1 p2 => [i1 p1 b1] [i2 p2 b2] wf1 wf2 l12.
    rewrite /program_unlink /program_link /=; congr mkProg.
    - by rewrite -[RHS](unionmK i1 i2); apply/eq_filterm=> ??; rewrite mem_domm.
    - rewrite -[RHS](unionmK p1 p2); apply/eq_filterm=> ??.
      by rewrite (wfprog_defined_procedures wf1) /= mem_domm.
    - rewrite -[RHS](unionmK b1 b2); apply/eq_filterm=> ??.
      by rewrite (wfprog_defined_buffers wf1) /= mem_domm.
  Qed.

  Lemma program_linkKR p1 p2 :
    well_formed_program p1 ->
    well_formed_program p2 ->
    linkable (prog_interface p1) (prog_interface p2) ->
    program_unlink (domm (prog_interface p2)) (program_link p1 p2) = p2.
  Proof.
    move=> wf1 wf2 l12.
    rewrite link_sym // program_linkKL //.
    exact: linkable_sym.
  Qed.

  Lemma program_unlinkK i1 i2 p :
    prog_interface p = unionm i1 i2 ->
    well_formed_program p ->
    linkable i1 i2 ->
    program_link (program_unlink (domm i1) p) (program_unlink (domm i2) p) = p.
  Proof.
    case: p => _ pp pb /= -> Hwf [Hsound Hdis]; rewrite /program_link /=.
    congr mkProg.
    - apply/eq_fmap=> /= C; move/fdisjointP/(_ C)/implyP: Hdis.
      rewrite !unionmE !filtermE !unionmE !mem_domm.
      by case: (i1 C) (i2 C) => [?|] //= [?|] //=.
    - apply/eq_fmap=> /= C; move/fdisjointP/(_ C)/implyP: Hdis.
      move/wfprog_defined_procedures/eq_fset/(_ C): Hwf => /=.
      rewrite !unionmE !filtermE !mem_domm !unionmE.
      by case: (pp C) (i1 C)=> [?|] //= [?|] //= ->.
    - apply/eq_fmap=> /= C; move/fdisjointP/(_ C)/implyP: Hdis.
      move/wfprog_defined_buffers/eq_fset/(_ C): Hwf => /=.
      rewrite !unionmE !filtermE !mem_domm !unionmE.
      by case: (pb C) (i1 C)=> [?|] //= [?|] //= ->.
  Qed.

  Lemma exported_procedure_filter_comp i (f : nat -> bool) C P :
    exported_procedure (filterm (fun C' _ => f C') i) C P
    <-> f C /\ exported_procedure i C P.
  Proof.
    rewrite /exported_procedure /Program.has_component /Component.is_exporting.
    split.
    - case=> CI []; rewrite !filtermE.
      by case: (i C) (f C)=> [_|] //= [] //= [->]; eauto.
    - case=> f_C [CI [i_C P_CI]].
      by exists CI; rewrite filtermE i_C /= f_C.
  Qed.

  Lemma imported_procedure_filter_comp i (f : nat -> bool) C C' P :
    imported_procedure (filterm (fun C _ => f C) i) C C' P
    <-> f C /\ imported_procedure i C C' P.
  Proof.
    rewrite /imported_procedure /Program.has_component /Component.is_importing.
    split.
    - case=> CI []; rewrite !filtermE.
      by case: (i C) (f C)=> [_|] //= [] //= [->]; eauto.
    - case=> f_C [CI [i_C C'_P_CI]].
      by exists CI; rewrite filtermE i_C /= f_C.
  Qed.

  Lemma find_procedure_filter_comp procs (f : nat -> bool) C P :
    find_procedure (filterm (fun C' _ => f C') procs) C P =
    if f C then find_procedure procs C P else None.
  Proof.
    rewrite /find_procedure filtermE.
    by case: (procs C) (f C)=> [?|] //= [].
  Qed.

  Lemma well_formed_program_unlink Cs p :
    well_formed_program p ->
    well_formed_program (program_unlink Cs p).
  Proof.
    case: p => [pi pp pb] wf; split=> /=.
    - (* interface soundness *)
      move=> C C' P [CI []].
      rewrite /Program.has_component /Component.is_importing /Component.is_exporting.
      rewrite !filtermE.
      case pi_C: (pi C)=> [CI'|] //= HCI.
      case: ifP HCI pi_C=> [C_Cs|] //  [->] {CI'} pi_C C'_P CI'.
      have Himp : imported_procedure pi C C' P by exists CI; split.
      move/wfprog_interface_soundness/(_ _ _ _ Himp CI'): wf.
      rewrite /Program.has_component /=.
      case pi_C': (pi C')=> [CI''|] //=.
        by case: ifP.
    - (* defined procedures *)
      apply/eq_fset=> C; move/wfprog_defined_procedures/eq_fset/(_ C): wf.
      rewrite /= !mem_domm !filtermE.
      by case: (pp C) (pi C) (C \in Cs) => [?|] //= [?|] //= [].
    - (* exported procedures existence *)
      move=> C P.
      rewrite exported_procedure_filter_comp find_procedure_filter_comp.
      case=> ->.
      exact: (wfprog_exported_procedures_existence wf).
    - (* well formed procedures *)
      move=> C P Pexpr; rewrite find_procedure_filter_comp.
      case: ifP=> //= C_Cs pp_C_P.
      case/wfprog_well_formed_procedures/(_ _ _ _ pp_C_P): wf=> /= Hcalls Hints.
      split=> //= C' P' /Hcalls.
      rewrite find_procedure_filter_comp C_Cs.
      case: ifP=> // _.
      by rewrite imported_procedure_filter_comp.
    - (* defined buffers *)
      apply/eq_fset=> C; move/wfprog_defined_buffers/eq_fset/(_ C): wf.
      rewrite /= !mem_domm !filtermE.
      by case: (pb C) (pi C) (C \in Cs) => [?|] //= [?|] //= [].
<<<<<<< HEAD
    - (* well formed buffers *)
      split.
      + admit.
      + move=> C; rewrite filtermE.
        case pi_C: (pi C)=> [CI|] //=.
        case: ifP=> //= C_Cs _.

        (* move/wfprog_well_formed_buffers/(_ C): wf=> /=. *)
        (* rewrite pi_C=> /(_ erefl) [bufs /= pb_C ?]. *)
        (*   by exists bufs => //=; rewrite filtermE pb_C /= C_Cs. *)
        admit.

    - (* main existence *)
      have /= /implyP := wfprog_main_existence wf.
=======
    - move=> C; rewrite filtermE.
      case pi_C: (pi C)=> [CI|] //=.
      case: ifP=> //= C_Cs _.
      move/wfprog_well_formed_buffers/(_ C): wf=> /=.
      rewrite pi_C=> /(_ erefl) [bufs /= pb_C ?].
      by exists bufs => //=; rewrite filtermE pb_C /= C_Cs.
    - have /= /implyP := proj1 (wfprog_main_existence wf).
      have /= /implyP := proj2 (wfprog_main_existence wf).
>>>>>>> 86195c02
      rewrite /prog_main /find_procedure !mem_domm !filtermE.
      have : pi Component.main = pp Component.main :> bool.
        by rewrite -!mem_domm (wfprog_defined_procedures wf).
      case: (pi Component.main)=> [CI|] //=.
<<<<<<< HEAD
      case: (pp Component.main)=> [C_procs|] //= _.
      by case: (Component.main \in Cs).
  Admitted.
=======
      + case: (pp Component.main)=> [C_procs|] //= _.
        by case: (Component.main \in Cs).
      + case: (pp Component.main)=> [C_procs|] //= _.
  Qed.
>>>>>>> 86195c02

  Lemma linkable_programs_has_component p1 p2 :
    linkable (prog_interface p1) (prog_interface p2) ->
    forall C CI,
      Program.has_component (unionm (prog_interface p1) (prog_interface p2)) C CI
      <-> Program.has_component (prog_interface p1) C CI
          \/ Program.has_component (prog_interface p2) C CI.
  Proof.
    case=> sound_int dis_ints C CI.
    rewrite /Program.has_component !unionmE.
    case if_p1_C: (prog_interface p1 C)=> [CI'|] //=.
    - split; try tauto.
      case=> [//|if_p2_C].
      move/fdisjointP/(_ C): dis_ints.
      rewrite !mem_domm if_p1_C => /(_ erefl).
      by rewrite if_p2_C.
    - split; try tauto.
      by case.
  Qed.

  Lemma linkable_programs_find_procedure p1 p2 :
    well_formed_program p1 ->
    well_formed_program p2 ->
    linkable (prog_interface p1) (prog_interface p2) ->
    forall C P Pexpr,
      find_procedure (unionm (prog_procedures p1) (prog_procedures p2)) C P = Some Pexpr
      <-> find_procedure (prog_procedures p1) C P = Some Pexpr
          \/ find_procedure (prog_procedures p2) C P = Some Pexpr.
  Proof.
    move=> wf1 wf2 link C P Pexpr.
    move/(linkable_disjoint_procedures wf1 wf2) in link.
    move/fdisjointP/(_ C)/implyP: link.
    rewrite /find_procedure unionmE !mem_domm.
    case p1_C: (prog_procedures p1 C)=> [Cprocs|] //=.
    - by case: (prog_procedures p2 C)=> // _; intuition congruence.
    - by intuition congruence.
  Qed.

  Lemma linkable_programs_find_procedure_dom p1 p2 :
    well_formed_program p1 ->
    well_formed_program p2 ->
    linkable (prog_interface p1) (prog_interface p2) ->
    forall C P,
      find_procedure (unionm (prog_procedures p1) (prog_procedures p2)) C P
      = find_procedure (prog_procedures p1) C P
        || find_procedure (prog_procedures p2) C P :> bool.
  Proof.
    move=> wf1 wf2 link C P.
    move/(linkable_disjoint_procedures wf1 wf2) in link.
    move/fdisjointP/(_ C)/implyP: link.
    rewrite /find_procedure unionmE !mem_domm.
    case p1_C: (prog_procedures p1 C)=> [Cprocs|] //=.
    by rewrite orbC; case: (prog_procedures p2 C)=> // _.
  Qed.

  Lemma linkable_imported_procedure p1 p2 :
    linkable (prog_interface p1) (prog_interface p2) ->
    forall C C' P,
      imported_procedure (unionm (prog_interface p1) (prog_interface p2)) C C' P
      <-> imported_procedure (prog_interface p1) C C' P
          \/ imported_procedure (prog_interface p2) C C' P.
  Proof.
    move=> link C C' P.
    rewrite /imported_procedure /Program.has_component /Component.is_importing.
    rewrite unionmE; split.
    - case=> CI [].
      case p1_C: (prog_interface p1 C)=> [CI'|] //=; by eauto.
    - case => [[CI [get_CI in_CI]]|[CI [get_CI in_CI]]].
        by rewrite get_CI /=; eauto.
      case: link=> _ dis.
      move: dis; rewrite fdisjointC=> /fdisjointP/(_ C).
      rewrite !mem_domm get_CI => /(_ erefl).
      by case: (prog_interface p1 C)=> [|] //=; eauto.
  Qed.

  Theorem linking_well_formedness:
    forall p1 p2,
      well_formed_program p1 ->
      well_formed_program p2 ->
      linkable (prog_interface p1) (prog_interface p2) ->
      well_formed_program (program_link p1 p2).
  Proof.
    move=> p1 p2 wf1 wf2 link.
    split; try by case: link.
    - by case: link => *; rewrite !domm_union // !wfprog_defined_procedures.
    - move=> C P [CI []].
      rewrite (linkable_programs_has_component link) /= => has_C_CI exp_CI_P.
      rewrite linkable_programs_find_procedure_dom //; apply/orP.
      by case: has_C_CI=> [H|H]; [left|right];
      apply: wfprog_exported_procedures_existence=> //; exists CI; eauto.
    - move=> C P Pexpr.
      rewrite /= (linkable_programs_find_procedure wf1 wf2 link) => find.
      have {find} wf: well_formed_expr p1 C Pexpr \/ well_formed_expr p2 C Pexpr.
        case: find=> [H|H]; [left|right];
        apply: wfprog_well_formed_procedures; by case: link; eauto.
      split=> /=; last by case: wf=> [[]|[]].
      without loss {link wf wf1 wf2} [link wf1 wf2 [wf _]]: p1 p2 /
          [/\ linkable (prog_interface p1) (prog_interface p2),
              well_formed_program p1,
              well_formed_program p2 &
              well_formed_expr p1 C Pexpr].
        case: wf=> wf; first by apply; split=> //.
        rewrite (unionmC (linkable_disjoint_procedures wf1 wf2 link)).
        case: (link)=> _ dis_intf; rewrite (unionmC dis_intf); apply.
        by split=> //; apply: linkable_sym.
      move=> /= C' P' /wf {wf}; case: ifP => _.
      + by rewrite linkable_programs_find_procedure_dom // => ->.
      + by rewrite linkable_imported_procedure //; eauto.
    - by rewrite /= !domm_union (wfprog_defined_buffers wf1) (wfprog_defined_buffers wf2).
<<<<<<< HEAD
    - split.
      + admit.
      + rewrite /has_required_local_buffers /= => C.
        move: (linkable_disjoint_buffers wf1 wf2 link)=> dis_buf.
        move/wfprog_well_formed_buffers in wf1.
        move/wfprog_well_formed_buffers in wf2.
        destruct wf1 as [_ wf1'].
        destruct wf2 as [_ wf2'].
        rewrite -mem_domm domm_union in_fsetU ; case/orP; last rewrite unionmC //; rewrite unionmE.
          rewrite mem_domm ; case/wf1'=> [? ->] /=; eauto.
            by rewrite mem_domm; case/wf2'=> [? ->] /=; eauto.
    - have /implyP := wfprog_main_existence wf1.
      have /implyP := wfprog_main_existence wf2.
      rewrite /= /prog_main /find_procedure !mem_domm !unionmE.
      rewrite -[isSome (prog_procedures p1 Component.main)]mem_domm.
      rewrite -(wfprog_defined_procedures wf1) mem_domm.
      case: (prog_interface p1 Component.main)=> [CI|] //=.
      by case: (prog_interface p2 Component.main)=> [CI|] //=.
  Admitted.
=======
    - rewrite /has_required_local_buffers /= => C.
      move: (linkable_disjoint_buffers wf1 wf2 link)=> dis_buf.
      move/wfprog_well_formed_buffers in wf1.
      move/wfprog_well_formed_buffers in wf2.
      rewrite -mem_domm domm_union in_fsetU; case/orP; last rewrite unionmC //; rewrite unionmE.
        by rewrite mem_domm; case/wf1=> [? ->] /=; eauto.
      by rewrite mem_domm; case/wf2=> [? ->] /=; eauto.
    - split.
      + have /implyP := proj1 (wfprog_main_existence wf1).
        have /implyP := proj1 (wfprog_main_existence wf2).
        rewrite /= /prog_main /find_procedure !mem_domm !unionmE.
        rewrite -[isSome (prog_procedures p1 Component.main)]mem_domm.
        rewrite -(wfprog_defined_procedures wf1) mem_domm.
        case: (prog_interface p1 Component.main)=> [CI|] //=.
        by case: (prog_interface p2 Component.main)=> [CI|] //=.
      + have /implyP := proj2 (wfprog_main_existence wf1).
        have /implyP := proj2 (wfprog_main_existence wf2).
        rewrite /= /prog_main /find_procedure !mem_domm !unionmE.
        rewrite -[isSome (prog_procedures p1 Component.main)]mem_domm.
        rewrite -(wfprog_defined_procedures wf1) mem_domm.
        case: (prog_interface p1 Component.main)=> [CI|] //=.
        case: ((prog_procedures p2) Component.main)=> [CI|] //=.
        intros H1 H2 H3. by rewrite H3 in H1.
  Qed.
>>>>>>> 86195c02

  Lemma linked_programs_main_component_origin:
    forall p1 p2,
      well_formed_program p1 ->
      well_formed_program p2 ->
      linkable (prog_interface p1) (prog_interface p2) ->
      closed_program (program_link p1 p2) ->
      Component.main \in domm (prog_interface p1) \/
      Component.main \in domm (prog_interface p2).
  Proof.
    move=> p1 p2 wf1 wf2 [_ Hdis] Hclosed.
    have := cprog_main_existence Hclosed.
    rewrite /prog_main /find_procedure /= unionmE -!mem_domm.
    rewrite !wfprog_defined_procedures // !mem_domm.
    case: (prog_procedures p1 Component.main)=> [main_procs'|] //=; eauto.
    by case: (prog_procedures p2 Component.main)=> [main_procs'|] //=; eauto.
  Qed.

  Lemma interface_preserves_closedness_l p1 p2 p1' :
    closed_program (program_link p1 p2) ->
    prog_interface p1 = prog_interface p1' ->
    well_formed_program p1 ->
    well_formed_program p1' ->
    closed_program (program_link p1' p2).
  Proof.
    move=> [H1 H2] Hint wf1 wf1'; split; first by rewrite /= -Hint.
    move/implyP: (proj1 (wfprog_main_existence wf1)).
    move/implyP: (proj1 (wfprog_main_existence wf1')).
    move: H2; rewrite /prog_main /find_procedure /= !unionmE -!mem_domm.
    rewrite -(wfprog_defined_procedures wf1') -Hint (wfprog_defined_procedures wf1).
    by case: ifP=> //=.
  Qed.

  Lemma closed_program_link_sym p1 p2 :
    well_formed_program p1 ->
    well_formed_program p2 ->
    linkable (prog_interface p1) (prog_interface p2) ->
    closed_program (program_link p1 p2) = closed_program (program_link p2 p1).
  Proof.
    intros Hwf1 Hwf2 Hlinkable.
    rewrite (link_sym Hwf1 Hwf2 Hlinkable).
    reflexivity.
  Qed.

  Fixpoint initialize_buffer
           (Cmem: ComponentMemory.t) (b: Block.id) (values: list value)
    : ComponentMemory.t :=
    let fix init m vs i :=
        match vs with
        | [] => m
        | v :: vs' =>
          match ComponentMemory.store m b i v with
          | Some m' =>
            init m' vs' (1+i)%Z
          | None =>
            (* bad case that shouldn't happen, just return memory *)
            init m vs' (1+i)%Z
          end
        end
    in init Cmem values 0%Z.

  (* Prealloc the public part and the private part "flatly" *)
  Definition prepare_buffers (p: program) : Memory.t :=
    mapm (fun bufs =>
            ComponentMemory.prealloc (get_buffers_as_map bufs))
         (prog_buffers p).

  Lemma find_procedure_in_linked_programs:
    forall p1 p2,
      well_formed_program p1 ->
      well_formed_program p2 ->
      linkable (prog_interface p1) (prog_interface p2) ->
    forall C P P_expr,
      find_procedure (unionm (prog_procedures p1) (prog_procedures p2)) C P = Some P_expr ->
      C \notin domm (prog_interface p2) ->
      C \in domm (prog_interface p1) /\ find_procedure (prog_procedures p1) C P = Some P_expr.
  Proof.
    move=> p1 p2 wf1 wf2 Hlinkable C P P_expr.
    rewrite linkable_programs_find_procedure // /find_procedure.
    rewrite !wfprog_defined_procedures //.
    rewrite !mem_domm; case.
    - by case: (prog_procedures p1 C); eauto.
    - by case: (prog_procedures p2 C)=> [C_procs /=|] //= _.
  Qed.

  Lemma find_procedure_unionm_r : forall (procs1 procs2 : NMap (NMap expr)) cid pid proc,
    find_procedure (unionm procs1 procs2) cid pid = Some proc ->
    cid \in domm procs1 = false ->
    find_procedure procs2 cid pid = Some proc.
  Proof.
    intros procs1 procs2 cid pid proc Hfind Hnotin.
    unfold find_procedure in Hfind.
    rewrite unionmE in Hfind.
    rewrite mem_domm in Hnotin.
    rewrite Hnotin in Hfind.
    destruct (procs2 cid) as [C_procs |] eqn:Hprocs;
      rewrite Hprocs in Hfind.
    - unfold find_procedure.
      by rewrite Hprocs.
    - by inversion Hfind.
  Qed.

End Source.<|MERGE_RESOLUTION|>--- conflicted
+++ resolved
@@ -178,18 +178,11 @@
     wfprog_well_formed_buffers:
       valid_buffers p /\
       forall C, prog_interface p C ->
-<<<<<<< HEAD
-           has_required_local_buffers p C;
-    (* if the main component is defined, so is the main procedure *)
-    wfprog_main_existence:
-      Component.main \in domm (prog_interface p) -> prog_main p;
-=======
                 has_required_local_buffers p C;
     (* iff the main component is defined, so is the main procedure
        RB: Changed from a simple conditional. *)
     wfprog_main_existence:
       Component.main \in domm (prog_interface p) <-> prog_main p
->>>>>>> 86195c02
   }.
 
   (* a closed program is a program with a closed interface and an existing main
@@ -386,7 +379,6 @@
       apply/eq_fset=> C; move/wfprog_defined_buffers/eq_fset/(_ C): wf.
       rewrite /= !mem_domm !filtermE.
       by case: (pb C) (pi C) (C \in Cs) => [?|] //= [?|] //= [].
-<<<<<<< HEAD
     - (* well formed buffers *)
       split.
       + admit.
@@ -396,35 +388,20 @@
 
         (* move/wfprog_well_formed_buffers/(_ C): wf=> /=. *)
         (* rewrite pi_C=> /(_ erefl) [bufs /= pb_C ?]. *)
-        (*   by exists bufs => //=; rewrite filtermE pb_C /= C_Cs. *)
+        (* by exists bufs => //=; rewrite filtermE pb_C /= C_Cs. *)
         admit.
 
     - (* main existence *)
-      have /= /implyP := wfprog_main_existence wf.
-=======
-    - move=> C; rewrite filtermE.
-      case pi_C: (pi C)=> [CI|] //=.
-      case: ifP=> //= C_Cs _.
-      move/wfprog_well_formed_buffers/(_ C): wf=> /=.
-      rewrite pi_C=> /(_ erefl) [bufs /= pb_C ?].
-      by exists bufs => //=; rewrite filtermE pb_C /= C_Cs.
-    - have /= /implyP := proj1 (wfprog_main_existence wf).
+      have /= /implyP := proj1 (wfprog_main_existence wf).
       have /= /implyP := proj2 (wfprog_main_existence wf).
->>>>>>> 86195c02
       rewrite /prog_main /find_procedure !mem_domm !filtermE.
       have : pi Component.main = pp Component.main :> bool.
         by rewrite -!mem_domm (wfprog_defined_procedures wf).
       case: (pi Component.main)=> [CI|] //=.
-<<<<<<< HEAD
-      case: (pp Component.main)=> [C_procs|] //= _.
-      by case: (Component.main \in Cs).
-  Admitted.
-=======
       + case: (pp Component.main)=> [C_procs|] //= _.
         by case: (Component.main \in Cs).
       + case: (pp Component.main)=> [C_procs|] //= _.
-  Qed.
->>>>>>> 86195c02
+  Admitted.
 
   Lemma linkable_programs_has_component p1 p2 :
     linkable (prog_interface p1) (prog_interface p2) ->
@@ -534,7 +511,6 @@
       + by rewrite linkable_programs_find_procedure_dom // => ->.
       + by rewrite linkable_imported_procedure //; eauto.
     - by rewrite /= !domm_union (wfprog_defined_buffers wf1) (wfprog_defined_buffers wf2).
-<<<<<<< HEAD
     - split.
       + admit.
       + rewrite /has_required_local_buffers /= => C.
@@ -546,22 +522,6 @@
         rewrite -mem_domm domm_union in_fsetU ; case/orP; last rewrite unionmC //; rewrite unionmE.
           rewrite mem_domm ; case/wf1'=> [? ->] /=; eauto.
             by rewrite mem_domm; case/wf2'=> [? ->] /=; eauto.
-    - have /implyP := wfprog_main_existence wf1.
-      have /implyP := wfprog_main_existence wf2.
-      rewrite /= /prog_main /find_procedure !mem_domm !unionmE.
-      rewrite -[isSome (prog_procedures p1 Component.main)]mem_domm.
-      rewrite -(wfprog_defined_procedures wf1) mem_domm.
-      case: (prog_interface p1 Component.main)=> [CI|] //=.
-      by case: (prog_interface p2 Component.main)=> [CI|] //=.
-  Admitted.
-=======
-    - rewrite /has_required_local_buffers /= => C.
-      move: (linkable_disjoint_buffers wf1 wf2 link)=> dis_buf.
-      move/wfprog_well_formed_buffers in wf1.
-      move/wfprog_well_formed_buffers in wf2.
-      rewrite -mem_domm domm_union in_fsetU; case/orP; last rewrite unionmC //; rewrite unionmE.
-        by rewrite mem_domm; case/wf1=> [? ->] /=; eauto.
-      by rewrite mem_domm; case/wf2=> [? ->] /=; eauto.
     - split.
       + have /implyP := proj1 (wfprog_main_existence wf1).
         have /implyP := proj1 (wfprog_main_existence wf2).
@@ -579,7 +539,6 @@
         case: ((prog_procedures p2) Component.main)=> [CI|] //=.
         intros H1 H2 H3. by rewrite H3 in H1.
   Qed.
->>>>>>> 86195c02
 
   Lemma linked_programs_main_component_origin:
     forall p1 p2,
