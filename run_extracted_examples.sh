#!/bin/bash

EXAMPLES_DIR=Source/Examples
EXTRACTION_DIR=/tmp

SOURCE_PREFIX="run_source_"
INTERMEDIATE_PREFIX="run_intermediate_compiled_"
TARGET_PREFIX="run_target_compiled_"
MP_PREFIX="run_mp_compiled_"

if (( $# == 1 )); then
    if [[ $1 = "--force-extraction" ]]; then
        echo "*** Forcing extraction ***"
        touch $EXAMPLES_DIR/*.v
        make
    fi
fi


cp Lib/big.ml $EXTRACTION_DIR/big.ml

pushd $EXTRACTION_DIR
ocamlc -a nums.cma big.ml -o big.cma
# ocamlc -c nums.cma Extraction/big.ml -o $EXTRACTION_DIR/big.cmo


# run source examples
echo "*** Running examples at the source level ***"
for example in $SOURCE_PREFIX*.ml; do
    [ -f "$example" ] || continue
    # prepend big int import to each example
    echo -e "open Big_int\n$(cat $example)" > $example
    # run the example
    echo "Output of $example:"
    ocaml nums.cma big.cma $example
done

# run compiled examples at the intermediate level
echo "*** Examples compiled at the intermediate level ***"
for example in $INTERMEDIATE_PREFIX*.ml; do
    [ -f "$example" ] || continue
    # prepend big int import to each example
    echo -e "open Big_int\n$(cat $example)" > $example
    echo "Output of $example:"
    ocaml nums.cma big.cma $example
done

# run sources compiled to target
echo "*** Examples compiled at the SFI level ***"
for example in $TARGET_PREFIX*.ml; do
    [ -f "$example" ] || continue
    # prepend big int import to each example
    echo -e "open Big_int;;\n$(cat $example)" > $example
    echo "Output of $example:"
    ocaml nums.cma big.cma $example
done

# run compiled examples at the micro-policy level
echo "*** Examples compiled at the micro-policy level ***"
for example in $MP_PREFIX*.ml; do
<<<<<<< HEAD
     # prepend big int import to each example
     echo -e "open Big_int\n$(cat $example)" > $example
     echo "Output of $example:"
     ocaml nums.cma big.cma $example
 done

=======
    [ -f "$example" ] || continue
    # prepend big int import to each example
    echo -e "open Big_int\n$(cat $example)" > $example
    echo "Output of $example:"
    ocaml nums.cma big.cma $example
done
>>>>>>> c7eba680


popd<|MERGE_RESOLUTION|>--- conflicted
+++ resolved
@@ -58,21 +58,12 @@
 # run compiled examples at the micro-policy level
 echo "*** Examples compiled at the micro-policy level ***"
 for example in $MP_PREFIX*.ml; do
-<<<<<<< HEAD
-     # prepend big int import to each example
-     echo -e "open Big_int\n$(cat $example)" > $example
-     echo "Output of $example:"
-     ocaml nums.cma big.cma $example
- done
-
-=======
     [ -f "$example" ] || continue
     # prepend big int import to each example
     echo -e "open Big_int\n$(cat $example)" > $example
     echo "Output of $example:"
     ocaml nums.cma big.cma $example
 done
->>>>>>> c7eba680
 
 
 popd