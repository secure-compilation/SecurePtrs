#!/bin/bash

EXAMPLES_DIR=Source/Examples
EXTRACTION_DIR=/tmp

SOURCE_PREFIX="run_source_"
INTERMEDIATE_PREFIX="run_intermediate_compiled_"
<<<<<<< HEAD
TARGET_PREFIX="run_target_compiled_"
=======
MP_PREFIX="run_compiled_"
>>>>>>> 54f0a693

if (( $# == 1 )); then
    if [[ $1 = "--force-extraction" ]]; then
        echo "*** Forcing extraction ***"
        touch $EXAMPLES_DIR/*.v
        make
    fi
fi

ocamlc -c nums.cma big.ml -o $EXTRACTION_DIR/big.cmo


# run source examples
echo "*** Running examples at the source level ***"
for example in $EXTRACTION_DIR/$SOURCE_PREFIX*.ml; do
    # prepend big int import to each example
    echo -e "open Big_int\n$(cat $example)" > $example
    # run the example
    echo "Output of $example:"
    ocaml nums.cma big.cmo $example
done

# run compiled examples at the intermediate level
echo "*** Examples compiled at the intermediate level ***"
for example in $EXTRACTION_DIR/$INTERMEDIATE_PREFIX*.ml; do
    # prepend big int import to each example
    echo -e "open Big_int\n$(cat $example)" > $example
    echo "Output of $example:"
    ocaml nums.cma big.cmo $example
done

# run compiled examples at the micro-policy level
echo "*** Examples compiled at the micro-policy level ***"
for example in $EXTRACTION_DIR/$MP_PREFIX*.ml; do
    # prepend big int import to each example
    echo -e "open Big_int\n$(cat $example)" > $example
    echo "Output of $example:"
<<<<<<< HEAD
    ocaml $example
done

# run sources compiled to target
echo "*** Examples compiled at the target level ***"
for example in $EXTRACTION_DIR/$TARGET_PREFIX*.ml; do
    # prepend big int import to each example
    echo -e "#load \"nums.cma\";;open Big_int;;\n$(cat $example)" > $example
    echo "Output of $example:"
    ocaml $example
=======
    ocaml nums.cma big.cmo $example
>>>>>>> 54f0a693
done<|MERGE_RESOLUTION|>--- conflicted
+++ resolved
@@ -5,11 +5,8 @@
 
 SOURCE_PREFIX="run_source_"
 INTERMEDIATE_PREFIX="run_intermediate_compiled_"
-<<<<<<< HEAD
 TARGET_PREFIX="run_target_compiled_"
-=======
 MP_PREFIX="run_compiled_"
->>>>>>> 54f0a693
 
 if (( $# == 1 )); then
     if [[ $1 = "--force-extraction" ]]; then
@@ -19,7 +16,7 @@
     fi
 fi
 
-ocamlc -c nums.cma big.ml -o $EXTRACTION_DIR/big.cmo
+# ocamlc -c nums.cma Extraction/big.ml -o $EXTRACTION_DIR/big.cmo
 
 
 # run source examples
@@ -29,7 +26,7 @@
     echo -e "open Big_int\n$(cat $example)" > $example
     # run the example
     echo "Output of $example:"
-    ocaml nums.cma big.cmo $example
+    ocaml nums.cma $example
 done
 
 # run compiled examples at the intermediate level
@@ -38,7 +35,7 @@
     # prepend big int import to each example
     echo -e "open Big_int\n$(cat $example)" > $example
     echo "Output of $example:"
-    ocaml nums.cma big.cmo $example
+    ocaml nums.cma $example
 done
 
 # run compiled examples at the micro-policy level
@@ -47,18 +44,14 @@
     # prepend big int import to each example
     echo -e "open Big_int\n$(cat $example)" > $example
     echo "Output of $example:"
-<<<<<<< HEAD
-    ocaml $example
+    ocaml nums.cma $example
 done
 
 # run sources compiled to target
-echo "*** Examples compiled at the target level ***"
+echo "*** Examples compiled at the SFI level ***"
 for example in $EXTRACTION_DIR/$TARGET_PREFIX*.ml; do
     # prepend big int import to each example
-    echo -e "#load \"nums.cma\";;open Big_int;;\n$(cat $example)" > $example
+    echo -e "open Big_int;;\n$(cat $example)" > $example
     echo "Output of $example:"
-    ocaml $example
-=======
-    ocaml nums.cma big.cmo $example
->>>>>>> 54f0a693
+    ocaml nums.cma $example
 done