Require Import Common.Definitions.
Require Import Common.Util.
Require Import Common.Linking.
Require Import CompCert.Events.
Require Import CompCert.Smallstep.
Require Import Common.Memory.
Require Import Intermediate.Machine.
Require Import Intermediate.GlobalEnv.
Require Import Lib.Monads.

Module CS.

Import Intermediate.

Definition stack : Type := list Pointer.t.

Definition state : Type := stack * Memory.t * Register.t * Pointer.t.

Definition initial_state (p: program) (s: state) : Prop :=
  let G := init_genv p in
  let '(gps, mem, regs, pc) := s in
  (* the global protected stack is empty *)
  gps = [] /\
<<<<<<< HEAD
  (* mem exactly contains all components memories and it comes from the init routine *)
  (forall C, ZMap.In C (prog_interface p) <-> ZMap.In C mem) /\
=======
  (* mem exaclty contains all components memories and it comes from the init routine *)
  (forall C, PMap.In C (prog_interface p) <-> PMap.In C mem) /\
>>>>>>> 568afada
  (let '(m, _, _) := init_all p in mem = m) /\
  (* the origin register (R_AUX2) is set to 1 (meaning external call) *)
  (* the R_ONE register is set to 1 *)
  (* the other registers are set to undef *)
  regs = [Int 1; Undef; Undef; Undef; Int 1; Undef] /\
  (* the program counter is pointing to the start of the main procedure *)
  Pointer.component pc = fst (prog_main p) /\
  EntryPoint.get (fst (prog_main p)) (snd (prog_main p))
                 (genv_entrypoints G) = Some (Pointer.block pc) /\
  Pointer.offset pc = 0.

(* TODO these are here to make work Cbs.match_final_states that has a problem with int/nat *)
Axiom final_state2: state -> int -> Prop.

Definition final_state (G: global_env) (s: state) (r: nat) : Prop :=
  let '(gsp, mem, regs, pc) := s in
  Register.get R_COM regs = Int (Z.of_nat r) /\
  executing G pc IHalt.

Inductive step (G : global_env) : state -> trace -> state -> Prop :=
| Nop: forall gps mem regs pc,
    executing G pc INop ->
    step G (gps, mem, regs, pc) E0 (gps, mem, regs, Pointer.inc pc)

| Label: forall gps mem regs pc l,
    executing G pc (ILabel l) ->
    step G (gps, mem, regs, pc) E0 (gps, mem, regs, Pointer.inc pc)

| Const: forall gps mem regs regs' pc r v,
    executing G pc (IConst v r) ->
    Register.set r (imm_to_val v) regs = regs' ->
    step G (gps, mem, regs, pc) E0 (gps, mem, regs', Pointer.inc pc)

| Mov: forall gps mem regs regs' pc r1 r2,
    executing G pc (IMov r1 r2) ->
    Register.set r2 (Register.get r1 regs) regs = regs' ->
    step G (gps, mem, regs, pc) E0 (gps, mem, regs', Pointer.inc pc)

| BinOp: forall gps mem regs regs' pc r1 r2 r3 op,
    executing G pc (IBinOp op r1 r2 r3) ->
    Register.set r3
                 (eval_binop op (Register.get r1 regs) (Register.get r2 regs))
                 regs = regs' ->
    step G (gps, mem, regs, pc) E0 (gps, mem, regs', Pointer.inc pc)

| Load: forall gps mem regs regs' pc r1 r2 ptr v,
    executing G pc (ILoad r1 r2) ->
    Register.get r1 regs = Ptr ptr ->
    Memory.load mem ptr = Some v ->
    Register.set r2 v regs = regs' ->
    step G (gps, mem, regs, pc) E0 (gps, mem, regs', Pointer.inc pc)

| Store: forall gps mem regs pc ptr r1 r2 mem',
    executing G pc (IStore r1 r2) ->
    Register.get r1 regs = Ptr ptr ->
    Pointer.component ptr = Pointer.component pc ->
    Memory.store mem ptr (Register.get r2 regs) = Some mem' ->
    step G (gps, mem, regs, pc) E0 (gps, mem', regs, Pointer.inc pc)

| Jal: forall gps mem regs regs' pc pc' l,
    executing G pc (IJal l) ->
    find_label_in_component G pc l = Some pc' ->
    Register.set R_RA (Ptr (Pointer.inc pc)) regs = regs' ->
    step G (gps, mem, regs, pc) E0 (gps, mem, regs', pc')

| Jump: forall gps mem regs pc pc' r,
    executing G pc (IJump r) ->
    Register.get r regs = Ptr pc' ->
    Pointer.component pc' = Pointer.component pc ->
    step G (gps, mem, regs, pc) E0 (gps, mem, regs, pc')

| BnzNZ: forall gps mem regs pc pc' r l val,
    executing G pc (IBnz r l) ->
    Register.get r regs = Int val ->
    val <> 0 ->
    find_label_in_procedure G pc l = Some pc' ->
    step G (gps, mem, regs, pc) E0 (gps, mem, regs, pc')

| BnzZ: forall gps mem regs pc r l,
    executing G pc (IBnz r l) ->
    Register.get r regs = Int 0 ->
    step G (gps, mem, regs, pc) E0 (gps, mem, regs, Pointer.inc pc)

| Alloc: forall gps mem mem' regs regs' pc rsize rptr size ptr,
    executing G pc (IAlloc rptr rsize) ->
    Register.get rsize regs = Int size ->
    size >= 0 ->
    Memory.alloc mem (Pointer.component pc) (Z.to_nat size) = Some (mem', ptr) ->
    Register.set rptr (Ptr ptr) regs = regs' ->
    step G (gps, mem, regs, pc) E0 (gps, mem', regs', Pointer.inc pc)

| Call: forall gps gps' mem regs pc b C' P rcomval,
    executing G pc (ICall C' P) ->
    Pointer.component pc <> C' ->
    imported_procedure (genv_interface G) (Pointer.component pc) C' P ->
    gps' = Pointer.inc pc :: gps ->
    EntryPoint.get C' P (genv_entrypoints G) = Some b ->
    let pc' := (C', b, 0) in
    (* TODO fix the read value in the event *)
    Register.get R_COM regs = Int rcomval ->
    let t := [ECall (Pointer.component pc) P rcomval C'] in
    step G (gps, mem, regs, pc) t (gps', mem, Register.invalidate regs, pc')

| Return: forall gps gps' mem regs pc pc' rcomval,
    executing G pc IReturn ->
    gps = pc' :: gps' ->
    Pointer.component pc <> Pointer.component pc' ->
    (* TODO fix the read value in the event *)
    Register.get R_COM regs = Int rcomval ->
    let t := [ERet (Pointer.component pc) rcomval (Pointer.component pc')] in
    step G (gps, mem, regs, pc) t (gps', mem, Register.invalidate regs, pc').

Import MonadNotations.
Open Scope monad_scope.

Definition eval_step (G: global_env) (s: state) : option (trace * state) :=
  let '(gps, mem, regs, pc) := s in
  (* fetch the next instruction to execute *)
  do C_procs <- PMap.find (Pointer.component pc) (genv_procedures G);
  do P_code <- PMap.find (Pointer.block pc) C_procs;
  if Pointer.offset pc <? 0 then
    None
  else
    do instr <- nth_error P_code (Z.to_nat (Pointer.offset pc));
    (* decode and execute the instruction *)
    match instr with
    | ILabel l =>
      ret (E0, (gps, mem, regs, Pointer.inc pc))
    | INop =>
      ret (E0, (gps, mem, regs, Pointer.inc pc))
    | IConst v r =>
      let regs' := Register.set r (imm_to_val v) regs in
      ret (E0, (gps, mem, regs', Pointer.inc pc))
    | IMov r1 r2 =>
      let regs' := Register.set r2 (Register.get r1 regs) regs in
      ret (E0, (gps, mem, regs', Pointer.inc pc))
    | IBinOp op r1 r2 r3 =>
      let regs' := Register.set
                     r3 (eval_binop op (Register.get r1 regs) (Register.get r2 regs))
                     regs in
      ret (E0, (gps, mem, regs', Pointer.inc pc))
    | ILoad r1 r2 =>
      match Register.get r1 regs with
      | Ptr ptr =>
        do v <- Memory.load mem ptr;
        let regs' := Register.set r2 v regs in
        ret (E0, (gps, mem, regs', Pointer.inc pc))
      | _ => None
      end
    | IStore r1 r2 =>
      match Register.get r1 regs with
      | Ptr ptr =>
        if Pos.eqb (Pointer.component ptr) (Pointer.component pc) then
          do mem' <- Memory.store mem ptr (Register.get r2 regs);
          ret (E0, (gps, mem', regs, Pointer.inc pc))
        else
          None
      | _ => None
      end
    | IJal l =>
      do pc' <- find_label_in_component G pc l;
      let regs' :=  Register.set R_RA (Ptr (Pointer.inc pc)) regs in
      ret (E0, (gps, mem, regs', pc'))
    | IJump r =>
      match Register.get r regs with
      | Ptr pc' =>
        if Pos.eqb (Pointer.component pc') (Pointer.component pc) then
          ret (E0, (gps, mem, regs, pc'))
        else
          None
      | _ => None
      end
    | IBnz r l =>
      match Register.get r regs with
      | Int 0 =>
        ret (E0, (gps, mem, regs, Pointer.inc pc))
      | Int val =>
        do pc' <- find_label_in_procedure G pc l;
        ret (E0, (gps, mem, regs, pc'))
      | _ => None
      end
    | IAlloc rptr rsize =>
      match Register.get rsize regs with
      | Int size =>
        if size <? 0 then
          None
        else
          do (mem', ptr) <- Memory.alloc mem (Pointer.component pc) (Z.to_nat size);
          let regs' := Register.set rptr (Ptr ptr) regs in
          ret (E0, (gps, mem', regs', Pointer.inc pc))
      | _ => None
      end
    | ICall C' P =>
      if negb (Pos.eqb (Pointer.component pc) C') then
        if imported_procedure_b (genv_interface G) (Pointer.component pc) C' P then
          do b <- EntryPoint.get C' P (genv_entrypoints G);
          match Register.get R_COM regs with
          | Int rcomval =>
            let pc' := (C', b, 0) in
            let t := [ECall (Pointer.component pc) P rcomval C'] in
            ret (t, (Pointer.inc pc :: gps, mem, Register.invalidate regs, pc'))
          | _ => None
          end
        else
          None
      else
        None
    | IReturn =>
      match gps with
      | pc' :: gps' =>
        if negb (Pos.eqb (Pointer.component pc) (Pointer.component pc')) then
          match Register.get R_COM regs with
          | Int rcomval =>
            let t := [ERet (Pointer.component pc) rcomval (Pointer.component pc')] in
            ret (t, (gps', mem, Register.invalidate regs, pc'))
          | _ => None
          end
        else
          None
      | _ => None
      end
    | IHalt => None
    end.

Import MonadNotations.
Open Scope monad_scope.

Definition init_genv_and_state (p: program) : option (global_env * state) :=
  let '(mem, E, ps) := init_all p in
  let G := {| genv_interface := prog_interface p;
              genv_procedures := ps;
              genv_entrypoints := E |} in
  do b <- EntryPoint.get (fst (prog_main p)) (snd (prog_main p)) (genv_entrypoints G);
  ret (G, ([], mem, Register.init, (fst (prog_main p), b, 0))).

Fixpoint execN (n: nat) (G: global_env) (st: state) : option Z :=
  match n with
  | O => None
  | S n' =>
    match eval_step G st with
    | None =>
      let '(_, _, regs, _) := st in
      match Register.get R_COM regs with
      | Int i => Some i
      | _ => None
      end
    | Some (_, st') => execN n' G st'
    end
  end.

Definition run (p: program) (input: value) (fuel: nat) : option Z :=
  do (G, st) <- init_genv_and_state p;
  execN fuel G st.

Close Scope monad_scope.

Theorem eval_step_complete:
  forall G st t st',
    step G st t st' -> eval_step G st =  Some (t, st').
Proof.
  intros G st t st' Hstep.
  inversion Hstep; subst;
    destruct H as [procs [P_code [Hprocs [HP_code [? Hinstr]]]]];
    simpl; unfold code in *; rewrite Hprocs, HP_code, Hinstr;
    destruct (Pointer.offset pc) eqn:Hpc;
    try reflexivity; try (exfalso; pose proof (Zlt_neg_0 p); omega).
  - simpl. rewrite H0, H1. reflexivity.
  - simpl. rewrite H0, H1. reflexivity.
  - rewrite H0, H1, H2.
    rewrite Pos.eqb_refl. reflexivity.
  - simpl. rewrite H0, H1, H2. rewrite Pos.eqb_refl. reflexivity.
  - rewrite H0. reflexivity.
  - simpl. rewrite H0. reflexivity.
  - rewrite H0, H1.
    rewrite Pos.eqb_refl. reflexivity.
  - simpl. rewrite H0, H1. rewrite Pos.eqb_refl. reflexivity.
  - rewrite H0, H2.
    destruct val.
    + contradiction.
    + reflexivity.
    + simpl. reflexivity.
  - simpl. rewrite H0, H2. destruct val.
    + contradiction.
    + reflexivity.
    + reflexivity.
  - rewrite H0. reflexivity.
  - simpl. rewrite H0. reflexivity.
  - simpl. rewrite H0, H2.
    destruct size; simpl.
    + reflexivity.
    + reflexivity.
    + contradiction.
  - simpl. rewrite H0, H2.
    destruct size; simpl.
    + reflexivity.
    + reflexivity.
    + contradiction.
  - simpl. rewrite H3, H4.
    destruct (Pos.eqb (Pointer.component pc) C') eqn:Hpc_eq_C'.
    + apply Pos.eqb_eq in Hpc_eq_C'.
      rewrite <- Hpc_eq_C' in H0.
      contradiction.
    + simpl.
      destruct (imported_procedure_iff (genv_interface G) (Pointer.component pc) C' P)
        as [H' H''].
      rewrite H'; auto.
  - apply Pos.eqb_neq in H0. rewrite H0. simpl.
    destruct (imported_procedure_iff (genv_interface G) (Pointer.component pc) C' P)
      as [H' H''].
    rewrite H'; auto.
    rewrite H3, H4. reflexivity.
  - simpl. rewrite H2.
    destruct (Pos.eqb (Pointer.component pc) (Pointer.component pc')) eqn:Hpc_eq_pc'.
    + apply Pos.eqb_eq in Hpc_eq_pc'.
      rewrite Hpc_eq_pc' in H1.
      contradiction.
    + simpl. reflexivity.
  - simpl. rewrite H2.
    destruct (Pos.eqb (Pointer.component pc) (Pointer.component pc')) eqn:Hpc_eq_pc'.
    + apply Pos.eqb_eq in Hpc_eq_pc'.
      rewrite Hpc_eq_pc' in H1.
      contradiction.
    + simpl. reflexivity.
Qed.

Ltac unfold_state :=
  match goal with
  | H: state |- _ =>
    let s := fresh "s" in
    let mem := fresh "mem" in
    let regs := fresh "regs" in
    let pc := fresh "pc" in
    destruct H as [[[s mem] regs] pc]
  end.

Theorem eval_step_sound:
  forall G st t st',
    eval_step G st =  Some (t, st') -> step G st t st'.
Proof.
  intros G st t st' Heval_step.
  repeat unfold_state.
  destruct (PMap.find (Pointer.component pc0) (genv_procedures G))
    as [C_procs | ?] eqn:HC_procs.
  - destruct (PMap.find (Pointer.block pc0) C_procs)
      as [P_code | ?] eqn:HP_code.
    + destruct (Pointer.offset pc0 >=? 0) eqn:Hpc.
      * destruct (nth_error P_code (Z.to_nat (Pointer.offset pc0)))
          as [instr | ?] eqn:Hinstr.
        (* case analysis on the fetched instruction *)
        ** assert (Pointer.offset pc0 <? 0 = false). {
             destruct (Pointer.offset pc0); auto.
           }
           assert (Pointer.offset pc0 >= 0). {
             destruct (Pointer.offset pc0); discriminate.
           }
           simpl in Heval_step. unfold code in *.
           rewrite HC_procs, HP_code, Hinstr in Heval_step.
           destruct instr; inversion Heval_step; subst; clear Heval_step;
             try (match goal with
                  | Hpcfalse: Pointer.offset ?PC <? 0 = false,
                    Heq: (if Pointer.offset ?PC <? 0 then None else Some _) = Some _
                    |- _ => rewrite Hpcfalse in Heq; inversion Heq; subst; clear Heq Hpcfalse
                  end).
           *** apply Nop. unfold executing. eexists. eexists. eauto.
           *** eapply Label. unfold executing. eexists. eexists. eauto.
           *** eapply Const. unfold executing. eexists. eexists. eauto.
               reflexivity.
           *** eapply Mov. unfold executing. eexists. eexists. eauto.
               reflexivity.
           *** eapply BinOp. unfold executing. eexists. eexists. eauto.
               reflexivity.
           *** destruct (Register.get r regs0) eqn:Hreg.
               **** rewrite H in H2. discriminate.
               **** destruct (Memory.load mem0 t0) eqn:Hmem.
                    ***** rewrite H in H2. inversion H2. subst.
                          eapply Load. unfold executing. eexists. eexists. eauto.
                          apply Hreg. apply Hmem. reflexivity.
                    ***** rewrite H in H2. discriminate.
               **** rewrite H in H2. discriminate.
           *** destruct (Register.get r regs0) eqn:Hreg.
               **** rewrite H in H2. discriminate.
               **** destruct (Pos.eqb (Pointer.component t0) (Pointer.component pc0))
                             eqn:Hcompcheck.
                    ***** rewrite H in H2.
                    destruct (Memory.store mem0 t0 (Register.get r0 regs0)) eqn:Hmem.
                    ****** inversion H2. subst.
                    eapply Store. unfold executing. eexists. eexists. eauto.
                    apply Hreg. apply Pos.eqb_eq. apply Hcompcheck.
                    apply Hmem.
                    ****** discriminate.
                    ***** rewrite H in H2. discriminate.
               **** rewrite H in H2. discriminate.
           *** rewrite H in H2.
               destruct (Register.get r0 regs0) eqn:Hreg.
               **** destruct (z <? 0) eqn:Hzpos.
                    ***** discriminate.
                    ***** destruct (Memory.alloc mem0 (Pointer.component pc0) (Z.to_nat z))
                          eqn:Hmem.
                    ****** destruct p. inversion H2. subst.
                    eapply Alloc. unfold executing. eexists. eexists. eauto.
                    apply Hreg.
                    apply Z.ltb_ge in Hzpos. apply Z.ge_le_iff in Hzpos. auto.
                    apply Hmem.
                    reflexivity.
                    ****** discriminate.
               **** discriminate.
               **** discriminate.
           *** rewrite H in H2. 
               destruct (Register.get r regs0) eqn:Hreg.
               **** destruct z eqn:Hn.
                    ***** inversion H2. subst.
                    eapply BnzZ. unfold executing. eexists. eexists. eauto.
                    apply Hreg.
                    ***** destruct (find_label_in_procedure G pc0 l) eqn:Hlabel.
                    ****** inversion H2. subst.
                    eapply BnzNZ. unfold executing. eexists. eexists. eauto.
                    apply Hreg. auto. auto.
                    ****** discriminate.
                    ***** destruct (find_label_in_procedure G pc0 l) eqn:Hlabel.
                    ****** inversion H2. subst.
                    eapply BnzNZ. unfold executing. eexists. eexists. eauto.
                    apply Hreg. auto. auto.
                    ****** discriminate.
               **** discriminate. 
               **** discriminate.
           *** rewrite H in H2.
               destruct (Register.get r regs0) eqn:Hreg.
               **** discriminate.
               **** destruct (Pos.eqb (Pointer.component t0) (Pointer.component pc0))
                             eqn:Hcompcheck.
                    ***** inversion H2. subst.
                    eapply Jump. unfold executing. eexists. eexists. eauto.
                    apply Hreg. apply Pos.eqb_eq. auto.
                    ***** discriminate.
               **** discriminate.
           *** rewrite H in H2.
               destruct (find_label_in_component G pc0 l) eqn:Hlabel.
               **** inversion H2. subst.
                    eapply Jal. unfold executing. eexists. eexists. eauto.
                    auto. reflexivity.
               **** discriminate.
           *** rewrite H in H2.
               destruct (Pos.eqb (Pointer.component pc0) i) eqn:Hcomp.
               **** simpl in H0. discriminate.
               **** simpl in H0.
                    destruct (imported_procedure_b (genv_interface G)
                                                   (Pointer.component pc0) i i0)
                             eqn:Himport.
                    ***** destruct (EntryPoint.get i i0 (genv_entrypoints G))
                          eqn:Hentrypoint.
                    ****** destruct (Register.get R_COM regs0) eqn:Hreg.
                    ******* simpl in H2. inversion H2. subst.
                    eapply Call. unfold executing. eexists. eexists. eauto.
                    apply Pos.eqb_neq. auto.
                    apply imported_procedure_iff. auto.
                    reflexivity.
                    auto. auto.
                    ******* discriminate.
                    ******* discriminate.
                    ****** discriminate.
                    ***** discriminate.
           *** rewrite H in H2.
               destruct s0.
               **** discriminate.
               **** destruct (Pos.eqb (Pointer.component pc0) (Pointer.component t0))
                             eqn:Hcomp.
                    ***** simpl in H2. discriminate.
                    ***** simpl in H2.
                    destruct (Register.get R_COM regs0) eqn:Hreg.
                    ****** inversion H2. subst.
                    eapply Return. unfold executing. eexists. eexists. eauto.
                    reflexivity.
                    apply Pos.eqb_neq. auto.
                    auto.
                    ****** discriminate.
                    ****** discriminate.
           *** rewrite H in H2. discriminate.
        ** simpl in Heval_step. unfold code in *.
           rewrite HC_procs, HP_code, Hinstr in Heval_step.
           destruct (Pointer.offset pc0 <? 0); discriminate.
      * destruct (nth_error P_code (Z.to_nat (Pointer.offset pc0)))
          as [instr | ?] eqn:Hinstr.
        ** simpl in Heval_step.
           unfold code in *.
           rewrite HC_procs, HP_code, Hinstr in Heval_step.
           destruct (Pointer.offset pc0 <? 0) eqn:Hpc'.
           *** discriminate.
           *** exfalso. unfold Z.geb in Hpc.
               destruct (Pointer.offset pc0).
               **** simpl in *. discriminate.
               **** simpl in *. discriminate.
               **** simpl in *. pose proof (Zlt_neg_0 p). apply Z.ltb_lt in H.
                    rewrite Hpc' in H. discriminate.
        ** simpl in Heval_step.
           unfold code in *.
           rewrite HC_procs, HP_code, Hinstr in Heval_step.
           destruct (Pointer.offset pc0 <? 0); discriminate.
    + simpl in Heval_step.
      unfold code in *.
      rewrite HC_procs, HP_code in Heval_step. discriminate.
  - simpl in Heval_step.
    unfold code in *.
    rewrite HC_procs in Heval_step.
    discriminate.
Qed.

Theorem eval_step_correct:
  forall G st t st',
    eval_step G st =  Some (t, st') <-> step G st t st'.
Proof.
  split.
  apply eval_step_sound.
  apply eval_step_complete.
Qed.

Corollary step_deterministic:
  forall G st t st1 st2,
    step G st t st1 -> step G st t st2 -> st1 = st2.
Proof.
  intros G st t st1 st2 Hstep1 Hstep2.
  apply eval_step_correct in Hstep1.
  apply eval_step_correct in Hstep2.
  rewrite Hstep1 in Hstep2.
  inversion Hstep2.
  reflexivity.
Qed.

Section Semantics.
  Variable p: program.

  Hypothesis valid_program:
    well_formed_program p.

  Hypothesis complete_program:
    closed_program p.

  Let G := init_genv p.

  Definition sem :=
    @Semantics_gen state global_env step (initial_state p) (final_state G) G.

  Lemma determinate_step:
    forall s t1 s1 t2 s2,
      step G s t1 s1 ->
      step G s t2 s2 ->
      match_traces t1 t2 /\ (t1 = t2 -> s1 = s2).
  Proof.
    intros s t1 s1 t2 s2 Hstep1 Hstep2.
    inversion Hstep1; subst;
      inversion Hstep2; subst;
        try (split; [ apply match_traces_E0 | intro; reflexivity ]);
        match goal with
        | Hexec1: executing ?G ?PC ?INSTR1,
          Hexec2: executing ?G' ?PC' ?INSTR2 |- _ =>
          destruct Hexec1 as [C_procs [P_code [HC_procs [HP_code [? Hinstr]]]]];
          destruct Hexec2 as [C_procs' [P_code' [HC_procs' [HP_code' [? Hinstr']]]]];
          rewrite HC_procs in HC_procs'; inversion HC_procs'; subst;
          rewrite HP_code in HP_code'; inversion HP_code'; subst;
          rewrite Hinstr in Hinstr'; inversion Hinstr'; subst
        end;
        try (exfalso; discriminate Hinstr');
        try (match goal with
             | |- match_traces ?T ?T /\ ?REST =>
               split; [ constructor
                      | intro; apply (step_deterministic G (gps, mem, regs, pc) T); auto ]
             end).
    (* call *)
    - rewrite H3 in H14. inversion H14. subst.
      rewrite H4 in H15. inversion H15. subst.
      split.
      + constructor.
      + intro. reflexivity.
    (* return *)
    - rewrite H2 in H11. inversion H11. subst.
      inversion H9. subst.
      split.
      + constructor.
      + intro. reflexivity.
  Qed.

  Lemma singleton_traces:
    single_events sem.
  Proof.
    unfold single_events.
    intros s t s' Hstep.
    inversion Hstep; simpl; auto.
  Qed.

  Lemma determinate_initial_states:
    forall s1 s2,
      initial_state p s1 -> initial_state p s2 ->
      s1 = s2.
  Proof.
    unfold initial_state.
    intros s1 s2 Hs1_init Hs2_init.
    repeat unfold_state.
    destruct Hs1_init
      as [Hstack [Hmem1 [Hmem2 [Hregs [Hpc_comp [Hpc_block Hpc_offset]]]]]].
    destruct Hs2_init
      as [Hstack' [Hmem1' [Hmem2' [Hregs' [Hpc_comp' [Hpc_block' Hpc_offset']]]]]].
    subst.
    rewrite <- Hpc_comp in Hpc_comp'.
    rewrite Hpc_block in Hpc_block'.
    rewrite <- Hpc_offset in Hpc_offset'.
    (* program counter component *)
    unfold Pointer.component in Hpc_comp'.
    destruct pc. destruct p0.
    destruct pc0. destruct p0.
    subst.
    (* program counter block *)
    inversion Hpc_block'. subst.
    (* program counter offset *)
    unfold Pointer.offset in Hpc_offset'.
    subst.
    (* memory *)
    destruct (init_all p). destruct p0.
    subst. reflexivity.
  Qed.

  Lemma final_states_stuckness:
    forall s r,
      final_state G s r ->
      nostep step G s.
  Proof.
    intros s r Hs_final.
    unfold nostep.
    unfold_state.
    unfold final_state in Hs_final.
    destruct Hs_final as [Hres Hexec].
    intros t s'. unfold not. intro Hstep.
    inversion Hstep; subst;
    try (match goal with
         | Hexec1: executing ?G ?PC ?INSTR1,
           Hexec2: executing ?G' ?PC' ?INSTR2 |- _ =>
           destruct Hexec1 as [C_procs [P_code [HC_procs [HP_code [? Hinstr]]]]];
           destruct Hexec2 as [C_procs' [P_code' [HC_procs' [HP_code' [? Hinstr']]]]];
           rewrite HC_procs in HC_procs'; inversion HC_procs'; subst;
           rewrite HP_code in HP_code'; inversion HP_code'; subst;
           rewrite Hinstr in Hinstr'; inversion Hinstr'
         end).
  Qed.

  Lemma final_states_uniqueness:
    forall s r1 r2,
      final_state G s r1 ->
      final_state G s r2 -> r1 = r2.
  Proof.
    unfold final_state.
    intros s r1 r2 Hs_final1 Hs_final2.
    unfold_state.
    destruct Hs_final1 as [Hres1 Hexec1].
    destruct Hs_final2 as [Hres2 Hexec2].
    rewrite Hres1 in Hres2.
    inversion Hres2.
    omega.
  Qed.

  Lemma determinacy:
    determinate sem.
  Proof.
    constructor.
    - apply determinate_step.
    - apply singleton_traces.
    - apply determinate_initial_states.
    - apply final_states_stuckness.
    - apply final_states_uniqueness.
  Qed.
End Semantics.
End CS.<|MERGE_RESOLUTION|>--- conflicted
+++ resolved
@@ -21,13 +21,8 @@
   let '(gps, mem, regs, pc) := s in
   (* the global protected stack is empty *)
   gps = [] /\
-<<<<<<< HEAD
   (* mem exactly contains all components memories and it comes from the init routine *)
-  (forall C, ZMap.In C (prog_interface p) <-> ZMap.In C mem) /\
-=======
-  (* mem exaclty contains all components memories and it comes from the init routine *)
   (forall C, PMap.In C (prog_interface p) <-> PMap.In C mem) /\
->>>>>>> 568afada
   (let '(m, _, _) := init_all p in mem = m) /\
   (* the origin register (R_AUX2) is set to 1 (meaning external call) *)
   (* the R_ONE register is set to 1 *)
