Require Import Common.Definitions.
Require Import Common.Util.
Require Import Common.Memory.
Require Import Common.Linking.
Require Import Common.CompCertExtensions.
Require Import CompCert.Events.
Require Import CompCert.Smallstep.
Require Import CompCert.Behaviors.
Require Import Intermediate.Machine.
Require Import Intermediate.GlobalEnv.
Require Import Intermediate.CS.
Require Import Intermediate.PS.
Require Import Intermediate.Decomposition.
Require Import Intermediate.Composition.

Require Import Coq.Program.Equality.
Require Import Coq.Setoids.Setoid.

From mathcomp Require Import ssreflect ssrfun ssrbool.

Set Implicit Arguments.
Unset Strict Implicit.
Unset Printing Implicit Defensive.

Set Bullet Behavior "Strict Subproofs".

Import Intermediate.

(*
Section Merge.

  (* Hypotheses *)
  Variable p c p' c' : program.

  Hypothesis wf_p : well_formed_program p.
  Hypothesis wf_p' : well_formed_program p'.
  Hypothesis wf_c : well_formed_program c.
  Hypothesis wf_c' : well_formed_program c'.

  Hypothesis same_interfacep : prog_interface p = prog_interface p'.
  Hypothesis same_interfacec : prog_interface c = prog_interface c'.

  Hypothesis main_linkability : linkable_mains p c.
  Hypothesis main_linkability'' : linkable_mains p' c'.
  Hypothesis linkability : linkable (prog_interface p) (prog_interface c).
  Hypothesis linkability'' : linkable (prog_interface p') (prog_interface c').

  Hypothesis mergeable_ifaces:
    mergeable_interfaces (prog_interface p) (prog_interface c).
  Hypothesis mergeable_ifaces'':
    mergeable_interfaces (prog_interface p') (prog_interface c').

  Let prog := program_link p c.
  Let prog'' := program_link p' c'.

  Hypothesis prog_is_closed : closed_program prog.
  Hypothesis prog''_is_closed : closed_program prog''.


  (* Defintiion of mergeable states *)
  Inductive mergeable_frames : Pointer.t -> Pointer.t -> Prop :=
  | mergeable_frames_same_component : forall c c'' b b'' o o'',
      c = c'' ->
      c \in domm (prog_interface prog) -> 
      mergeable_frames (c, b, o) (c'', b'', o'')
  .

  Inductive mergeable_stacks : CS.stack -> CS.stack -> Prop :=
  | mergeable_stacks_nil  : mergeable_stacks [] []
  | mergeable_stacks_cons : forall (s s'' : CS.stack) (f f'' : Pointer.t),
      mergeable_stacks s s'' ->
      mergeable_frames f f'' ->
      mergeable_stacks (f :: s) (f'' :: s'')
  .

  Inductive mergeable_memories : Memory.t -> Memory.t -> Prop :=
  | mergeable_memory_same_domm : forall (m m'' : Memory.t),
      domm m = domm (prog_interface prog)  ->
      domm m'' = domm (prog_interface prog'') ->
      mergeable_memories m m''
  .

  Inductive mergeable_states : CS.state -> CS.state -> Prop :=
  | mergeable : forall (s s'' : CS.stack) (m m'' : Memory.t)
                        (r r'' : Register.t) (pc pc'' : Pointer.t),
      mergeable_stacks s s'' ->
      mergeable_memories m m'' ->
      Pointer.component pc = Pointer.component pc'' ->
      Pointer.component pc \in domm (prog_interface prog) ->
      mergeable_states (s, m, r, pc) (s'', m'', r'', pc'')
  .
 


  (* Definition of the function to merge two states *)
  Definition merge_frames (f f'' : Pointer.t) :=
    if Nat.eqb (Pointer.component f) (Pointer.component f'') then
      if Pointer.component f \in domm (prog_interface p) then
        Some f
      else
        if Pointer.component f \in domm (prog_interface c') then Some f''
        else
          None
    else None.
  
  Fixpoint merge_stacks (s s'' : CS.stack) : option CS.stack :=
    match s, s'' with
    | [], [] => Some []
    | f :: s, f'' :: s'' =>
      match merge_stacks s s'', merge_frames f f'' with
      | Some s', Some f' => Some (f' :: s')
      | _, _ => None
      end
    | _, _ => None
    end.
  
  Definition merge_memories (m m'' : Memory.t) :=
    unionm (PS.to_partial_memory m (domm (prog_interface p)))
           (PS.to_partial_memory m'' (domm (prog_interface c'))).

  Definition merge_registers (r r'' : Register.t) (pc : Pointer.t) : option Register.t :=
    let id := Pointer.component pc in
    if id \in domm (prog_interface p) then Some r else
      if id \in domm (prog_interface c') then Some r'' else
        None.

  Definition merge_pcs (pc pc'' : Pointer.t) : option Pointer.t :=
    let id := Pointer.component pc in
    if id \in domm (prog_interface p) then Some pc else
      if id \in domm (prog_interface c') then Some pc'' else
        None.

  Definition merge_states (state state'' : CS.state) : option CS.state :=
    let '(s, m, r, pc) := state in
    let '(s'', m'', r'', pc'') := state'' in

    match merge_stacks s s'' with
    | None => None
    | Some s' =>
      let m' := merge_memories m m'' in
      match merge_registers r r'' pc with
      | None => None
      | Some r' =>
        match merge_pcs pc pc'' with
        | None => None
        | Some pc' => Some (s', m', r', pc')
        end
      end
    end.

  Lemma mergeable_states_are_mergeable : forall state state'',
      mergeable_states state state'' -> exists state', merge_states state state'' = Some state'.
  Proof.
    intros state state'' H.
    inversion H as [? ? ? ? ? ? ? ? Hstacks Hmems Hpceq Hpcin]; subst.
    assert (Hreg : exists r', merge_registers r r'' pc = Some r').
    { unfold merge_registers.
      unfold prog in Hpcin.
      simpl in Hpcin.
      rewrite domm_union in Hpcin.
      move: Hpcin => /fsetUP Hpcin.
      destruct Hpcin as [Hpcin | Hpcin]; try rewrite Hpcin. now eexists.
      rewrite same_interfacec in Hpcin; rewrite Hpcin.
      destruct (Pointer.component pc \in domm (prog_interface p)); eauto.
    }
    assert (Hpc : exists pc', merge_pcs pc pc'' = Some pc').
    { unfold merge_pcs.
      unfold prog in Hpcin. simpl in Hpcin.
      rewrite domm_union in Hpcin.
      move: Hpcin => /fsetUP Hpcin.
      destruct Hpcin as [Hpcin | Hpcin]; [rewrite Hpcin; now eexists|].
      rewrite same_interfacec in Hpcin; rewrite Hpcin.
      destruct (Pointer.component pc \in domm (prog_interface p)); eauto.
    }
    destruct Hreg as [r' Hr']; destruct Hpc as [pc' Hpc'].
    assert (Hstacks': exists s', merge_stacks s s'' = Some s').
    { induction Hstacks.
      - now eexists.
      - assert (Hmergeable: mergeable_states (s, m, r, pc) (s'', m'', r'', pc''))
          by now constructor.
        destruct (IHHstacks Hmergeable) as [s' Hs'].
        simpl; rewrite Hs'.
        assert (Hframes : exists f', merge_frames f f'' = Some f').
        { unfold merge_frames. inversion H0; subst. simpl.
          assert (H1: c'' =? c'') by (clear; induction c''; eauto); rewrite H1.
          unfold prog in H2. simpl in H2.
          rewrite domm_union in H2.
          move: H2 => /fsetUP H2.
          destruct H2 as [H2 | H2]; [rewrite H2; now eexists|].
          destruct (c'' \in domm (prog_interface p)) eqn:eq; rewrite eq; eauto.
          rewrite same_interfacec in H2; rewrite H2; eauto.
        }
        destruct Hframes as [f' Hf']; rewrite Hf'; now eauto.
    }
    destruct Hstacks' as [s' Hs']; simpl; rewrite Hs' Hpc' Hr'; eauto.
  Qed.
  
End Merge.
*)

(* RB: NOTE: The current build depends on PS and Composition, both taking a
   relatively long time to compile, but it may still be desirable to consult
   them interactively. To speed up the build process, small, tentative additions
   to those modules can be added here. Note that, in principle, the role of PS
   will be assimilated by Recombination or become very reduced. *)

(* RB: TODO: Relocate to CS. *)
Definition state_regs (s : CS.state) : Register.t :=
  let '(_, _, regs, _) := s in regs.

(* RB: TODO: Harmonize naming conventions. *)
Section Merge.
  Variables p c p' c' : program.
  Hypothesis Hmergeable_ifaces :
    mergeable_interfaces (prog_interface p) (prog_interface c).

  Hypothesis Hifacep  : prog_interface p  = prog_interface p'.
  Hypothesis Hifacec  : prog_interface c  = prog_interface c'.

  Hypothesis Hwfp  : well_formed_program p.
  Hypothesis Hwfc  : well_formed_program c.
  Hypothesis Hwfp' : well_formed_program p'.
  Hypothesis Hwfc' : well_formed_program c'.

  Hypothesis Hprog_is_closed  : closed_program (program_link p  c ).




  Let ip := prog_interface p.
  Let ic := prog_interface c.
  Let prog   := program_link p  c.
  Let prog'  := program_link p  c'.
  Let prog'' := program_link p' c'.
  Let sem   := CS.sem prog.
  Let sem'  := CS.sem prog'.
  Let sem'' := CS.sem prog''.
  Hint Unfold ip ic prog prog' prog'' sem sem' sem''.
  
  (* An "extensional" reading of program states a la Composition, depending
     directly on the partial programs concerned (implicitly through the section
     mechanism. *)
  Inductive mergeable_states (s s'' : CS.state)
  : Prop :=
    mergeable_states_intro : forall s0 s0'' t,
      initial_state (CS.sem (program_link p  c )) s0   ->
      initial_state (CS.sem (program_link p' c')) s0'' ->
      Star (CS.sem (program_link p  c )) s0   t s   ->
      Star (CS.sem (program_link p' c')) s0'' t s'' ->
      mergeable_states s s''.

  Inductive mergeable_states' (s s'' : CS.state)
    : Prop :=
  | mergeable_ini :
      initial_state (CS.sem (program_link p  c )) s   ->
      initial_state (CS.sem (program_link p' c')) s'' ->
      mergeable_states' s s''
  | mergeable_trace : forall t s0 s0'',
      mergeable_states' s0 s0'' ->
      Star (CS.sem (program_link p  c )) s0   t s   ->
      Star (CS.sem (program_link p' c')) s0'' t s'' ->
      mergeable_states' s s''.

  Lemma mergeable_states_equiv : forall s s'',
      mergeable_states s s'' <-> mergeable_states' s s''.
  Proof.
    intros s s''; split; intros H.
    - inversion H; subst.
      eapply mergeable_trace; eauto. now apply mergeable_ini.
    - induction H.
      + econstructor; now eauto using star_refl.
      + inversion IHmergeable_states'.
        econstructor; now eauto using star_trans.
  Qed.

  Lemma mergeable_states_ind' : forall P : CS.state -> CS.state -> Prop,
      (forall (s s'' : CS.state),
          initial_state (CS.sem (program_link p c)) s ->
          initial_state (CS.sem (program_link p' c')) s'' ->
          P s s'') ->
      (forall (s1 s2 s'' : CS.state),
          mergeable_states s1 s'' ->
          Step (CS.sem (program_link p c)) s1 E0 s2 ->
          P s1 s'' ->
          P s2 s'') ->
      (forall (s s1'' s2'' : CS.state),
          mergeable_states s s1'' ->
          Step (CS.sem (program_link p' c')) s1'' E0 s2'' ->
          P s s1'' ->
          P s s2'') ->
      (forall (s1 s2 s1'' s2'' : CS.state) (t : trace),
          t <> E0 ->
          mergeable_states s1 s1'' ->
          Step (CS.sem (program_link p c)) s1 t s2 ->
          Step (CS.sem (program_link p' c')) s1'' t s2'' ->
          P s1 s1'' ->
          P s2 s2'') ->
      forall (s s'' : CS.state), mergeable_states s s'' -> P s s''.
  Proof.
    intros P.
    intros Hindini HindE0l HindE0r Hindstep.
    intros s s'' Hmerg.
    inversion Hmerg as
        [s0 s0'' t Hini Hini'' Hstar Hstar''].
    apply star_iff_starR in Hstar. apply star_iff_starR in Hstar''.
    generalize dependent s''.
    induction Hstar; intros s'' Hmerg Hstar''.
    - remember E0 as t.
      induction Hstar''.
      + now apply Hindini.
      + subst.
        assert (Ht1 : t1 = E0) by now destruct t1.
        assert (Ht2 : t2 = E0) by now destruct t1.
        subst; clear H0.
        specialize (IHHstar'' eq_refl HindE0l HindE0r Hindstep).
        assert (Hmergss2 : mergeable_states s s2).
        { apply star_iff_starR in Hstar''.
          econstructor. apply Hini. apply Hini''. apply star_refl.
          assumption. }
        specialize (IHHstar'' Hini'' Hmergss2). eapply HindE0r; eauto.
    - pose proof (CS.singleton_traces (program_link p c) _ _ _ H).
      assert (t2 = E0 \/ exists ev, t2 = [ev]).
      { clear -H1.
        inversion H1.
        - right. destruct t2. simpl in *; congruence.
          simpl in *. destruct t2; eauto. simpl in *. congruence.
        - left. inversion H0. destruct t2; simpl in *. reflexivity.
          congruence. }
      destruct H2 as [Ht2E0 | [ev Ht2ev]].
      + subst.
        unfold "**" in Hstar''; rewrite app_nil_r in Hstar''.
        assert (Hmergs2s'' : mergeable_states s2 s'').
        { econstructor. eauto. eauto.
          apply star_iff_starR in Hstar. apply Hstar.
          apply star_iff_starR in Hstar''. apply Hstar''. }
        specialize (IHHstar Hini s'' Hmergs2s'' Hstar'').
        eapply HindE0l; eauto.
      + subst.
        remember (t1 ** [ev]) as t.
        induction Hstar''; subst.
        * (* contradiction *)
          assert (E0 <> t1 ** [ev]) by now induction t1. contradiction.
        * subst.
          specialize (IHHstar'' Hini'' IHHstar).
          pose proof (CS.singleton_traces (program_link p' c') _ _ _ H0) as H4.
          assert (H5: t2 = E0 \/ exists ev, t2 = [ev]).
          { clear -H4.
            inversion H4.
            - right. destruct t2. simpl in *; congruence.
              simpl in *. destruct t2; eauto. simpl in *. congruence.
            - left. inversion H0. destruct t2; simpl in *. reflexivity.
              congruence. }
          destruct H5 as [ht2E0 | [ev' Ht2ev']].
          ** subst.
             unfold "**" in H2; rewrite app_nil_r in H2; subst.
             assert (Hmergs3s4 : mergeable_states s3 s4).
             { econstructor; eauto.
               apply star_iff_starR.
               eapply starR_step.
               apply Hstar.
               eauto. reflexivity.
               apply star_iff_starR in Hstar''; apply Hstar''. }
             specialize (IHHstar'' Hmergs3s4 eq_refl).
             eapply HindE0r; eauto.
          ** subst.
             assert (t1 = t0 /\ ev = ev') as [Ht1t0 Hevev'] by now apply app_inj_tail.
             subst. clear H4 IHHstar'' H1 H2.
             specialize (IHHstar Hini s4).
             assert (mergeable_states s2 s4).
             { econstructor; eauto. apply star_iff_starR in Hstar; apply Hstar.
               apply star_iff_starR in Hstar''; apply Hstar''. }
             specialize (IHHstar H1 Hstar'').
             eapply Hindstep with (t := [ev']); eauto. unfold E0. congruence.
  Qed.
   
  Definition merge_states (s s'' : CS.state)
    : CS.state :=
    PS.unpartialize (PS.merge_partial_states (PS.partialize s   ic)
                                             (PS.partialize s'' ip)).

  (* Composition of mergeable states. *)

  (* The following definitions are meant to manipulate pairs of mergeable states
     piecemeal. If the states are indeed mergeable, no error conditions (treated
     silently by the definitions, for now) occur. Moreover, they result in stacks
     and memories "without holes" w.r.t. to the generating states and interfaces,
     provided that the mergeability assumptions is present. *)

  Definition mergeable_states_stack (s s'' : CS.state) : CS.stack :=
    PS.unpartialize_stack
      (PS.merge_stacks
         (PS.to_partial_stack (CS.state_stack s  ) (domm ic))
         (PS.to_partial_stack (CS.state_stack s'') (domm ip))).

  Definition mergeable_states_memory (s s'' : CS.state) : Memory.t :=
    PS.merge_memories
      (PS.to_partial_memory (CS.state_mem s  ) (domm ic))
      (PS.to_partial_memory (CS.state_mem s'') (domm ip)).

  Definition mergeable_states_regs (s s'' : CS.state) : Register.t :=
    if Pointer.component (CS.state_pc s) \in domm ic then
      state_regs s
    else
      state_regs s''.

  (* RB: TODO: Observe that stack frames are actually pointers, and also useful
     in the context of PC. Adjust naming. *)
  Definition mergeable_states_pc (s s'' : CS.state) : Pointer.t :=
    PS.unpartialize_stack_frame
      (PS.merge_stack_frames
         (PS.to_partial_frame (domm ic) (CS.state_pc s  ),
          PS.to_partial_frame (domm ip) (CS.state_pc s''))).

  Definition mergeable_states_state (s s'' : CS.state) : CS.state :=
    (mergeable_states_stack  s s'',
     mergeable_states_memory s s'',
     mergeable_states_regs   s s'',
     mergeable_states_pc     s s'').

  (* RB: TODO: Add side conditions (well-formed programs, linkable interfaces,
     etc. *)
  Lemma mergeable_states_merge s s'' :
    mergeable_states s s'' ->
    merge_states s s'' =
    mergeable_states_state s s''.
  Admitted.

  Lemma mergeable_states_pc_same_component s s'' :
    mergeable_states s s'' ->
    Pointer.component (CS.state_pc s) = Pointer.component (CS.state_pc s'').
  Proof.
    intros Hmerg.
    induction Hmerg
      as [s s'' Hini Hini''
         | s1 s2 s'' Hmerg Hstep IH
         | s s1'' s2'' Hmerg Hstep IH
         | s1 s2 s1'' s2'' t Hdiff Hmerg Hstep Hstep'' IH]
           using mergeable_states_ind'.
    - (* Initial state *)
      inversion Hini; inversion Hini''; subst.
      unfold CS.state_pc. unfold CS.initial_machine_state.
      destruct (prog_main (program_link p c)); destruct (prog_main (program_link p' c')); eauto.
    - (* Silent step on the left *)
      rewrite <- IH.
      (* Now, the only result to prove is that stepping silently doesn't modify the
         component we're executing. Most of the cases are solvable trivially.
         The two other cases are solved by applying lemmas proved previously.
       *)
      inversion Hstep; subst; try now (destruct pc as [[C b] o]; eauto).
      + simpl in *.
        now apply find_label_in_component_1 in H0.
      + simpl in *.
        now apply find_label_in_procedure_1 in H2.
    - (* Silent step on the right *)
      rewrite IH.
      (* Same as above *)
      inversion Hstep; subst; try now (destruct pc as [[C b] o]; eauto).
      + simpl in *.
        now apply find_label_in_component_1 in H0.
      + simpl in *.
        now apply find_label_in_procedure_1 in H2.
    - (* Non-silent step *)
      inversion Hstep; subst; try contradiction.
      inversion Hstep''; subst; try contradiction.
      + reflexivity.
      + simpl in *.
        inversion Hstep''; reflexivity.
  Qed.

  Lemma mergeable_states_program_to_program s1 s2 :
    mergeable_states s1 s2 ->
    CS.is_program_component s1 ic ->
    CS.is_program_component s2 ic.
  Admitted.

  Lemma mergeable_states_context_to_program s1 s2 :
    mergeable_states s1 s2 ->
    CS.is_context_component s1 ic ->
    CS.is_program_component s2 ip.
  Proof.
    intros Hmerg.
    unfold CS.is_program_component, CS.is_context_component, turn_of, CS.state_turn.
    destruct s1 as [[[stack1 mem1] reg1] pc1]; destruct s2 as [[[stack2 mem2] reg2] pc2].
    assert (Hpc : Pointer.component pc1 = Pointer.component pc2).
    { eapply mergeable_states_pc_same_component with
          (s := (stack1, mem1, reg1, pc1)) (s'' := (stack2, mem2, reg2, pc2)).
      eassumption. }
    rewrite <- Hpc; clear Hpc.
    inversion Hmerg
      as [? ? ? Hini Hini'' Hstar Hstar'']; subst.
    destruct Hmergeable_ifaces as [[_ Hdisj] _].
    move: Hdisj.
    rewrite fdisjointC => /fdisjointP Hdisj.
    now auto.
  Qed.
  
  Lemma mergeable_states_program_to_context s s'' :
    mergeable_states s s'' ->
    CS.is_program_component s ic ->
    CS.is_context_component s'' ip.
  Proof.
    intros Hmerg.
    unfold CS.is_program_component, CS.is_context_component, turn_of, CS.state_turn.
    destruct s as [[[stack mem] reg] pc]; destruct s'' as [[[stack'' mem''] reg''] pc''].
    assert (Hpc : Pointer.component pc = Pointer.component pc'').
    { eapply mergeable_states_pc_same_component with
          (s := (stack, mem, reg, pc)) (s'' := (stack'', mem'', reg'', pc'')).
      eassumption. }
    rewrite <- Hpc.

    (* Now, this is an application of PS.domm_partition. *)
    inversion Hmerg as [s0 _ t Hini _ Hstar _].
    apply (PS.domm_partition Hmergeable_ifaces) with (gps := stack) (mem0 := mem) (regs := reg).
    destruct (cprog_main_existence Hprog_is_closed) as [i [_ [? _]]].
    exists prog, i, s0, t.
    split; first (destruct Hmergeable_ifaces; now apply linking_well_formedness).
    repeat split; eauto.
  Qed.

End Merge.

Section MergeSym.
  Lemma merge_states_sym p c p' c' s s'' :
    mergeable_states p c p' c' s s'' ->
    merge_states p c s s'' = merge_states c p s'' s.
  Admitted.
End MergeSym.

Section PS.
  (* RB: TODO: Add hypotheses to section and/or theorems as needed. Currently
     this make proof application lightweight. *)

  (* Lemma mergeable_states_context_to_program ctx1 ctx2 s1 s2 : *)
  (*   mergeable_states ctx1 ctx2 s1 s2 -> *)
  (*   CS.is_context_component s1 ctx1 -> *)
  (*   CS.is_program_component s2 ctx2. *)
  (* Admitted. *)

  (* Lemma mergeable_states_program_to_context ctx1 ctx2 s1 s2 : *)
  (*   mergeable_states ctx1 ctx2 s1 s2 -> *)
  (*   CS.is_program_component s1 ctx1 -> *)
  (*   CS.is_context_component s2 ctx2. *)
  (* Admitted. *)

  (* Given a silent star driven by the "program" side p, the "context" side c
     remains unaltered. *)
  Lemma context_epsilon_star_is_silent p c s1 s2 :
    CS.is_program_component s1 (prog_interface c) ->
    Star (CS.sem (program_link p c)) s1 E0 s2 ->
    PS.partialize s1 (prog_interface p) = PS.partialize s2 (prog_interface p).
  Admitted.

  (* The following should be an easy corollary of the _is_silent lemma. *)
  Lemma context_epsilon_star_merge_states p c p' c' s s1 s2 :
    mergeable_states p c p' c' s s1 ->
    CS.is_program_component s (prog_interface c) ->
    Star (CS.sem (program_link p' c')) s1 E0 s2 ->
    Star (CS.sem (program_link p  c'))
         (merge_states p c s s1) E0
         (merge_states p c s s2).
  Admitted.

  Lemma epsilon_star_preserves_program_component p c s1 s2 :
    CS.is_program_component s1 (prog_interface c) ->
    Star (CS.sem (program_link p c)) s1 E0 s2 ->
    CS.is_program_component s2 (prog_interface c).
  Admitted.
End PS.

Section BehaviorStar.
  Variables p c: program.

  (* RB: Could be phrased in terms of does_prefix. *)
  Theorem behavior_prefix_star b m :
    program_behaves (CS.sem (program_link p c)) b ->
    prefix m b ->
  exists s1 s2,
    CS.initial_state (program_link p c) s1 /\
    Star (CS.sem (program_link p c)) s1 (finpref_trace m) s2.
  Proof.
    destruct m as [tm | tm | tm].
    - intros Hb Hm.
      destruct b as [t | ? | ? | ?];
        simpl in Hm; try contradiction;
        subst t.
      inversion Hb as [s1 ? Hini Hbeh |]; subst.
      inversion Hbeh as [? s2 Hstar Hfinal | | |]; subst.
      eexists; eexists; split; now eauto.
    - intros Hb Hm.
      destruct b as [? | ? | ? | t];
        simpl in Hm; try contradiction;
        subst t.
      inversion Hb as [s1 ? Hini Hbeh | Hini]; subst.
      + inversion Hbeh as [| | | ? s2 Hstar Hnostep Hfinal]; subst.
        eexists; eexists; split; now eauto.
      + specialize (Hini (CS.initial_machine_state (program_link p c))).
        congruence.
    - revert b.
      induction tm as [| e t IHt] using rev_ind;
        intros b Hb Hm;
        simpl in *.
      + exists (CS.initial_machine_state (program_link p c)), (CS.initial_machine_state (program_link p c)).
        split; [congruence | now apply star_refl].
      + pose proof behavior_prefix_app_inv Hm as Hprefix.
        specialize (IHt _ Hb Hprefix).
        destruct IHt as [s1 [s2 [Hini Hstar]]].
        inversion Hm as [b']; subst.
        inversion Hb as [s1' ? Hini' Hbeh' | Hini' Hbeh']; subst.
        * assert (Heq : s1 = s1')
            by now (inversion Hini; inversion Hini').
          subst s1'.
          inversion Hbeh' as [ t' s2' Hstar' Hfinal' Heq
                             | t' s2' Hstar' Hsilent' Heq
                             | T' Hreact' Heq
                             | t' s2' Hstar' Hstep' Hfinal' Heq];
            subst.
          (* RB: TODO: Refactor block. *)
          -- destruct b' as [tb' | ? | ? | ?];
               simpl in Heq;
               try discriminate.
             inversion Heq; subst t'; clear Heq.
             destruct (star_app_inv (CS.singleton_traces (program_link p c)) _ _ Hstar')
               as [s' [Hstar'1 Hstar'2]].
             now eauto.
          -- (* Same as Terminates case. *)
             destruct b' as [? | tb' | ? | ?];
               simpl in Heq;
               try discriminate.
             inversion Heq; subst t'; clear Heq.
             destruct (star_app_inv (CS.singleton_traces (program_link p c)) _ _ Hstar')
               as [s' [Hstar'1 Hstar'2]].
             now eauto.
          -- (* Similar to Terminates and Diverges, but on an infinite trace.
                Ltac can easily take care of these commonalities. *)
             destruct b' as [? | ? | Tb' | ?];
               simpl in Heq;
               try discriminate.
             inversion Heq; subst T'; clear Heq.
             destruct (forever_reactive_app_inv (CS.singleton_traces (program_link p c)) _ _ Hreact')
               as [s' [Hstar'1 Hreact'2]].
             now eauto.
          -- (* Same as Terminate and Diverges. *)
             destruct b' as [? | ? | ? | tb'];
               simpl in Heq;
               try discriminate.
             inversion Heq; subst t'; clear Heq.
             destruct (star_app_inv (CS.singleton_traces (program_link p c)) _ _ Hstar')
               as [s' [Hstar'1 Hstar'2]].
             now eauto.
        * specialize (Hini' (CS.initial_machine_state (program_link p c))).
          congruence.
  Qed.
End BehaviorStar.

Section ThreewayMultisem1.
  Variables p c p' c' : program.

  Hypothesis Hwfp  : well_formed_program p.
  Hypothesis Hwfc  : well_formed_program c.
  Hypothesis Hwfp' : well_formed_program p'.
  Hypothesis Hwfc' : well_formed_program c'.

  Hypothesis Hmergeable_ifaces :
    mergeable_interfaces (prog_interface p) (prog_interface c).

  Hypothesis Hifacep  : prog_interface p  = prog_interface p'.
  Hypothesis Hifacec  : prog_interface c  = prog_interface c'.

  (* RB: TODO: Simplify redundancies in standard hypotheses. *)
  Hypothesis Hmain_linkability  : linkable_mains p  c.
  Hypothesis Hmain_linkability' : linkable_mains p' c'.

  Hypothesis Hprog_is_closed  : closed_program (program_link p  c ).
  Hypothesis Hprog_is_closed' : closed_program (program_link p' c').

  Let ip := prog_interface p.
  Let ic := prog_interface c.
  Let prog   := program_link p  c.
  Let prog'  := program_link p  c'.
  Let prog'' := program_link p' c'.
  Let sem   := CS.sem prog.
  Let sem'  := CS.sem prog'.
  Let sem'' := CS.sem prog''.
  Hint Unfold ip ic prog prog' prog'' sem sem' sem''.


  Lemma is_prg_component_silent_step : forall s1 s2 i,
      Step sem s1 E0 s2 ->
      CS.is_program_component s2 i ->
      CS.is_program_component s1 i.
  Proof.
    clear.
    intros s1 s2 i Hstep.
    unfold CS.is_program_component, CS.is_context_component, turn_of, CS.state_turn.
    intros Hnotin.
    inversion Hstep; subst; try now (destruct pc as [[C b] o]; eauto).
    + simpl in *.
      apply find_label_in_component_1 in H0. now rewrite H0.
    + simpl in *. now rewrite <- H1.
    + simpl in *.
      apply find_label_in_procedure_1 in H2. now rewrite H2.
  Qed.
  
  (* RB: NOTE: The structure follows closely that of
     threeway_multisem_star_program. *)
  Theorem threeway_multisem_mergeable_program s1 s1'' t s2 s2'' :
    CS.is_program_component s1 ic ->
    mergeable_states p c p' c' s1 s1'' ->
    Star sem   s1   t s2   ->
    Star sem'' s1'' t s2'' ->
    mergeable_states p c p' c' s2 s2''.
  Proof.
    intros Hprg_component.
    intros Hmerg.
    generalize dependent s2''. generalize dependent s2. generalize dependent t.
    induction Hmerg
      as [s1 s1'' Hini Hini''
         | s1 s2 s'' Hmerg Hstep IH
         | s s1'' s2'' Hmerg Hstep IH
         | s1 s2 s1'' s2'' t Hdiff Hmerg Hstep Hstep'' IH]
           using mergeable_states_ind'.
    - (* Initial states *)
      intros t s2 s2'' H H0.
      econstructor; eauto.
    - (* Silent step on the left *)
      intros t s0 s2'' H H0.
      assert (Hstars1s0 : Star sem s1 t s0)
        by now apply star_step with (t1 := E0) (t2 := t) (s2 := s2).
      now apply (IH (is_prg_component_silent_step Hstep Hprg_component) t s0 s2'').
    - (* Silent step on the right *)
      intros t s2 s2''0 H H0.
      apply (IH Hprg_component t s2 s2''0 H (star_step _ _ Hstep H0 eq_refl)).
    - (* Same non-silent step on both sides *)
      intros t0 s0 s2''0 H H0.
      inversion Hmerg; subst.
      econstructor.
      + apply H1.
      + apply H2.
      + eapply star_trans. apply H3.
        eapply star_step. apply Hstep. apply H.
        reflexivity. reflexivity.
      + eapply star_trans. apply H4.
        eapply star_step. apply Hstep''. apply H0.
        reflexivity. reflexivity.
  Qed.

    Lemma dual_star_ind (P : CS.state -> CS.state -> Prop) (s1 s1'' : CS.state):
    P s1 s1'' ->
    (forall s1 s2 s'' : CS.state,
        Step (CS.sem (program_link p c)) s1 E0 s2 ->
        P s1 s'' ->
        P s2 s'') ->
    (forall s s1'' s2'' : CS.state,
        Step (CS.sem (program_link p' c')) s1'' E0 s2'' ->
        P s s1'' ->
        P s s2'') ->
    (forall (s1 s2 s1'' s2'' : CS.state) (t : trace),
        t <> E0 ->
        Step (CS.sem (program_link p c)) s1 t s2 ->
        Step (CS.sem (program_link p' c')) s1'' t s2'' ->
        P s1 s1'' ->
        P s2 s2'') ->
    (forall (s2 s2'' : CS.state) (t : trace),
      Star sem   s1   t s2   ->
      Star sem'' s1'' t s2'' ->
      P s2 s2'').
  Proof.
    intros Hind_ini Hind_left_E0 Hind_right_E0 Hind_step.
    intros s2 s2'' t Hstar Hstar''.
    apply star_iff_starR in Hstar. apply star_iff_starR in Hstar''.
    generalize dependent s2''.
    induction Hstar; intros s2'' Hstar''.
    - remember E0 as t.
      induction Hstar''.
      + now apply Hind_ini.
      + subst.
        assert (Ht1 : t1 = E0) by now destruct t1.
        assert (Ht2 : t2 = E0) by now destruct t1.
        subst; clear H0.
        specialize (IHHstar'' Hind_ini eq_refl Hind_left_E0 Hind_right_E0 Hind_step).
        (* assert (Hmergss2 : mergeable_states s s2). *)
        (* { apply star_iff_starR in Hstar''. *)
        (*   econstructor. apply Hini. apply Hini''. apply star_refl. *)
        (*   assumption. } *)
        eapply Hind_right_E0; eauto.
    - pose proof (CS.singleton_traces (program_link p c) _ _ _ H).
      assert (t2 = E0 \/ exists ev, t2 = [ev]).
      { clear -H1.
        inversion H1.
        - right. destruct t2. simpl in *; congruence.
          simpl in *. destruct t2; eauto. simpl in *. congruence.
        - left. inversion H0. destruct t2; simpl in *. reflexivity.
          congruence. }
      destruct H2 as [Ht2E0 | [ev Ht2ev]].
      + subst.
        unfold "**" in Hstar''; rewrite app_nil_r in Hstar''.
        (* assert (Hmergs2s'' : mergeable_states s2 s''). *)
        (* { econstructor. eauto. eauto. *)
        (*   apply star_iff_starR in Hstar. apply Hstar. *)
        (*   apply star_iff_starR in Hstar''. apply Hstar''. } *)
        specialize (IHHstar Hind_ini s2'' Hstar'').
        eapply Hind_left_E0; eauto.
      + subst.
        remember (t1 ** [ev]) as t.
        induction Hstar''; subst.
        * (* contradiction *)
          assert (E0 <> t1 ** [ev]) by now induction t1. contradiction.
        * subst.
          specialize (IHHstar'' Hind_ini IHHstar).
          pose proof (CS.singleton_traces (program_link p' c') _ _ _ H0) as H4.
          assert (H5: t2 = E0 \/ exists ev, t2 = [ev]).
          { clear -H4.
            inversion H4.
            - right. destruct t2. simpl in *; congruence.
              simpl in *. destruct t2; eauto. simpl in *. congruence.
            - left. inversion H0. destruct t2; simpl in *. reflexivity.
              congruence. }
          destruct H5 as [ht2E0 | [ev' Ht2ev']].
          ** subst.
             unfold "**" in H2; rewrite app_nil_r in H2; subst.
             (* assert (Hmergs3s4 : mergeable_states s3 s4). *)
             (* { econstructor; eauto. *)
             (*   apply star_iff_starR. *)
             (*   eapply starR_step. *)
             (*   apply Hstar. *)
             (*   eauto. reflexivity. *)
             (*   apply star_iff_starR in Hstar''; apply Hstar''. } *)
             specialize (IHHstar'' eq_refl).
             eapply Hind_right_E0; eauto.
          ** subst.
             assert (t1 = t0 /\ ev = ev') as [Ht1t0 Hevev'] by now apply app_inj_tail.
             subst. clear H4 IHHstar'' H1 H2.
             specialize (IHHstar Hind_ini s4).
             (* assert (mergeable_states s2 s4). *)
             (* { econstructor; eauto. apply star_iff_starR in Hstar; apply Hstar. *)
             (*   apply star_iff_starR in Hstar''; apply Hstar''. } *)
             specialize (IHHstar Hstar'').
             eapply Hind_step with (t := [ev']); eauto. unfold E0. congruence.
  Qed.

  Lemma threeway_multisem_step_E0 s1 s2 s1'' :
    CS.is_program_component s1 ic ->
    mergeable_states p c p' c' s1 s1'' ->
    Step sem  s1 E0 s2 ->
    Step sem' (merge_states p c s1 s1'') E0 (merge_states p c s2 s1'').
  Admitted.

  (* Compose two stars into a merged star. The "program" side drives both stars
     and performs all steps without interruption, the "context" side remains
     unaltered in both stars. *)
  Theorem threeway_multisem_star_E0_program s1 s1'' s2 s2'':
    CS.is_program_component s1 ic ->
    mergeable_states p c p' c' s1 s1'' ->
    Star sem   s1   E0 s2   ->
    Star sem'' s1'' E0 s2'' ->
    Star sem'  (merge_states p c s1 s1'') E0 (merge_states p c s2 s2'').
<<<<<<< HEAD
  Proof. 
    intros Hprg_component Hmerg  Hstar Hstar''.
    eapply dual_star_ind
      with (P := fun s2 s2'' => Star sem' (merge_states p c s1 s1'') E0 (merge_states p c s2 s2'')).
    - (* Initial states *)
      eapply star_refl.
    - (* Silent step on the left *)
      clear s2 s2'' Hstar Hstar''.
      intros s2 s3 s2'' Hstep IHstar.
    (*   inversion Hstep. *)
    (*   + apply star_iff_starR. *)
    (*     econstructor. *)
    (*     apply star_iff_starR in IHstar; eapply IHstar. *)
    (*     simpl. *)
    (*     2: reflexivity. *)
    (*     destruct s2'' as [[[gps'' mem''] regs''] pc''] eqn:H1. *)
    (*     rewrite <- H0. *)
    (*     unfold merge_states. simpl. *)
    (*     unfold CS.is_program_component, CS.is_context_component, turn_of, CS.state_turn in Hprg_component. *)
    (*     unfold PS.unpartialize, PS.merge_partial_states. *)
    (*     eauto using CS.step. *)
    (* - admit. *)
    (* - admit. *)
    (* - apply Hstar. *)
    (* - apply Hstar''. *)
=======
  Proof.
    intros Hcomp1 Hmerge1 Hstar12 Hstar12''.
    pose proof mergeable_states_program_to_program
         Hmergeable_ifaces Hifacep Hifacec Hmerge1 Hcomp1 as Hcomp1'.
    rewrite Hifacec in Hcomp1'.
    pose proof context_epsilon_star_is_silent Hcomp1' Hstar12'' as Hs2'.
    remember E0 as t eqn:Ht.
    revert Ht Hmerge1 Hcomp1 Hcomp1' Hstar12''.
    apply star_iff_starR in Hstar12.
    induction Hstar12 as [s | s1 t1 s2 t2 s3 ? Hstar12 IHstar Hstep23]; subst;
      intros Ht Hmerge1 Hcomp1 Hcomp1' Hstar12'.
    - (* RB: TODO: Follows from Hs2', ideally via a recurring lemma. Compare with
         its role in the inductive step. *)
      (* now apply star_refl. *)
      admit.
    - apply Eapp_E0_inv in Ht. destruct Ht; subst.
      specialize (IHstar (eq_refl _) Hmerge1 Hcomp1 Hcomp1' Hstar12').
      apply star_trans with (t1 := E0) (s2 := merge_states p c s2 s2'') (t2 := E0);
        [assumption | | reflexivity].
      apply star_step with (t1 := E0) (s2 := merge_states p c s3 s2'') (t2 := E0).
      + apply star_iff_starR in Hstar12.
        pose proof threeway_multisem_mergeable_program Hcomp1 Hmerge1 Hstar12 Hstar12'
          as Hmerge2.
        pose proof epsilon_star_preserves_program_component Hcomp1 Hstar12
          as Hcomp2.
        exact (threeway_multisem_step_E0 Hcomp2 Hmerge2 Hstep23).
      + now constructor.
      + reflexivity.
>>>>>>> 495bed8e
  Admitted.
  
End ThreewayMultisem1.

Section ThreewayMultisem2.
  Variables p c p' c' : program.

  Hypothesis Hwfp  : well_formed_program p.
  Hypothesis Hwfc  : well_formed_program c.
  Hypothesis Hwfp' : well_formed_program p'.
  Hypothesis Hwfc' : well_formed_program c'.

  Hypothesis Hmergeable_ifaces :
    mergeable_interfaces (prog_interface p) (prog_interface c).

  Hypothesis Hifacep  : prog_interface p  = prog_interface p'.
  Hypothesis Hifacec  : prog_interface c  = prog_interface c'.

  (* RB: TODO: Simplify redundancies in standard hypotheses. *)
  Hypothesis Hmain_linkability  : linkable_mains p  c.
  Hypothesis Hmain_linkability' : linkable_mains p' c'.

  Hypothesis Hprog_is_closed  : closed_program (program_link p  c ).
  Hypothesis Hprog_is_closed' : closed_program (program_link p' c').

  Let ip := prog_interface p.
  Let ic := prog_interface c.
  Let prog   := program_link p  c.
  Let prog'  := program_link p  c'.
  Let prog'' := program_link p' c'.
  Let sem   := CS.sem prog.
  Let sem'  := CS.sem prog'.
  Let sem'' := CS.sem prog''.
  Hint Unfold ip ic prog prog' prog'' sem sem' sem''.

  Lemma threeway_multisem_mergeable s1 s1'' t s2 s2'' :
    mergeable_states p c p' c' s1 s1'' ->
    Star sem   s1   t s2   ->
    Star sem'' s1'' t s2'' ->
    mergeable_states p c p' c' s2 s2''.
  Proof.
    intros Hmerg Hstar12 Hstar12''.
    inversion Hmerg
      as [? ? ? Hini Hini'' Hstar Hstar'']; subst.
    econstructor; eauto;
      eapply star_trans; eauto.
  Qed.

  (* Lemma multisem_star_E0 s1 s1'' s2 : *)
  (*   mergeable_states p c p' c' s1 s1'' -> *)
  (*   Star sem s1 E0 s2 -> *)
  (*   Star sem' (merge_states p c s1 s1'') E0 (merge_states p c s2 s1''). *)
  (* Proof. *)
  (*   intros Hmerg Hstar. *)
  (*   induction Hstar. *)
  (*   - constructor. *)
  (*   - assert (Step sem' (merge_states p c s1 s1'') t1 (merge_states p c s2 s1'')). *)

  Lemma star_E0_preserves_component : forall s1 s2,
      Star sem s1 E0 s2 ->
      CS.is_context_component s1 ip = CS.is_context_component s2 ip.
  Proof.
    intros s1 s2 H.

  
  Lemma threeway_multisem_star_E0 s1 s1'' s2 s2'':
    mergeable_states p c p' c' s1 s1'' ->
    Star sem   s1   E0 s2   ->
    Star sem'' s1'' E0 s2'' ->
    Star sem'  (merge_states p c s1 s1'') E0 (merge_states p c s2 s2'').
  Proof.
    intros H H0 H1.
    destruct (CS.is_program_component s1 ic) eqn:Hprg_component.
    - now apply threeway_multisem_star_E0_program.
    - unfold merge_states.
      rewrite (@PS.merge_partial_states_sym ip ic).
      2: { simpl. inversion H; subst.
           econstructor; eauto.
           unfold CS.comes_from_initial_state.
           destruct (cprog_main_existence Hprog_is_closed) as [i [_ [? _]]].
           exists prog, i, s0, t.
           split; first (destruct Hmergeable_ifaces; now apply linking_well_formedness).
           repeat split; eauto.
           unfold CS.is_program_component in Hprg_component.
           apply negbFE in Hprg_component.
           }
      fold (merge_states c p s1'' s1).
      erewrite PS.merge_partial_states_sym. fold (merge_states c p s2'' s2).
      assert (Hlinkable : linkable ip ic) by now destruct Hmergeable_ifaces.
      unfold ic in Hlinkable. rewrite Hifacec in Hlinkable.
      pose proof (program_linkC Hwfp Hwfc' Hlinkable) as Hprg_linkC'.
      unfold sem', prog'.
      rewrite Hprg_linkC'.
      
      pose proof (program_linkC Hwfp' Hwfc') as Hprg_linkC''; rewrite <- Hifacep in Hprg_linkC''.
      unfold sem'', prog'' in H1.
      rewrite (Hprg_linkC'' Hlinkable) in H1.
      pose proof (program_linkC Hwfp Hwfc) as Hprg_linkC; rewrite Hifacec in Hprg_linkC.
      unfold sem, prog in H0. 
      rewrite (Hprg_linkC Hlinkable) in H0.
      
      pose proof (threeway_multisem_star_E0_program) as Hmultisem.

      specialize (Hmultisem c' p' c p).
      specialize (Hmultisem Hwfc' Hwfp' Hwfc Hwfp).
      rewrite <- Hifacep, <- Hifacec in Hmultisem.
      specialize (Hmultisem (mergeable_interfaces_sym ip ic Hmergeable_ifaces) eq_refl eq_refl).
      specialize (Hmultisem (linkable_mains_sym Hmain_linkability') (linkable_mains_sym Hmain_linkability)).
      assert (Hclosed'' : closed_program (program_link c' p')) by now rewrite <- (Hprg_linkC'' Hlinkable).
      assert (Hclosed : closed_program (program_link c p)) by now rewrite <- (Hprg_linkC Hlinkable).
      specialize (Hmultisem Hclosed'' Hclosed).
      specialize (Hmultisem s1'' s1 s2'' s2).
      assert (His_prg_component'' : CS.is_program_component s1'' (prog_interface p)).
      { eapply mergeable_states_context_to_program.
        apply Hmergeable_ifaces.
        apply H.
        unfold CS.is_program_component in Hprg_component. apply negbFE in Hprg_component.
        assumption.
      }
      assert (Hmerg_sym : mergeable_states c' p' c p s1'' s1).
      { inversion H.
        econstructor;
          try rewrite <- (Hprg_linkC Hlinkable); try rewrite <- (Hprg_linkC'' Hlinkable); eauto.
      }
      (* pose proof (program_linkC Hwfp' Hwfc') as Hprg_linkC''; rewrite <- Hifacep in Hprg_linkC''. *)
      (* unfold sem'', prog'' in H1. *)
      (* rewrite (Hprg_linkC'' Hlinkable) in H1. *)
      (* pose proof (program_linkC Hwfp Hwfc) as Hprg_linkC; rewrite Hifacec in Hprg_linkC. *)
      (* unfold sem, prog in H0.  *)
      (* rewrite (Hprg_linkC Hlinkable) in H0. *)
      specialize (Hmultisem His_prg_component'' Hmerg_sym H1 H0).
      assert (Hmerg_eq1 : merge_states c' p' s1'' s1 = merge_states c p s1'' s1)
        by now (unfold merge_states; rewrite Hifacep Hifacec; reflexivity).
      assert (Hmerg_eq2 : merge_states c' p' s2'' s2 = merge_states c p s2'' s2)
        by (now unfold merge_states; rewrite Hifacep Hifacec; reflexivity).

      rewrite <- Hmerg_eq1, <- Hmerg_eq2. 
      assumption.
      (* inversion H should do the work *)
      inversion H. econstructor; eauto.
      + unfold CS.comes_from_initial_state.
        destruct (cprog_main_existence Hprog_is_closed) as [i [_ [? _]]].
        exists prog, i, s0, t.
        split; first (destruct Hmergeable_ifaces; now apply linking_well_formedness).
        repeat split; eauto.
      + unfold PS.partialize.
        
        destruct s2 as [[[stack2 mem2] regs2] pc2].
        rewrite mergeable_states_pc_same_component.
        unfold CS.is_program_component in Hprg_component. apply negbFE in Hprg_component.
        eapply mergeable_states_context_to_program in Hprg_component.
      
      specialize (Hmultisem c p c' p' Hwfc Hwfp Hwfc' Hwfp'
                     (mergeable_interfaces_sym ip ic Hmergeable_ifaces) Hifacec Hifacep
                     (linkable_mains_sym Hmain_linkability) (linkable_mains_sym Hmain_linkability')).
      
      Check threeway_multisem_star_E0_program.
      eapply threeway_multisem_star_E0_program with (p := c) (c := p) (c' := p) (p' := c').

      pose proof (threeway_multisem_star_E0_program).
      specialize (H2 c p c' p' Hwfc Hwfp Hwfc' Hwfp'
                     (mergeable_interfaces_sym ip ic Hmergeable_ifaces) Hifacec Hifacep
                     (linkable_mains_sym Hmain_linkability) (linkable_mains_sym Hmain_linkability')).
      Search _ PS.merge_partial_states.
      apply threeway_multisem_star_E0_program with (p := c) (c := p).
    
  Admitted. (* Grade 1. *)

  (* A restricted version of the lockstep simulation on event-producing steps.
     RB: NOTE: Here is where we depart from the multi-semantics and need to
     furnish our own version. We may save effort if, as is the case here, we only
     need to concern ourselves with visible steps.

     This replaces the following two steps below:
      - MultiSem.multi_step
      - MultiSem.mergeable_states_step_trans *)
  Lemma threeway_multisem_event_lockstep s1 s1'' e s2 s2'' :
    mergeable_states p c p' c' s1 s1'' ->
    Step sem   s1   [e] s2   ->
    Step sem'' s1'' [e] s2'' ->
    Step sem'  (merge_states p c s1 s1'') [e] (merge_states p c s2 s2'') /\
    mergeable_states p c p' c' s2 s2''.
  Admitted.

  Theorem threeway_multisem_star_program s1 s1'' t s2 s2'' :
    CS.is_program_component s1 ic ->
    mergeable_states p c p' c' s1 s1'' ->
    Star sem   s1   t s2   ->
    Star sem'' s1'' t s2'' ->
    Star sem'  (merge_states p c s1 s1'') t (merge_states p c s2 s2'').
  Proof.
    simpl in *. intros Hcomp1 Hmerge1 Hstar12. revert s1'' s2'' Hcomp1 Hmerge1.
    apply star_iff_starR in Hstar12.
    induction Hstar12 as [s | s1 t1 s2 t2 s3 ? Hstar12 IHstar12' Hstep23]; subst;
      intros s1'' s2'' Hcomp1 Hmerge1 Hstar12''.
    - exact (context_epsilon_star_merge_states Hmerge1 Hcomp1 Hstar12'').
    - rename s2'' into s3''. rename Hstar12'' into Hstar13''.
      apply (star_app_inv (@CS.singleton_traces _)) in Hstar13''
        as [s2'' [Hstar12'' Hstar23'']].
      specialize (IHstar12' _ _ Hcomp1 Hmerge1 Hstar12'').
      (* Apply instantiated IH and case analyze step trace. *)
      apply star_trans with (t1 := t1) (s2 := merge_states p c s2 s2'') (t2 := t2);
        [assumption | | reflexivity].
      apply star_iff_starR in Hstar12.
      pose proof threeway_multisem_mergeable Hmerge1 Hstar12 Hstar12''
        as Hmerge2.
      destruct t2 as [| e2 [| e2' t2]].
      + (* An epsilon step and comparable epsilon star. One is in the context and
           therefore silent, the other executes and leads the MultiSem star. *)
        eapply star_step in Hstep23; [| now apply star_refl | now apply eq_refl].
        exact (threeway_multisem_star_E0 Hmerge2 Hstep23 Hstar23'').
      + (* The step generates a trace event, mimicked on the other side (possibly
           between sequences of silent steps). *)
        change [e2] with (E0 ** e2 :: E0) in Hstar23''.
        apply (star_middle1_inv (@CS.singleton_traces _)) in Hstar23''
          as [s2''1 [s2''2 [Hstar2'' [Hstep23'' Hstar3'']]]].
        (* Prefix star. *)
        pose proof star_refl CS.step (prepare_global_env (program_link p c)) s2
          as Hstar2.
        pose proof threeway_multisem_star_E0 Hmerge2 Hstar2 Hstar2''
          as Hstar2'.
        (* Propagate mergeability, step. *)
        pose proof threeway_multisem_mergeable Hmerge2 Hstar2 Hstar2'' as Hmerge21.
        pose proof threeway_multisem_event_lockstep Hmerge21 Hstep23 Hstep23''
          as [Hstep23' Hmerge22].
        (* Propagate mergeability, suffix star. *)
        pose proof star_refl CS.step (prepare_global_env (program_link p c)) s3
          as Hstar3.
        pose proof threeway_multisem_star_E0 Hmerge22 Hstar3 Hstar3'' as Hstar3'.
        (* Compose. *)
        exact (star_trans
                 (star_right _ _ Hstar2' Hstep23' (eq_refl _))
                 Hstar3' (eq_refl _)).
      + (* Contradiction: a step generates at most one event. *)
        pose proof @CS.singleton_traces _ _ _ _ Hstep23 as Hcontra.
        simpl in Hcontra. omega.
  Qed.
End ThreewayMultisem2.

Section ThreewayMultisem3.
  Variables p c p' c' : program.

  Hypothesis Hwfp  : well_formed_program p.
  Hypothesis Hwfc  : well_formed_program c.
  Hypothesis Hwfp' : well_formed_program p'.
  Hypothesis Hwfc' : well_formed_program c'.

  Hypothesis Hmergeable_ifaces :
    mergeable_interfaces (prog_interface p) (prog_interface c).

  Hypothesis Hifacep  : prog_interface p  = prog_interface p'.
  Hypothesis Hifacec  : prog_interface c  = prog_interface c'.

  (* RB: TODO: Simplify redundancies in standard hypotheses. *)
  Hypothesis Hmain_linkability  : linkable_mains p  c.
  Hypothesis Hmain_linkability' : linkable_mains p' c'.

  Hypothesis Hprog_is_closed  : closed_program (program_link p  c ).
  Hypothesis Hprog_is_closed' : closed_program (program_link p' c').

  Let ip := prog_interface p.
  Let ic := prog_interface c.
  Let prog   := program_link p  c.
  Let prog'  := program_link p  c'.
  Let prog'' := program_link p' c'.
  Let sem   := CS.sem prog.
  Let sem'  := CS.sem prog'.
  Let sem'' := CS.sem prog''.
  Hint Unfold ip ic prog prog' prog'' sem sem' sem''.

  Theorem threeway_multisem_star s1 s1'' t s2 s2'' :
    mergeable_states p c p' c' s1 s1'' ->
    Star (CS.sem (program_link p  c )) s1   t s2   ->
    Star (CS.sem (program_link p' c')) s1'' t s2'' ->
    Star (CS.sem (program_link p  c')) (merge_states p c s1 s1'') t (merge_states p c s2 s2'').
    (* /\ mergeable_states ip ic s2 s2'' *)
  Proof.
    intros Hmerg.
    induction Hmerg
      as [s s'' Hini Hini''
         | s1 s2 s'' Hmerg Hstep IH
         | s s1'' s2'' Hmerg Hstep IH
         | s1 s2 s1'' s2'' t Hdiff Hmerg Hstep Hstep'' IH]
           using mergeable_states_ind'.
    intros Hmerge1 Hstar12 Hstar12''.
    destruct (CS.is_program_component s1 ic) eqn:Hcomp1.
    - now apply threeway_multisem_star_program.
    - apply negb_false_iff in Hcomp1.
      apply (mergeable_states_context_to_program Hmergeable_ifaces Hmerge1)
        in Hcomp1.
      assert (Hmerge2: mergeable_states p c p' c' s2 s2'')
        by (eapply threeway_multisem_mergeable; eassumption).
      rewrite program_linkC; try assumption;
        last admit. (* Easy. *)
      setoid_rewrite merge_states_sym at 1 2; try eassumption.
      (* unfold ip, ic; rewrite -> Hifacep, -> Hifacec. *)
      (* apply threeway_multisem_star_program with (p' := c); *)
      (*   admit. (* Easy. *) *)
  Admitted. (* Grade 1. *)
End ThreewayMultisem3.

(* Section ThreewayMultisem. *)
Section Recombination.
  Variables p c p' c' : program.

  Hypothesis Hwfp  : well_formed_program p.
  Hypothesis Hwfc  : well_formed_program c.
  Hypothesis Hwfp' : well_formed_program p'.
  Hypothesis Hwfc' : well_formed_program c'.

  Hypothesis Hmergeable_ifaces :
    mergeable_interfaces (prog_interface p) (prog_interface c).

  Hypothesis Hifacep  : prog_interface p  = prog_interface p'.
  Hypothesis Hifacec  : prog_interface c  = prog_interface c'.

  (* RB: TODO: Simplify redundancies in standard hypotheses. *)
  Hypothesis Hmain_linkability  : linkable_mains p  c.
  Hypothesis Hmain_linkability' : linkable_mains p' c'.

  Hypothesis Hprog_is_closed  : closed_program (program_link p  c ).
  Hypothesis Hprog_is_closed' : closed_program (program_link p' c').

  Let ip := prog_interface p.
  Let ic := prog_interface c.
  Let prog   := program_link p  c.
  Let prog'  := program_link p  c'.
  Let prog'' := program_link p' c'.
  Let sem   := CS.sem prog.
  Let sem'  := CS.sem prog'.
  Let sem'' := CS.sem prog''.
  Hint Unfold ip ic prog prog' prog'' sem sem' sem''.

  (* RB: NOTE: Relocate lemmas on initial states when ready. *)
  Lemma initial_states_mergeability s s'' :
    initial_state sem   s   ->
    initial_state sem'' s'' ->
    mergeable_states p c p' c' s s''.
  Admitted.

  (* RB: NOTE: Here, the existential is explicitly instantiated; the mergeability
     relation is also different than in standard "two-way" simulations. *)
  Theorem match_initial_states s s'' :
    initial_state sem   s   ->
    initial_state sem'' s'' ->
    initial_state sem'  (merge_states p c s s'') /\
    mergeable_states p c p' c' s s''.
  Admitted.

  Theorem match_final_states s s'' :
    mergeable_states p c p' c' s s'' ->
    final_state sem   s   ->
    final_state sem'' s'' ->
    final_state sem'  (merge_states p c s s'').
  Admitted.

  Theorem star_simulation s1 s1'' t s2 s2'' :
    mergeable_states p c p' c' s1 s1'' ->
    Star sem   s1   t s2   ->
    Star sem'' s1'' t s2'' ->
    Star sem'  (merge_states p c s1 s1'') t (merge_states p c s2 s2'') /\
    mergeable_states p c p' c' s2 s2''.
  Proof.
    intros. split.
    - now apply threeway_multisem_star.
    - eapply threeway_multisem_mergeable; eassumption.
  Qed.

  Corollary match_nostep s s'' :
    mergeable_states p c p' c' s s'' ->
    Nostep sem   s   ->
    Nostep sem'' s'' ->
    Nostep sem'  (merge_states p c s s'').
  Admitted.

  Corollary match_nofinal s s'' :
    mergeable_states p c p' c' s s'' ->
    ~ final_state sem   s   ->
    ~ final_state sem'' s'' ->
    ~ final_state sem'  (merge_states p c s s'').
  Admitted.
(* End ThreewayMultisem. *)

(* Section Recombination. *)
(*   Variables p c p' c' : program. *)

(*   Hypothesis Hwfp  : well_formed_program p. *)
(*   Hypothesis Hwfc  : well_formed_program c. *)
(*   Hypothesis Hwfp' : well_formed_program p'. *)
(*   Hypothesis Hwfc' : well_formed_program c'. *)

(*   Hypothesis Hmergeable_ifaces : *)
(*     mergeable_interfaces (prog_interface p) (prog_interface c). *)

(*   Hypothesis Hifacep  : prog_interface p  = prog_interface p'. *)
(*   Hypothesis Hifacec  : prog_interface c  = prog_interface c'. *)

(*   (* RB: TODO: Simplify redundancies in standard hypotheses. *) *)
(*   Hypothesis Hmain_linkability  : linkable_mains p  c. *)
(*   Hypothesis Hmain_linkability' : linkable_mains p' c'. *)

(*   Hypothesis Hprog_is_closed  : closed_program (program_link p  c ). *)
(*   Hypothesis Hprog_is_closed' : closed_program (program_link p' c'). *)

(*   Let ip := prog_interface p. *)
(*   Let ic := prog_interface c. *)
(*   Let prog   := program_link p  c. *)
(*   Let prog'  := program_link p  c'. *)
(*   Let prog'' := program_link p' c'. *)
(*   Let sem   := CS.sem prog. *)
(*   Let sem'  := CS.sem prog'. *)
(*   Let sem'' := CS.sem prog''. *)
(*   Hint Unfold ip ic prog prog' prog'' sem sem' sem''. *)

  (* RB: NOTE: Possible improvements:
      - Get rid of assert idioms in FTbc case. RB: TODO: Assigned to JT.
      - Try to refactor case analysis in proof.
     This result is currently doing the legwork of going from a simulation on
     stars to one on program behaviors without direct mediation from the CompCert
     framework. *)
  Theorem recombination_prefix m :
    does_prefix sem   m ->
    does_prefix sem'' m ->
    does_prefix sem'  m.
  Proof.
    unfold does_prefix.
    intros [b [Hbeh Hprefix]] [b'' [Hbeh'' Hprefix'']].
    assert (Hst_beh := Hbeh). assert (Hst_beh'' := Hbeh'').
    apply CS.program_behaves_inv in Hst_beh   as [s1   [Hini1   Hst_beh  ]].
    apply CS.program_behaves_inv in Hst_beh'' as [s1'' [Hini1'' Hst_beh'']].
    destruct m as [tm | tm | tm].
    - destruct b   as [t   | ? | ? | ?]; try contradiction.
      destruct b'' as [t'' | ? | ? | ?]; try contradiction.
      simpl in Hprefix, Hprefix''. subst t t''.
      inversion Hst_beh   as [? s2   Hstar12   Hfinal2   | | |]; subst.
      inversion Hst_beh'' as [? s2'' Hstar12'' Hfinal2'' | | |]; subst.
      exists (Terminates tm). split; last reflexivity.
      pose proof match_initial_states Hini1 Hini1'' as [Hini1' Hmerge1].
      pose proof star_simulation Hmerge1 Hstar12 Hstar12'' as [Hstar12' Hmerge2].
      apply program_runs with (s := merge_states p c s1 s1'');
        first assumption.
      apply state_terminates with (s' := merge_states p c s2 s2'');
        first assumption.
      now apply match_final_states.
    - destruct b   as [? | ? | ? | t  ]; try contradiction.
      destruct b'' as [? | ? | ? | t'']; try contradiction.
      simpl in Hprefix, Hprefix''. subst t t''.
      inversion Hst_beh   as [| | | ? s2   Hstar12   Hstep2   Hfinal2  ]; subst.
      inversion Hst_beh'' as [| | | ? s2'' Hstar12'' Hstep2'' Hfinal2'']; subst.
      exists (Goes_wrong tm). split; last reflexivity.
      pose proof match_initial_states Hini1 Hini1'' as [Hini' Hmerge1].
      pose proof star_simulation Hmerge1 Hstar12 Hstar12'' as [Hstar12' Hmerge2].
      apply program_runs with (s := merge_states p c s1 s1'');
        first assumption.
      apply state_goes_wrong with (s' := merge_states p c s2 s2'');
        first assumption.
      + now apply match_nostep.
      + now apply match_nofinal.
    - (* Here we talk about the stars associated to the behaviors, without
         worrying now about connecting them to the existing initial states.
         RB: TODO: Remove asserts, phrase in terms of the instances of
         behavior_prefix_star directly. *)
      assert
        (exists s s',
            initial_state (CS.sem (program_link p c)) s /\
            Star (CS.sem (program_link p c)) s tm s')
        as [s1_ [s2 [Hini1_ Hstar12]]].
      {
        inversion Hmergeable_ifaces as [Hlinkable _].
        destruct (behavior_prefix_star Hbeh Hprefix)
          as [s1_ [s2 [Hini1_ Hstar12]]].
        now exists s1_, s2.
      }
      assert
        (exists s s',
            initial_state (CS.sem (program_link p' c')) s /\
            Star (CS.sem (program_link p' c')) s tm s')
        as [s1''_ [s2'' [Hini1''_ Hstar12'']]].
      {
        rewrite -> Hifacep, -> Hifacec in Hmergeable_ifaces.
        destruct (behavior_prefix_star Hbeh'' Hprefix'')
          as [s1''_ [s2'' [Hini1''_ Hstar12'']]].
        now exists s1''_, s2''.
      }
      pose proof match_initial_states Hini1_ Hini1''_ as [Hini1' Hmerge1].
      pose proof star_simulation Hmerge1 Hstar12 Hstar12'' as [Hstar12' Hmerge2].
      eapply program_behaves_finpref_exists;
        last now apply Hstar12'.
      assumption.
  Qed.
End Recombination.<|MERGE_RESOLUTION|>--- conflicted
+++ resolved
@@ -854,33 +854,6 @@
     Star sem   s1   E0 s2   ->
     Star sem'' s1'' E0 s2'' ->
     Star sem'  (merge_states p c s1 s1'') E0 (merge_states p c s2 s2'').
-<<<<<<< HEAD
-  Proof. 
-    intros Hprg_component Hmerg  Hstar Hstar''.
-    eapply dual_star_ind
-      with (P := fun s2 s2'' => Star sem' (merge_states p c s1 s1'') E0 (merge_states p c s2 s2'')).
-    - (* Initial states *)
-      eapply star_refl.
-    - (* Silent step on the left *)
-      clear s2 s2'' Hstar Hstar''.
-      intros s2 s3 s2'' Hstep IHstar.
-    (*   inversion Hstep. *)
-    (*   + apply star_iff_starR. *)
-    (*     econstructor. *)
-    (*     apply star_iff_starR in IHstar; eapply IHstar. *)
-    (*     simpl. *)
-    (*     2: reflexivity. *)
-    (*     destruct s2'' as [[[gps'' mem''] regs''] pc''] eqn:H1. *)
-    (*     rewrite <- H0. *)
-    (*     unfold merge_states. simpl. *)
-    (*     unfold CS.is_program_component, CS.is_context_component, turn_of, CS.state_turn in Hprg_component. *)
-    (*     unfold PS.unpartialize, PS.merge_partial_states. *)
-    (*     eauto using CS.step. *)
-    (* - admit. *)
-    (* - admit. *)
-    (* - apply Hstar. *)
-    (* - apply Hstar''. *)
-=======
   Proof.
     intros Hcomp1 Hmerge1 Hstar12 Hstar12''.
     pose proof mergeable_states_program_to_program
@@ -909,7 +882,6 @@
         exact (threeway_multisem_step_E0 Hcomp2 Hmerge2 Hstep23).
       + now constructor.
       + reflexivity.
->>>>>>> 495bed8e
   Admitted.
   
 End ThreewayMultisem1.
