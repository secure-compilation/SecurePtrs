Require Import Common.Definitions.
Require Import Common.Util.
Require Import Common.Memory.
Require Import Common.Linking.
Require Import Common.CompCertExtensions.
Require Import CompCert.Events.
Require Import CompCert.Smallstep.
Require Import CompCert.Behaviors.
Require Import Intermediate.Machine.
Require Import Intermediate.GlobalEnv.
Require Import Intermediate.CS.
Require Import Intermediate.PS.
Require Import Intermediate.Decomposition.
(* Require Import Intermediate.Composition. *)

Require Import Coq.Program.Equality.
Require Import Coq.Setoids.Setoid.

From mathcomp Require Import ssreflect ssrfun ssrbool.

Set Implicit Arguments.
Unset Strict Implicit.
Unset Printing Implicit Defensive.

Set Bullet Behavior "Strict Subproofs".

Import Intermediate.

(* RB: NOTE: The current build depends on PS and Composition, both taking a
   relatively long time to compile, but it may still be desirable to consult
   them interactively. To speed up the build process, small, tentative additions
   to those modules can be added here. Note that, in principle, the role of PS
   will be assimilated by Recombination or become very reduced. *)

(* RB: TODO: Relocate to CS. *)
Definition state_regs (s : CS.state) : Register.t :=
  let '(_, _, regs, _) := s in regs.

(* This section will be used to state various preliminary lemma without having to pollute
   other sections. *)
Section Prelim.
  (* RB: TODO: Remove reliance on auto-names. Also note that this follows from
     silent_step_preserves_program_component, posed below. *)
  Lemma epsilon_star_preserves_program_component p c s1 s2 :
    CS.is_program_component s1 (prog_interface c) ->
    Star (CS.sem (program_link p c)) s1 E0 s2 ->
    CS.is_program_component s2 (prog_interface c).
  Proof.
    intros Hprg_component Hstar.
    remember E0 as t.
    induction Hstar.
    - assumption.
    - subst; assert (t1 = E0) by now induction t1.
      assert (t2 = E0) by now induction t1. subst.
      apply IHHstar; try assumption.
      clear H0 IHHstar Hstar.
      unfold CS.is_program_component, CS.is_context_component, turn_of, CS.state_turn in *.
      inversion H;
        try (match goal with
            | Heq : (_, _, _, _) = s1 |- _ => rewrite -Heq in Hprg_component
            end);
        try now rewrite Pointer.inc_preserves_component.
      + erewrite <- find_label_in_component_1; eassumption.
      + now rewrite H2.
      + erewrite <- find_label_in_procedure_1; eassumption.
  Qed.
End Prelim.

(* The merge functions only depend on the interfaces that are considered. *)
Section Merge.

  Variable ip ic : Program.interface.
  Hypothesis Hmergeable_ifaces :
    mergeable_interfaces ip ic.

  Definition merge_frames (f f''   : Pointer.t) : Pointer.t :=
    if Pointer.component f \in domm ip then f else f''.

  Fixpoint merge_stacks (s s'' : CS.stack) : CS.stack :=
    match s, s'' with
    | [], [] => []
    | f :: s, f'' :: s'' => merge_frames f f'' :: merge_stacks s s''
    | _, _ => [] (* Should not happen *)
    end.

  (* Copy-pasted straight from PS.v *)
  (* RB: TODO: Here and above, Program.interface vs. fset. *)
  Definition to_partial_memory (mem : Memory.t) (ctx : {fset Component.id}) :=
  filterm (fun k _ => negb (k \in ctx)) mem.

  Definition merge_memories (m m'' : Memory.t) : Memory.t :=
    unionm (to_partial_memory m   (domm ic))
           (to_partial_memory m'' (domm ip)). (* Note that prog_interface c = prog_interface c' *)

  Definition merge_registers (r r'' : Register.t) (pc : Pointer.t) : Register.t :=
    if Pointer.component pc \in domm ip then r else r''.

  Definition merge_pcs (pc pc'' : Pointer.t) : Pointer.t :=
    if Pointer.component pc \in domm ip then pc else pc''.

  Definition merge_states (state state'' : CS.state) : CS.state :=
    let '(s, m, r, pc) := state in
    let '(s'', m'', r'', pc'') := state'' in
    (merge_stacks s s'', merge_memories m m'', merge_registers r r'' pc, merge_pcs pc pc'').

  (* Various lemmas about these functions *)

  (* JT: TODO: Move this lemma to another section *)
  (**)
  Lemma component_in_ip_notin_ic C :
    C \in domm ip ->
    C \notin domm ic.
  Proof.
    intros Hptr.
    inversion Hmergeable_ifaces as [Hlinkable _].
    inversion Hlinkable as [_ Hdisj].
    move: Hdisj => /fdisjointP.
    intros H.
    now apply H.
  Qed.

  (* JT: TODO: Move this lemma to another section *)
  Lemma component_in_ic_notin_ip C :
    C \in domm ic ->
    C \notin domm ip.
  Proof.
    intros Hptr.
    inversion Hmergeable_ifaces as [Hlinkable _].
    inversion Hlinkable as [_ Hdisj].
    move: Hdisj.
    rewrite fdisjointC => /fdisjointP.
    intros H.
    now apply H.
  Qed.

  (* RB: TODO: Add side conditions (well-formed programs, linkable interfaces,
     etc. *)
  (* JT: I don't think we need any more side condition here *)
  Lemma merge_frames_program frame frame'' :
    Pointer.component frame \in domm ip ->
    merge_frames frame frame'' = frame.
  Proof.
    intros Hpc. unfold merge_frames. now rewrite Hpc.
  Qed.

  Lemma merge_stacks_cons_program frame gps frame'' gps'' :
    Pointer.component frame \in domm ip ->
    merge_stacks (frame :: gps) (frame'' :: gps'') = frame :: merge_stacks gps gps''.
  Proof.
    intros Hpc. simpl. now rewrite merge_frames_program.
  Qed.

  Lemma merge_frames_context frame frame'' :
    Pointer.component frame \in domm ic ->
    merge_frames frame frame'' = frame''.
  Proof.
    intros Hpc.
    apply component_in_ic_notin_ip in Hpc.
    unfold merge_frames.
    move: Hpc => /negP Hpc.
    now destruct (Pointer.component frame \in domm ip) eqn:Heq.
  Qed.


  Lemma merge_stacks_cons_context frame gps frame'' gps'' :
    Pointer.component frame \in domm ic ->
    merge_stacks (frame :: gps) (frame'' :: gps'') =
    frame'' :: merge_stacks gps gps''.
  Proof.
    intros Hpc. simpl. now rewrite merge_frames_context.
  Qed.

  Definition merge_states_stack s s'' :=
    merge_stacks (CS.state_stack s) (CS.state_stack s'').

  Lemma merge_states_stack_pc_independent_right s1 stack2 mem2 regs2 pc2 pc2' :
    merge_states_stack s1 (stack2, mem2, regs2, pc2) = merge_states_stack s1 (stack2, mem2, regs2, pc2').
  Proof.
    destruct s1 as [[[gps1 mem1] regs1] pc1].
    unfold merge_states_stack.
    reflexivity.
  Qed.

  Definition merge_states_stack_mem_independent_right s1 stack2 mem2 mem2' regs2 pc2 :
    merge_states_stack s1 (stack2, mem2, regs2, pc2) = merge_states_stack s1 (stack2, mem2', regs2, pc2).
  Proof.
    destruct s1 as [[[gps1 mem1] regs1] pc1].
    unfold merge_states_stack.
    reflexivity.
  Qed.


  Definition merge_states_mem s s'' :=
    merge_memories (CS.state_mem s) (CS.state_mem s'').

  Lemma merge_states_mem_pc_independent_right s1 stack2 mem2 regs2 pc2 pc2' :
    merge_states_mem s1 (stack2, mem2, regs2, pc2) = merge_states_mem s1 (stack2, mem2, regs2, pc2').
  Proof.
    destruct s1 as [[[stack1 mem1] regs1] pc1].
    unfold merge_states_mem.
    reflexivity.
  Qed.

  Definition merge_states_regs s s'' :=
    if Pointer.component (CS.state_pc s) \in domm ip then
      state_regs s
    else
      state_regs s''.

  Definition merge_states_pc s s'' :=
    if Pointer.component (CS.state_pc s) \in domm ip then
      CS.state_pc s
    else
      CS.state_pc s''.

  Remark merge_states_unfold s s'' :
    merge_states s s'' =
    (merge_states_stack s s'',
     merge_states_mem s s'',
     merge_states_regs s s'',
     merge_states_pc s s'').
  Proof.
    destruct s as [[[stack mem] reg] pc]; destruct s'' as [[[stack'' mem''] reg''] pc''].
    unfold merge_states_stack, merge_states_mem, merge_states_regs, merge_states_pc.
    now simpl.
  Qed.
End Merge.

(* RB: TODO: Harmonize naming conventions. *)
Section Mergeable.
  Variables p c p' c' : program.

  Hypothesis Hwfp  : well_formed_program p.
  Hypothesis Hwfc  : well_formed_program c.
  Hypothesis Hwfp' : well_formed_program p'.
  Hypothesis Hwfc' : well_formed_program c'.

  Hypothesis Hmergeable_ifaces :
    mergeable_interfaces (prog_interface p) (prog_interface c).

  Hypothesis Hifacep  : prog_interface p  = prog_interface p'.
  Hypothesis Hifacec  : prog_interface c  = prog_interface c'.

  (* RB: TODO: Simplify redundancies in standard hypotheses. *)
  (* Hypothesis Hmain_linkability  : linkable_mains p  c. *)
  (* Hypothesis Hmain_linkability' : linkable_mains p' c'. *)

  Hypothesis Hprog_is_closed  : closed_program (program_link p  c ).
  Hypothesis Hprog_is_closed' : closed_program (program_link p' c').

  Let ip := prog_interface p.
  Let ic := prog_interface c.
  Let prog   := program_link p  c.
  Let prog'  := program_link p  c'.
  Let prog'' := program_link p' c'.
  Let sem   := CS.sem prog.
  Let sem'  := CS.sem prog'.
  Let sem'' := CS.sem prog''.
  Hint Unfold ip ic prog prog' prog'' sem sem' sem''.

  (* An "extensional" reading of program states a la Composition, depending
     directly on the partial programs concerned (implicitly through the section
     mechanism. *)
  Inductive mergeable_states (s s'' : CS.state)
  : Prop :=
    mergeable_states_intro : forall s0 s0'' t,
      initial_state (CS.sem (program_link p  c )) s0   ->
      initial_state (CS.sem (program_link p' c')) s0'' ->
      Star (CS.sem (program_link p  c )) s0   t s   ->
      Star (CS.sem (program_link p' c')) s0'' t s'' ->
      mergeable_states s s''.

  Lemma mergeable_states_ind' : forall P : CS.state -> CS.state -> Prop,
      (forall (s s'' : CS.state),
          initial_state (CS.sem (program_link p c)) s ->
          initial_state (CS.sem (program_link p' c')) s'' ->
          P s s'') ->
      (forall (s1 s2 s'' : CS.state),
          mergeable_states s1 s'' ->
          Step (CS.sem (program_link p c)) s1 E0 s2 ->
          P s1 s'' ->
          P s2 s'') ->
      (forall (s s1'' s2'' : CS.state),
          mergeable_states s s1'' ->
          Step (CS.sem (program_link p' c')) s1'' E0 s2'' ->
          P s s1'' ->
          P s s2'') ->
      (forall (s1 s2 s1'' s2'' : CS.state) (t : trace),
          t <> E0 ->
          mergeable_states s1 s1'' ->
          Step (CS.sem (program_link p c)) s1 t s2 ->
          Step (CS.sem (program_link p' c')) s1'' t s2'' ->
          P s1 s1'' ->
          P s2 s2'') ->
      forall (s s'' : CS.state), mergeable_states s s'' -> P s s''.
  Proof.
    intros P.
    intros Hindini HindE0l HindE0r Hindstep.
    intros s s'' Hmerg.
    inversion Hmerg as
        [s0 s0'' t Hini Hini'' Hstar Hstar''].
    apply star_iff_starR in Hstar. apply star_iff_starR in Hstar''.
    generalize dependent s''.
    induction Hstar; intros s'' Hmerg Hstar''.
    - remember E0 as t.
      induction Hstar''.
      + now apply Hindini.
      + subst.
        assert (Ht1 : t1 = E0) by now destruct t1.
        assert (Ht2 : t2 = E0) by now destruct t1.
        subst; clear H0.
        specialize (IHHstar'' eq_refl HindE0l HindE0r Hindstep).
        assert (Hmergss2 : mergeable_states s s2).
        { apply star_iff_starR in Hstar''.
          econstructor. apply Hini. apply Hini''. apply star_refl.
          assumption. }
        specialize (IHHstar'' Hini'' Hmergss2). eapply HindE0r; eauto.
    - pose proof (CS.singleton_traces (program_link p c) _ _ _ H).
      assert (t2 = E0 \/ exists ev, t2 = [ev]).
      { clear -H1.
        inversion H1.
        - right. destruct t2. simpl in *; congruence.
          simpl in *. destruct t2; eauto. simpl in *. congruence.
        - left. inversion H0. destruct t2; simpl in *. reflexivity.
          congruence. }
      destruct H2 as [Ht2E0 | [ev Ht2ev]].
      + subst.
        unfold "**" in Hstar''; rewrite app_nil_r in Hstar''.
        assert (Hmergs2s'' : mergeable_states s2 s'').
        { econstructor. eauto. eauto.
          apply star_iff_starR in Hstar. apply Hstar.
          apply star_iff_starR in Hstar''. apply Hstar''. }
        specialize (IHHstar Hini s'' Hmergs2s'' Hstar'').
        eapply HindE0l; eauto.
      + subst.
        remember (t1 ** [ev]) as t.
        induction Hstar''; subst.
        * (* contradiction *)
          assert (E0 <> t1 ** [ev]) by now induction t1. contradiction.
        * subst.
          specialize (IHHstar'' Hini'' IHHstar).
          pose proof (CS.singleton_traces (program_link p' c') _ _ _ H0) as H4.
          assert (H5: t2 = E0 \/ exists ev, t2 = [ev]).
          { clear -H4.
            inversion H4.
            - right. destruct t2. simpl in *; congruence.
              simpl in *. destruct t2; eauto. simpl in *. congruence.
            - left. inversion H0. destruct t2; simpl in *. reflexivity.
              congruence. }
          destruct H5 as [ht2E0 | [ev' Ht2ev']].
          ** subst.
             unfold "**" in H2; rewrite app_nil_r in H2; subst.
             assert (Hmergs3s4 : mergeable_states s3 s4).
             { econstructor; eauto.
               apply star_iff_starR.
               eapply starR_step.
               apply Hstar.
               eauto. reflexivity.
               apply star_iff_starR in Hstar''; apply Hstar''. }
             specialize (IHHstar'' Hmergs3s4 eq_refl).
             eapply HindE0r; eauto.
          ** subst.
             assert (t1 = t0 /\ ev = ev') as [Ht1t0 Hevev'] by now apply app_inj_tail.
             subst. clear H4 IHHstar'' H1 H2.
             specialize (IHHstar Hini s4).
             assert (mergeable_states s2 s4).
             { econstructor; eauto. apply star_iff_starR in Hstar; apply Hstar.
               apply star_iff_starR in Hstar''; apply Hstar''. }
             specialize (IHHstar H1 Hstar'').
             eapply Hindstep with (t := [ev']); eauto. unfold E0. congruence.
  Qed.

  (* JT: Removed the commented part *)

  Lemma mergeable_states_pc_same_component s s'' :
    mergeable_states s s'' ->
    Pointer.component (CS.state_pc s) = Pointer.component (CS.state_pc s'').
  Proof.
    intros Hmerg.
    induction Hmerg
      as [s s'' Hini Hini''
         | s1 s2 s'' Hmerg Hstep IH
         | s s1'' s2'' Hmerg Hstep IH
         | s1 s2 s1'' s2'' t Hdiff Hmerg Hstep Hstep'' IH]
           using mergeable_states_ind'.
    - (* Initial state *)
      inversion Hini; inversion Hini''; subst.
      unfold CS.state_pc. unfold CS.initial_machine_state.
      destruct (prog_main (program_link p c)); destruct (prog_main (program_link p' c')); eauto.
    - (* Silent step on the left *)
      rewrite <- IH.
      (* Now, the only result to prove is that stepping silently doesn't modify the
         component we're executing. Most of the cases are solvable trivially.
         The two other cases are solved by applying lemmas proved previously.
       *)
      inversion Hstep; subst; try now (destruct pc as [[C b] o]; eauto).
      + simpl in *.
        now apply find_label_in_component_1 in H0.
      + simpl in *.
        now apply find_label_in_procedure_1 in H2.
    - (* Silent step on the right *)
      rewrite IH.
      (* Same as above *)
      inversion Hstep; subst; try now (destruct pc as [[C b] o]; eauto).
      + simpl in *.
        now apply find_label_in_component_1 in H0.
      + simpl in *.
        now apply find_label_in_procedure_1 in H2.
    - (* Non-silent step *)
      inversion Hstep; subst; try contradiction.
      inversion Hstep''; subst; try contradiction.
      + reflexivity.
      + simpl in *.
        inversion Hstep''; reflexivity.
  Qed.

  (* TODO: move to CS.v
     RB: NOTE: Substitute for existing results. *)
  Lemma pc_component_in_ip_or_ic : forall s st mem reg pc t,
      initial_state sem s ->
      Star sem s t (st, mem, reg, pc) ->
      Pointer.component pc \in domm ip \/ Pointer.component pc \in domm ic.
  Proof.
    intros s st mem reg pc t Hini Hstar.
    assert (H : Pointer.component pc \in domm (prog_interface prog)).
    { replace pc with (CS.state_pc (st, mem, reg, pc)); try reflexivity.
      apply CS.comes_from_initial_state_pc_domm.
      destruct (cprog_main_existence Hprog_is_closed) as [i [_ [? _]]].
      exists prog, i, s, t.
      split; first (destruct Hmergeable_ifaces; now apply linking_well_formedness).
      repeat split; eauto. }
    move: H. simpl. rewrite domm_union. now apply /fsetUP.
  Qed.

  Lemma frame_component_in_ip_or_ic s frame gps mem regs pc t :
      initial_state sem s ->
      Star sem s t (frame :: gps, mem, regs, pc) ->
      Pointer.component frame \in domm ip \/ Pointer.component frame \in domm ic.
  Proof.
    intros Hini Hstar.
    assert (H : Pointer.component frame \in domm (prog_interface prog)).
    { eapply CS.comes_from_initial_state_stack_cons_domm.
      destruct (cprog_main_existence Hprog_is_closed) as [i [_ [? _]]].
      exists prog, i, s, t.
      split; first (destruct Hmergeable_ifaces; now apply linking_well_formedness).
      repeat split; eauto. }
    move: H. simpl. rewrite domm_union. now apply /fsetUP.
  Qed.

  (* TODO: clean
     RB: NOTE: This is no longer needed. A stronger result is obtained from
     existing lemmas and use in place. *)
  Lemma star_mem_well_formed s1 t gps2 mem2 regs2 pc2 :
    initial_state sem s1 ->
    Star sem s1 t (gps2, mem2, regs2, pc2) ->
    fsubset (domm mem2) (domm (unionm ip ic)).
  Proof.
    intros Hini Hstar.
    remember (gps2, mem2, regs2, pc2) as s2.
    revert gps2 mem2 regs2 pc2 Heqs2.
    apply star_iff_starR in Hstar.
    induction Hstar as [|? ? ? ? ? ? ? IH].
    - intros gps mem regs pc Heqs.
      simpl in Hini; unfold CS.initial_state in Hini.
      rewrite CS.initial_machine_state_after_linking in Hini; try assumption;
        last by destruct Hmergeable_ifaces.
      subst; inversion Hini; subst.
      rewrite domm_union 2!domm_prepare_procedures_memory -domm_union.
      now apply fsubsetxx.
    - intros gps3 mem3 regs3 pc3 Heqs3; subst.
      destruct s2 as [[[gps2 mem2] regs2] pc2].
      specialize (IH Hini gps2 mem2 regs2 pc2 eq_refl).
      inversion H; subst; try assumption.
      + unfold Memory.store in H12.
        destruct (mem2 (Pointer.component ptr));
          try destruct (ComponentMemory.store t (Pointer.block ptr) (Pointer.offset ptr) (Register.get r2 regs3));
          try match goal with
              | Heq: Some _ = Some _ |- _ => inversion Heq; subst
              | Heq: None = Some _ |- _ => now inversion Heq
              | Heq: Some = None _ |- _ => now inversion Heq
              end.
        assert (Hin : Pointer.component ptr \in domm (unionm ip ic)).
        { rewrite H11.
          rewrite domm_union.
          rewrite in_fsetU. apply /orP.
          apply star_iff_starR in Hstar.
          eapply pc_component_in_ip_or_ic; eassumption.
        }
        rewrite domm_set.
        rewrite fsubU1set.
        apply /andP. now split.
      + unfold Memory.alloc in H12.
        destruct (mem2 (Pointer.component pc2));
          try destruct (ComponentMemory.alloc t (Z.to_nat size));
          try match goal with
              | Heq: Some _ = Some _ |- _ => inversion Heq; subst
              | Heq: None = Some _ |- _ => now inversion Heq
              | Heq: Some = None _ |- _ => now inversion Heq
              end.
        assert (Hin : Pointer.component pc2 \in domm (unionm ip ic)).
        { rewrite domm_union.
          rewrite in_fsetU. apply /orP.
          apply star_iff_starR in Hstar.
          eapply pc_component_in_ip_or_ic; eassumption.
        }
        rewrite domm_set.
        rewrite fsubU1set.
        apply /andP. now split.
  Qed.
  

  
(**)
  Lemma merge_mergeable_states_regs_program s s'' :
    CS.is_program_component s ic ->
    mergeable_states s s'' ->
    merge_states_regs ip s s'' = state_regs s.
  Proof.
    intros Hcomp Hmerg.
    destruct s as [[[stack mem] reg] pc]; destruct s'' as [[[stack'' mem''] reg''] pc''].
    unfold merge_states_regs. simpl.
    unfold merge_registers.
    unfold CS.is_program_component, CS.is_context_component, turn_of, CS.state_turn in Hcomp.
    inversion Hmerg as [s0 s0'' t  Hini Hini'' Hstar Hstar''].
    destruct (pc_component_in_ip_or_ic Hini Hstar) as [H | H].
    - now rewrite H.
    - now rewrite H in Hcomp.
  Qed.

  Lemma merge_mergeable_states_pc_program s s'' :
    CS.is_program_component s ic ->
    mergeable_states s s'' ->
    merge_states_pc ip s s'' = CS.state_pc s.
  Proof.
    intros Hcomp Hmerg.
    destruct s as [[[stack mem] reg] pc]; destruct s'' as [[[stack'' mem''] reg''] pc''].
    unfold merge_states_pc. simpl.
    unfold merge_pcs.
    unfold CS.is_program_component, CS.is_context_component, turn_of, CS.state_turn in Hcomp.
    inversion Hmerg as [s0 s0'' t  Hini Hini'' Hstar Hstar''].
    destruct (pc_component_in_ip_or_ic Hini Hstar) as [H | H].
    - now rewrite H.
    - now rewrite H in Hcomp.
  Qed.

  Lemma merge_mergeable_states_regs_context s s'' :
    CS.is_context_component s ic ->
    mergeable_states s s'' ->
    merge_states_regs ip s s'' = state_regs s''.
  Proof.
    intros Hcomp Hmerg.
    destruct s as [[[stack mem] reg] pc]; destruct s'' as [[[stack'' mem''] reg''] pc''].
    unfold merge_states_regs. simpl.
    unfold merge_registers.
    unfold CS.is_program_component, CS.is_context_component, turn_of, CS.state_turn in Hcomp.
    inversion Hmergeable_ifaces as [Hlinkable _].
    destruct Hlinkable as [_ Hdisj].
    move: Hdisj.
    rewrite fdisjointC => /fdisjointP Hdisj.
    specialize (Hdisj (Pointer.component pc) Hcomp).
    move: Hdisj => /negP => Hdisj.
    destruct (Pointer.component pc \in domm ip) eqn:Heq; now rewrite Heq.
  Qed.

  Lemma merge_mergeable_states_pc_context s s'' :
    CS.is_context_component s ic ->
    mergeable_states s s'' ->
    merge_states_pc ip s s'' = CS.state_pc s''.
  Proof.
    intros Hcomp Hmerg.
    destruct s as [[[stack mem] reg] pc]; destruct s'' as [[[stack'' mem''] reg''] pc''].
    unfold merge_states_pc. simpl.
    unfold CS.is_program_component, CS.is_context_component, turn_of, CS.state_turn in Hcomp.
    inversion Hmergeable_ifaces as [Hlinkable _].
    destruct Hlinkable as [_ Hdisj].
    move: Hdisj.
    rewrite fdisjointC => /fdisjointP Hdisj.
    specialize (Hdisj (Pointer.component pc) Hcomp).
    move: Hdisj => /negP => Hdisj.
    destruct (Pointer.component pc \in domm ip) eqn:Heq; now rewrite Heq.
  Qed.

  Lemma mergeable_states_merge_program s s'' :
    CS.is_program_component s ic ->
    mergeable_states s s'' ->
    merge_states ip ic s s'' =
    (merge_states_stack ip s s'',
     merge_states_mem ip ic s s'',
     state_regs s,
     CS.state_pc s).
  Proof.
    intros Hcomp Hmerg.
    rewrite merge_states_unfold.
    rewrite merge_mergeable_states_pc_program; try assumption.
    rewrite merge_mergeable_states_regs_program; try assumption.
    reflexivity.
  Qed.

  Lemma mergeable_states_merge_context s s'' :
    CS.is_context_component s ic ->
    mergeable_states s s'' ->
    merge_states ip ic s s'' =
    (merge_states_stack ip s s'',
     merge_states_mem ip ic s s'',
     state_regs s'',
     CS.state_pc s'').
  Proof.
    intros Hcomp Hmerg.
    rewrite merge_states_unfold.
    rewrite merge_mergeable_states_pc_context; try assumption.
    rewrite merge_mergeable_states_regs_context; try assumption.
    reflexivity.
  Qed.
(**)

  Lemma mergeable_states_program_to_program s s'' :
    mergeable_states s s'' ->
    CS.is_program_component s   ic ->
    CS.is_program_component s'' ic.
  Proof.
    destruct s   as [[[? ?] ?] pc  ].
    destruct s'' as [[[? ?] ?] pc''].
    unfold CS.is_program_component, CS.is_context_component, turn_of, CS.state_turn.
    intros Hmerge Hpc.
    pose proof mergeable_states_pc_same_component Hmerge as Hcomp. simpl in Hcomp.
    congruence.
  Qed.

  Lemma mergeable_states_context_to_program s1 s2 :
    mergeable_states s1 s2 ->
    CS.is_context_component s1 ic ->
    CS.is_program_component s2 ip.
  Proof.
    intros Hmerg.
    unfold CS.is_program_component, CS.is_context_component, turn_of, CS.state_turn.
    destruct s1 as [[[stack1 mem1] reg1] pc1]; destruct s2 as [[[stack2 mem2] reg2] pc2].
    assert (Hpc : Pointer.component pc1 = Pointer.component pc2).
    { eapply mergeable_states_pc_same_component with
          (s := (stack1, mem1, reg1, pc1)) (s'' := (stack2, mem2, reg2, pc2)).
      eassumption. }
    rewrite <- Hpc; clear Hpc.
    inversion Hmerg
      as [? ? ? Hini Hini'' Hstar Hstar'']; subst.
    destruct Hmergeable_ifaces as [[_ Hdisj] _].
    move: Hdisj.
    rewrite fdisjointC => /fdisjointP Hdisj.
    now auto.
  Qed.

  Lemma mergeable_states_program_to_context s s'' :
    mergeable_states s s'' ->
    CS.is_program_component s ic ->
    CS.is_context_component s'' ip.
  Proof.
    intros Hmerg.
    unfold CS.is_program_component, CS.is_context_component, turn_of, CS.state_turn.
    destruct s as [[[stack mem] reg] pc]; destruct s'' as [[[stack'' mem''] reg''] pc''].
    assert (Hpc : Pointer.component pc = Pointer.component pc'').
    { eapply mergeable_states_pc_same_component with
          (s := (stack, mem, reg, pc)) (s'' := (stack'', mem'', reg'', pc'')).
      eassumption. }
    rewrite <- Hpc.

    inversion Hmerg as [s0 _ t Hini _ Hstar _].
    pose proof (pc_component_in_ip_or_ic Hini Hstar).
    intros Hn; destruct H.
    assumption.
    rewrite H in Hn. inversion Hn.
  Qed.

  (* RB: NOTE: Try to phrase everything either as CS.is_XXX_component, or as
     \[not]in. This is the equivalent of the old [PS.domm_partition]. *)
  Lemma mergeable_states_notin_to_in s s'' :
    mergeable_states s s'' ->
    Pointer.component (CS.state_pc s) \notin domm ip ->
    Pointer.component (CS.state_pc s) \in domm ic.
  Proof.
    intros Hmerg Hpc_notin.
    inversion Hmerg as [? ? ? Hini ? Hstar ?].
    destruct s as [[[? ?] ?] pc].
    pose proof (pc_component_in_ip_or_ic Hini Hstar) as Hpc.
    destruct Hpc.
    - now rewrite H1 in Hpc_notin.
    - now assumption.
  Qed.

  Inductive mergeable_stack : CS.stack -> CS.stack -> Prop :=
  | mergeable_stack_nil : mergeable_stack [] []
  | mergeable_stack_cons : forall frame frame'' gps gps'',
      Pointer.component frame = Pointer.component frame'' ->
      Pointer.component frame \in domm ic \/ Pointer.component frame \in domm ip ->
      mergeable_stack gps gps'' ->
      mergeable_stack (frame :: gps) (frame'' :: gps'').

  Lemma mergeable_states_mergeable_stack
        gps1   mem1   regs1   pc1
        gps1'' mem1'' regs1'' pc1'' :
    mergeable_states (gps1  , mem1  , regs1  , pc1  )
                     (gps1'', mem1'', regs1'', pc1'') ->
    mergeable_stack gps1 gps1''.
  Proof.
    intros Hmerg.
    remember (gps1, mem1, regs1, pc1) as s1.
    remember (gps1'', mem1'', regs1'', pc1'') as s1''.
    revert gps1 mem1 regs1 pc1 gps1'' mem1'' regs1'' pc1'' Heqs1 Heqs1''.
    induction Hmerg as [ s1 s1'' Hini Hini''
                       | s1 s2 s1'' Hmerg Hstep IH
                       | s1 s1'' s2'' Hmerg Hstep'' IH
                       | s1 s2 s1'' s2'' t Ht Hmerg Hstep Hstep'' IH]
                         using mergeable_states_ind'.
    - intros.
      subst. inversion Hini as [Hini1]; inversion Hini'' as [Hini1''].
      destruct Hmergeable_ifaces.
      rewrite CS.initial_machine_state_after_linking in Hini1; try assumption.
      rewrite CS.initial_machine_state_after_linking in Hini1''; try assumption.
      inversion Hini1; inversion Hini1''. now constructor.
      now rewrite -Hifacec -Hifacep.
    - intros; inversion Hstep; subst;
        try match goal with
        | Heq: _ = (_, _, _, _) |- _ => inversion Heq; subst; now eapply IH
        end.
    - intros; inversion Hstep''; subst;
        try match goal with
        | Heq: _ = (_, _, _, _) |- _ => inversion Heq; subst; now eapply IH
        end.
    - intros gps2 mem2 regs2 pc2 gps2'' mem2'' regs2'' pc2'' Heqs2 Heqs2''; subst.
      (* Note: do not try to do:
         inversion Hstep; inversion Hstep''; try congruence.
         as it generates 13*13 = subgoals before discarding the
         absurd ones. *)
      inversion Hstep; try congruence;
        inversion Hstep''; try congruence; subst.
      + repeat match goal with
               | Heq: _ = (_, _) |- _ => inversion Heq; subst; clear Heq
               | Heq: [ECall _ _ _ _] = [ECall _ _ _ _] |- _ => inversion Heq; subst; clear Heq
               end.
        constructor.
        now rewrite 2!Pointer.inc_preserves_component.
        rewrite or_comm.
        inversion Hmerg.
        rewrite Pointer.inc_preserves_component.
        eapply pc_component_in_ip_or_ic. eassumption.
        eassumption.
        now eapply IH.
      + specialize (IH _ _ _ _ _ _ _ _ eq_refl eq_refl);
          now inversion IH.
  Qed.

  Lemma mergeable_states_cons_domm
        frame1   gps1   mem1   regs1   pc1
        frame1'' gps1'' mem1'' regs1'' pc1'' :
    mergeable_states (frame1   :: gps1  , mem1  , regs1  , pc1  )
                     (frame1'' :: gps1'', mem1'', regs1'', pc1'') ->
    Pointer.component frame1 = Pointer.component frame1''.
  Proof.
    intros Hmerge.
    pose proof mergeable_states_mergeable_stack Hmerge as H.
    now inversion H.
  Qed.
  
End Mergeable.

Section MergeSym.

  Variables p c p' c' : program.
  Hypothesis Hmergeable_ifaces :
    mergeable_interfaces (prog_interface p) (prog_interface c).

  Hypothesis Hifacep  : prog_interface p  = prog_interface p'.
  Hypothesis Hifacec  : prog_interface c  = prog_interface c'.

  Hypothesis Hwfp  : well_formed_program p.
  Hypothesis Hwfc  : well_formed_program c.
  Hypothesis Hwfp' : well_formed_program p'.
  Hypothesis Hwfc' : well_formed_program c'.

  Hypothesis Hprog_is_closed  : closed_program (program_link p  c ).
  Hypothesis Hprog_is_closed''  : closed_program (program_link p'  c' ).


  Let ip := prog_interface p.
  Let ic := prog_interface c.
  Let prog   := program_link p  c.
  Let prog'  := program_link p  c'.
  Let prog'' := program_link p' c'.
  Let sem   := CS.sem prog.
  Let sem'  := CS.sem prog'.
  Let sem'' := CS.sem prog''.
  Hint Unfold ip ic prog prog' prog'' sem sem' sem''.

  Lemma merge_stacks_sym gps gps'' :
    mergeable_stack p c gps gps'' ->
    merge_stacks ip gps gps'' = merge_stacks ic gps'' gps.
  Proof.
    intros Hmerge.
    induction Hmerge as [|frame frame'' gps gps'' Hframe Hdomm Hmerge IH].
    - now simpl.
    - simpl.
      unfold merge_frames.
      rewrite Hframe IH; rewrite Hframe in Hdomm.
      destruct Hdomm as [Hdomm | Hdomm].
      rewrite Hdomm; apply component_in_ic_notin_ip with (ip := ip) in Hdomm.
      now rewrite PS.notin_to_in_false.
      assumption.
      rewrite Hdomm; apply component_in_ip_notin_ic with (ic := ic) in Hdomm.
      now rewrite PS.notin_to_in_false.
      assumption.
  Qed.

  (* The necessary disjointness of the partializations is obtained from the fact
     that the memories belong to a pair of mergeable states (i.e., their domains
     coincide). *)
  Lemma merge_memories_sym mem mem'' :
    domm mem   = domm (unionm ip ic) ->
    domm mem'' = domm (unionm ip ic) ->
    merge_memories ip ic mem mem'' = merge_memories ic ip mem'' mem.
  Proof.
    (* Reduces to a problem on disjointness. *)
    intros Hmem Hmem''.
    unfold merge_memories.
    rewrite unionmC;
      first reflexivity.
    apply /fdisjointP => Cid Hin.
    unfold to_partial_memory in *.
    (* Expose some basic facts and their symmetries. *)
    inversion Hmergeable_ifaces as [[_ Hdisjoint] _].
    assert (HdisjointC := Hdisjoint); rewrite fdisjointC in HdisjointC.
    assert (HmemC := Hmem); assert (HmemC'' := Hmem'');
      rewrite unionmC in HmemC, HmemC''; try assumption.
    (* Specialized simplifications from a more general result. *)
    erewrite domm_filterm_partial_memory with (i2 := ic) (m0 := mem'') (m2 := mem'');
      erewrite domm_filterm_partial_memory with (i2 := ip) (m0 := mem) (m2 := mem) in Hin;
      try reflexivity || assumption.
    eapply component_in_ip_notin_ic; eassumption.
  Qed.

  Lemma merge_registers_sym reg reg'' pc pc'' :
    Pointer.component pc \in (domm (prog_interface prog)) ->
    Pointer.component pc = Pointer.component pc'' ->
    merge_registers ip reg reg'' pc = merge_registers ic reg'' reg pc''.
  Proof.
    intros Hdomm Heq.
    unfold merge_registers.
    rewrite -Heq.
    simpl in Hdomm.
    rewrite domm_union in Hdomm.
    move: Hdomm => /fsetUP [Hip | Hic].
    - rewrite Hip; apply component_in_ip_notin_ic with (ic := ic) in Hip.
      now rewrite PS.notin_to_in_false.
      assumption.
    - rewrite Hic; apply component_in_ic_notin_ip with (ip := ip) in Hic.
      now rewrite PS.notin_to_in_false.
      assumption.
  Qed.

  Lemma merge_pc_sym pc pc'' :
    Pointer.component pc \in (domm (prog_interface prog)) ->
    Pointer.component pc = Pointer.component pc'' ->
    merge_pcs ip pc pc'' = merge_pcs ic pc'' pc.
  Proof.
    intros Hdomm Heq.
    unfold merge_pcs.
    rewrite -Heq.
    simpl in Hdomm.
    rewrite domm_union in Hdomm.
    move: Hdomm => /fsetUP [Hip | Hic].
    - rewrite Hip; apply component_in_ip_notin_ic with (ic := ic) in Hip.
      now rewrite PS.notin_to_in_false.
      assumption.
    - rewrite Hic; apply component_in_ic_notin_ip with (ip := ip) in Hic.
      now rewrite PS.notin_to_in_false.
      assumption.
  Qed.   

  (* JT: TODO: Clean this proof *)
  Lemma merge_states_sym s s'' :
    mergeable_states p c p' c' s s'' ->
    merge_states ip ic s s'' = merge_states ic ip s'' s.
  Proof.
    intros Hmerg.
    (* RB: NOTE: As elsewhere, clean CS.comes_from_initial state. This is done up
       front for syntactic economy. Simplify if possible. *)
    assert (Hmem : domm (CS.state_mem s) = domm (unionm ip ic)).
    {
      apply CS.comes_from_initial_state_mem_domm.
      inversion Hmerg as [s0 _ t Hini _ Hstar _].
      inversion Hprog_is_closed as [_ [main [_ [Hmain _]]]].
      pose proof linking_well_formedness Hwfp Hwfc (proj1 Hmergeable_ifaces) as Hwf.
      now exists prog, main, s0, t.
    }
    assert (Hmem'' : domm (CS.state_mem s'') = domm (unionm ip ic)).
    {
      unfold ip, ic. rewrite Hifacep Hifacec.
      apply CS.comes_from_initial_state_mem_domm.
      inversion Hmerg as [_ s0'' t _ Hini'' _ Hstar''].
      inversion Hprog_is_closed'' as [_ [main [_ [Hmain _]]]].
      assert (Hmergeable_ifacesC := Hmergeable_ifaces);
        rewrite Hifacep Hifacec in Hmergeable_ifacesC.
      pose proof linking_well_formedness Hwfp' Hwfc' (proj1 Hmergeable_ifacesC) as Hwf''.
      now exists prog'', main, s0'', t.
    }
    destruct s as [[[stack mem] reg] pc]; destruct s'' as [[[stack'' mem''] reg''] pc''].
    unfold merge_states.
    rewrite merge_stacks_sym.
    rewrite (merge_memories_sym Hmem Hmem'').
    erewrite (merge_registers_sym _ _).
    rewrite merge_pc_sym.
    reflexivity.
    simpl.
    inversion Hmerg as [s s'' t Hini Hini'' Hstar Hstar''].
    pose proof pc_component_in_ip_or_ic Hwfp Hwfc Hmergeable_ifaces Hprog_is_closed Hini Hstar as Hdomm.
    rewrite domm_union. now apply /fsetUP.
    replace pc with (CS.state_pc (stack, mem, reg, pc)); try reflexivity.
    replace pc'' with (CS.state_pc (stack'', mem'', reg'', pc'')); try reflexivity.
    eapply mergeable_states_pc_same_component; eassumption.
    simpl.
    inversion Hmerg as [s s'' t Hini Hini'' Hstar Hstar''].
    pose proof pc_component_in_ip_or_ic Hwfp Hwfc Hmergeable_ifaces Hprog_is_closed Hini Hstar as Hdomm.
    rewrite domm_union. now apply /fsetUP.
    replace pc with (CS.state_pc (stack, mem, reg, pc)); try reflexivity.
    replace pc'' with (CS.state_pc (stack'', mem'', reg'', pc'')); try reflexivity.
    eapply mergeable_states_pc_same_component; eassumption.
    inversion Hmerg as [s s'' t Hini Hini'' Hstar Hstar''].
    eapply mergeable_states_mergeable_stack with (p' := p') (c' := c'); eassumption.
  Qed.

  Lemma mergeable_states_sym s1 s1'' : mergeable_states p c p' c' s1 s1'' <-> mergeable_states c' p' c p s1'' s1.
  Proof.
    split.
    - intros Hmerg.
      inversion Hmerg as [s0 s0'' t ? ? ? ?].
      inversion Hmergeable_ifaces as [Hlinkable _].
      pose proof (program_linkC Hwfc Hwfp (linkable_sym Hlinkable)) as Hcp.
      rewrite Hifacec Hifacep in Hlinkable.
      pose proof (program_linkC Hwfc' Hwfp' (linkable_sym Hlinkable)) as Hc'p'.
      apply mergeable_states_intro with (s0 := s0'') (s0'' := s0) (t := t);
        try (now rewrite Hcp);
        try (now rewrite Hc'p').
    - intros Hmerg.
      inversion Hmerg as [s0'' s0 t ? ? ? ?].
      inversion Hmergeable_ifaces as [Hlinkable _].
      pose proof (program_linkC Hwfc Hwfp (linkable_sym Hlinkable)) as Hcp.
      rewrite Hifacec Hifacep in Hlinkable.
      pose proof (program_linkC Hwfc' Hwfp' (linkable_sym Hlinkable)) as Hc'p'.
      apply mergeable_states_intro with (s0 := s0) (s0'' := s0'') (t := t);
        try (now rewrite -Hcp);
        try (now rewrite -Hc'p').
  Qed.

End MergeSym.

  Lemma to_partial_memory_in ip ic mem Cid :
    mergeable_interfaces ip ic ->
    Cid \in domm ip ->
    (to_partial_memory mem (domm ic)) Cid = mem Cid.
  Proof.
    intros Hmerge HCid.
    unfold to_partial_memory.
    apply getm_filterm_notin_domm.
    eapply component_in_ip_notin_ic; eassumption.
  Qed.

  Lemma to_partial_memory_notin ip ic mem Cid :
    mergeable_interfaces ip ic ->
    Cid \in domm ic ->
    (to_partial_memory mem (domm ic)) Cid = None.
  Proof.
    intros Hmerge HCid.
    unfold to_partial_memory.
    rewrite filtermE.
    unfold obind, oapp.
    destruct (mem Cid) eqn:Hmem; rewrite Hmem.
    now rewrite HCid.
    now reflexivity.
  Qed.

  (* RB: NOTE: We should rename these, and probably use this instead of the
     weaker version (currently, [in], confusingly). *)
  Lemma to_partial_memory_notin_strong ip ic mem Cid :
    mergeable_interfaces ip ic ->
    Cid \notin domm ic ->
    (to_partial_memory mem (domm ic)) Cid = mem Cid.
  Proof.
    intros Hmerge HCid.
    unfold to_partial_memory.
    rewrite filtermE.
    unfold obind, oapp.
    destruct (mem Cid) eqn:Hmem; rewrite Hmem.
    now rewrite HCid.
    now reflexivity.
  Qed.

Section PS.
  Variables p c p' c' : program.
  Hypothesis Hmergeable_ifaces :
    mergeable_interfaces (prog_interface p) (prog_interface c).

  Hypothesis Hifacep  : prog_interface p  = prog_interface p'.
  Hypothesis Hifacec  : prog_interface c  = prog_interface c'.

  Hypothesis Hwfp  : well_formed_program p.
  Hypothesis Hwfc  : well_formed_program c.
  Hypothesis Hwfp' : well_formed_program p'.
  Hypothesis Hwfc' : well_formed_program c'.

  Hypothesis Hprog_is_closed  : closed_program (program_link p  c ).
  Hypothesis Hprog_is_closed' : closed_program (program_link p' c').


  Let ip := prog_interface p.
  Let ic := prog_interface c.
  Let prog   := program_link p  c.
  Let prog'  := program_link p  c'.
  Let prog'' := program_link p' c'.
  Let sem   := CS.sem prog.
  Let sem'  := CS.sem prog'.
  Let sem'' := CS.sem prog''.
  Hint Unfold ip ic prog prog' prog'' sem sem' sem''.

    (* Given a silent star driven by the "program" side p, the "context" side c
     remains unaltered. *)
  (* Lemma context_epsilon_star_is_silent s1 s2 : *)
  (*   CS.is_program_component s1 (prog_interface c) -> *)
  (*   Star (CS.sem (program_link p c)) s1 E0 s2 -> *)
  (*   PS.partialize s1 (prog_interface p) = PS.partialize s2 (prog_interface p). *)
  (* Admitted. *)

  (* Lemma merge_states_partialize s s1'' s2'' : *)
  (*   mergeable_states p c p' c' s s1'' -> *)
  (*   PS.partialize s1'' (prog_interface p) = PS.partialize s2'' (prog_interface p) -> *)
  (*   merge_states (prog_interface p) (prog_interface c) s s1'' = *)
  (*   merge_states (prog_interface p) (prog_interface c) s s2''. *)
  (* Admitted. *)

  (* (* JT: TODO: Move to CS + clean proof *) *)
  (* Lemma mem_store_different_component : forall mem mem' C b o val Cid, *)
  (*               Memory.store mem (C, b, o) val = Some mem' -> *)
  (*               Cid <> C -> *)
  (*               mem Cid = mem' Cid. *)
  (* Proof. *)
  (*   intros mem mem' C b o val Cid Hmem Hneq. *)
  (*   unfold Memory.store in Hmem. *)
  (*   simpl in *. *)
  (*   destruct (mem C) eqn:HmemC. *)
  (*   - destruct (ComponentMemory.store t b o val). *)
  (*     + inversion Hmem; subst. *)
  (*       rewrite setmE. *)
  (*       rewrite eqtype.eqE. simpl. *)
  (*       destruct (ssrnat.eqn Cid C) eqn:Heq; *)
  (*         last reflexivity. *)
  (*       assert (Cid = C). *)
  (*       { clear -Heq. revert C Heq. *)
  (*         induction Cid; intros C Heq; destruct C; eauto; *)
  (*           inversion Heq. *)
  (*       } *)
  (*       contradiction. *)
  (*     + inversion Hmem. *)
  (*   - inversion Hmem. *)
  (* Qed. *)

  (* RB: NOTE: Pretty sure we have proved many similar results several times
     by now... *)
  Lemma mergeable_states_program_component_domm mem gps regs pc s'' :
    mergeable_states p c p' c' (mem, gps, regs, pc) s'' ->
    CS.is_program_component (mem, gps, regs, pc) (prog_interface c) ->
    Pointer.component pc \in domm (prog_interface p).
  Admitted.

  Ltac t_to_partial_memory_epsilon_star Hmerge1 Hcomp Hstar12'' :=
    pose proof mergeable_states_program_to_program Hmerge1 Hcomp as Hcomp1'';
    rewrite Hifacec in Hcomp1'';
    assert (Hmergeable_ifaces' := Hmergeable_ifaces);
      rewrite Hifacep Hifacec in Hmergeable_ifaces';
    pose proof epsilon_star_preserves_program_component Hcomp1'' Hstar12'' as Hcomp2'';
    inversion Hmerge1 as [_ s0'' t01'' _ Hini0'' _ Hstar01''];
    destruct (pc_component_in_ip_or_ic
                Hwfp' Hwfc' Hmergeable_ifaces' Hprog_is_closed' Hini0''
                (star_trans Hstar01'' Hstar12'' eq_refl)) as [Hgoal | Hcontra];
    [ now rewrite Hifacep
    | CS.simplify_turn; now rewrite Hcontra in Hcomp2''
    ].

  Lemma to_partial_memory_epsilon_star s s1'' s2'' s3'' :
    mergeable_states p c p' c' s s1'' ->
    CS.is_program_component s (prog_interface c) ->
    Star sem'' s1'' E0 s2'' ->
    Step sem'' s2'' E0 s3'' ->
    to_partial_memory (CS.state_mem s2'') (domm (prog_interface p)) =
    to_partial_memory (CS.state_mem s3'') (domm (prog_interface p)).
  Proof.
    intros Hmerge1 Hcomp Hstar12'' Hstep23''.
    destruct s2'' as [[[gps2'' mem2''] regs2''] pc2''].
    destruct s3'' as [[[gps3'' mem3''] regs3''] pc3''].
    inversion Hstep23''; subst;
      (* Most cases do not touch the memory. *)
      try reflexivity;
      (* Rewrite memory goals, discharge side goals and homogenize shape. *)
      match goal with
      | Hstore : Memory.store _ _ _ = _,
        Heq : Pointer.component _ = Pointer.component _ |- _ =>
        erewrite PS.program_store_to_partialized_memory; eauto 1; rewrite Heq
      | Halloc : Memory.alloc _ _ _ = _ |- _ =>
        erewrite PS.program_allocation_to_partialized_memory; eauto 1
      end;
      (* Prove the PC is in the program in both cases. *)
      t_to_partial_memory_epsilon_star Hmerge1 Hcomp Hstar12''.
  Qed.

  (* JT: I think this lemma could replace the two above lemmas *)
  (* JT: TODO: Clean this proof *)
  Lemma merge_states_silent_star s s1'' s2'' :
    mergeable_states p c p' c' s s1'' ->
    CS.is_program_component s (prog_interface c) ->
    Star (CS.sem (program_link p' c')) s1'' E0 s2'' ->
    merge_states (prog_interface p) (prog_interface c) s s1'' =
    merge_states (prog_interface p) (prog_interface c) s s2''.
  Proof.
    intros Hmerge1 Hcomp Hstar12''.
    remember E0 as t.
    apply star_iff_starR in Hstar12''.
    induction Hstar12''
      as [s'' | s1'' t1 s2'' t2 s3'' ? Hstar12'' IHstar'' Hstep23'' Ht12]; subst.
    - reflexivity.
<<<<<<< HEAD
    - (* Simplify, apply IH and case analyze. *)
      symmetry in Ht12; apply Eapp_E0_inv in Ht12 as [? ?]; subst.
      specialize (IHstar'' Hmerge1 eq_refl). rewrite IHstar''.
      apply star_iff_starR in Hstar12''.
      destruct s as [[[gps mem] regs] pc].
      destruct s2'' as [[[gps2'' mem2''] regs2''] pc2''].
      destruct s3'' as [[[gps3'' mem3''] regs3''] pc3''].
      inversion Hstep23''; subst;
        (* Unfold, common rewrite on PC, memory rewrite for memory goals and done. *)
        unfold merge_states, merge_registers, merge_pcs, merge_memories;
        erewrite mergeable_states_program_component_domm; try eassumption;
        try (pose proof to_partial_memory_epsilon_star Hmerge1 Hcomp Hstar12'' Hstep23'' as Hmem23'';
             simpl in Hmem23''; rewrite Hmem23'');
        reflexivity.
  Qed.
=======
    - subst.
      assert (H1 : t1 = E0) by now destruct t1.
      assert (H2 : t2 = E0) by now destruct t1.
      subst; clear H0.
      assert (Hcomp1 : CS.is_program_component s1 (prog_interface c)).
      { destruct s as [[[gps mem] regs] pc]; destruct s1 as [[[gps1 mem1] regs1] pc1].
        unfold CS.is_program_component, CS.is_context_component, CS.state_turn, turn_of in *.
        replace pc with (CS.state_pc (gps, mem, regs, pc)); try reflexivity.
        replace pc1 with (CS.state_pc (gps1, mem1, regs1, pc1)); try reflexivity.
        erewrite mergeable_states_pc_same_component with (s'' := (gps, mem, regs, pc))
                                                         (p := c') (c := p') (c' := p) (p' := c).
        apply Hcomp.
        apply mergeable_states_sym; try eassumption; try congruence.
        rewrite -Hifacec -Hifacep.
        now apply mergeable_interfaces_sym.
      }
      specialize (IHHstar Hmerg eq_refl).
      apply star_iff_starR in Hstar.
      assert (Hcomp2 : CS.is_program_component s2 (prog_interface c'))
       by now (eapply epsilon_star_preserves_program_component; try rewrite -Hifacec; eauto).
      rewrite IHHstar; clear IHHstar.
      inversion Hmerg as [s0 s0'' t Hini Hini'' Hstar0 Hstar0''].
      inversion H; subst; try now t_merge_states_silent_star Hini Hini'' Hstar0 Hstar0'' Hstar.
      + erewrite !mergeable_states_merge_program; try eassumption.
        erewrite merge_states_stack_pc_independent_right with (pc2' := Pointer.inc pc); try eassumption.
        erewrite merge_states_mem_pc_independent_right with (pc2' := Pointer.inc pc); try eassumption.
        erewrite merge_states_stack_mem_independent_right with (mem2' := mem'); try eassumption.
        assert (Heq: merge_states_mem (prog_interface p) (prog_interface c) s (gps, mem, regs, Pointer.inc pc) =
                     merge_states_mem (prog_interface p) (prog_interface c) s (gps, mem', regs, Pointer.inc pc)).
        {
          unfold merge_states_mem, merge_memories.
          apply /eq_fmap => Cid. rewrite 2!unionmE.
          pose proof mergeable_interfaces_sym _ _ Hmergeable_ifaces
            as Hmergeable_ifaces_sym.
          destruct (Cid \in domm ip) eqn:Hdommp;
            destruct (Cid \in domm ic) eqn:Hdommc.
          - exfalso.
            apply component_in_ic_notin_ip with (ip := ip) in Hdommc.
            now rewrite Hdommp in Hdommc.
            assumption.
          - erewrite to_partial_memory_in; try eassumption.
            erewrite to_partial_memory_notin; try eassumption.
            erewrite to_partial_memory_notin; try eassumption.
            reflexivity.
          - erewrite to_partial_memory_notin; try eassumption.
            simpl.
            erewrite to_partial_memory_in; try eassumption.
            erewrite to_partial_memory_in; try eassumption.
            (* Now, why are they equal?
               1) Cid \in domm ic.
               2) Pointer.component ptr = Pointer.component pc \notin domm ic
               3) Memory.store mem ptr (Register.get r2 regs) = Some mem'
             *)
            unfold CS.is_program_component, CS.is_context_component, CS.state_turn, turn_of in Hcomp2.
            (* destruct s as [[[? ?] ?] pc__s]. *)
            (* Search _ Memory.store. *)
            erewrite mem_store_different_component.
            reflexivity.
            apply H3.
            intros Hn; subst.
            rewrite -H2 -Hifacec in Hcomp2.
            now rewrite Hdommc in Hcomp2.
          - erewrite !to_partial_memory_notin_strong; try eassumption;
              try now apply negb_true_iff in Hdommc;
              try now apply negb_true_iff in Hdommp.
            destruct (isSome ((CS.state_mem s) Cid)) eqn:HisSome; try reflexivity.
            simpl.
            (* Might want to use star_mem_well_formed to prove these subgoals. *)
            assert (Hmem: mem Cid = None).
            { apply /dommPn.
              apply negb_true_iff in Hdommp; apply negb_true_iff in Hdommc.
              assert (Hmem : domm mem = domm (unionm ip ic)).
              { replace mem with (CS.state_mem (gps, mem, regs, pc)).
                apply CS.comes_from_initial_state_mem_domm.
                inversion Hprog_is_closed' as [_ [main [_ [Hmain _]]]].
                rewrite Hifacec Hifacep in Hmergeable_ifaces_sym.
                pose proof linking_well_formedness Hwfp' Hwfc' (linkable_sym (proj1 Hmergeable_ifaces_sym)) as Hwf.
                exists prog'', main, s0'', t.
                unfold ip, ic; rewrite Hifacec Hifacep.
                repeat (split; eauto).
                eapply star_trans; eauto.
                clear; induction t; first reflexivity.
                simpl; now rewrite -IHt.
                reflexivity.
              }
              rewrite Hmem.
              rewrite domm_union. apply /fsetUP.
              intros Hn; destruct Hn as [Hn | Hn].
              now rewrite Hn in Hdommp.
              now rewrite Hn in Hdommc.
            }
            assert (Hmem': mem' Cid = None).
            { apply /dommPn.
              apply negb_true_iff in Hdommp; apply negb_true_iff in Hdommc.
              assert (Hmem'' : domm mem' = domm (unionm ip ic)).
              { replace mem' with (CS.state_mem (gps, mem', regs, Pointer.inc pc)).
                apply CS.comes_from_initial_state_mem_domm.
                inversion Hprog_is_closed' as [_ [main [_ [Hmain _]]]].
                rewrite Hifacec Hifacep in Hmergeable_ifaces_sym.
                pose proof linking_well_formedness Hwfp' Hwfc' (linkable_sym (proj1 Hmergeable_ifaces_sym)) as Hwf.
                exists prog'', main, s0'', t.
                unfold ip, ic; rewrite Hifacec Hifacep.
                repeat (split; eauto).
                eapply star_trans; eauto.
                apply star_iff_starR. eapply starR_step; try apply star_iff_starR; eauto.
                clear; induction t; first reflexivity.
                simpl; now rewrite -IHt.
                reflexivity.
              }
              rewrite Hmem''.
              rewrite domm_union. apply /fsetUP.
              intros Hn; destruct Hn as [Hn | Hn].
              now rewrite Hn in Hdommp.
              now rewrite Hn in Hdommc.
            }
            now rewrite Hmem Hmem'.
        }
        now rewrite Heq.
        t_merge_states_silent_star_mergeable Hini Hini'' Hstar0 Hstar0'' Hstar.
        t_merge_states_silent_star_mergeable Hini Hini'' Hstar0 Hstar0'' Hstar.
      + erewrite !mergeable_states_merge_program; try eassumption.
  Admitted.
>>>>>>> d31fdc08

  (* The following should be an easy corollary of the _is_silent lemma. *)
  Lemma context_epsilon_star_merge_states s s1 s2 :
    mergeable_states p c p' c' s s1 ->
    CS.is_program_component s (prog_interface c) ->
    Star (CS.sem (program_link p' c')) s1 E0 s2 ->
    Star (CS.sem (program_link p  c'))
         (merge_states (prog_interface p) (prog_interface c) s s1) E0
         (merge_states (prog_interface p) (prog_interface c) s s2).
  Proof.
    intros Hmerg Hcomp Hstar.
    rewrite (merge_states_silent_star Hmerg Hcomp Hstar).
    apply star_refl.
  Qed.

End PS.

  (* Search _ prepare_procedures_memory. *)
  (* Search _ PS.to_partial_memory unionm. *)
  Lemma prepare_procedures_memory_left p c :
    linkable (prog_interface p) (prog_interface c) ->
    to_partial_memory
      (unionm (prepare_procedures_memory p) (prepare_procedures_memory c))
      (domm (prog_interface c)) =
    prepare_procedures_memory p.
  Proof.
    intros [_ Hdisjoint].
    unfold to_partial_memory, merge_memories.
    rewrite <- domm_prepare_procedures_memory,
          -> filterm_union,
          -> fdisjoint_filterm_full,
          -> fdisjoint_filterm_empty, -> unionm0;
      first reflexivity;
      try rewrite -> !domm_prepare_procedures_memory; congruence.
  Qed.

  Lemma prepare_procedures_memory_right p c :
    linkable (prog_interface p) (prog_interface c) ->
    to_partial_memory
      (unionm (prepare_procedures_memory p) (prepare_procedures_memory c))
      (domm (prog_interface p)) =
    prepare_procedures_memory c.
  Proof.
    intros Hlinkable.
    rewrite unionmC; try assumption.
    apply prepare_procedures_memory_left with (c := p) (p := c).
    now apply linkable_sym.
    inversion Hlinkable. 
    now rewrite !domm_prepare_procedures_memory.
  Qed.

  (* RB: NOTE: Add program well-formedness if needed. *)
  Lemma genv_entrypoints_interface_some p p' C P b (* pc *) :
    (* Pointer.component pc \in domm (prog_interface p) -> *)
    (* imported_procedure (genv_interface (globalenv sem')) (Pointer.component pc) C P -> *)
    prog_interface p = prog_interface p' ->
    EntryPoint.get C P (genv_entrypoints (prepare_global_env p )) = Some b ->
  exists b',
    EntryPoint.get C P (genv_entrypoints (prepare_global_env p')) = Some b'.
  Proof.
    move=> Hiface.
    unfold EntryPoint.get, prepare_global_env, genv_entrypoints; simpl.
    (* move=> H; exists b; rewrite -H; clear H. *)
    unfold prepare_procedures_initial_memory_aux.
    unfold elementsm, odflt, oapp.
    rewrite 2!mapmE.
    unfold omap, obind, oapp; simpl.
    rewrite 2!mkfmapfE.
    rewrite -Hiface.
    destruct (C \in domm (prog_interface p)) eqn:HC.
    - rewrite HC.
      
      admit.
    - now rewrite HC.
  Admitted.

  Section BehaviorStar.
  Variables p c: program.

  (* RB: Could be phrased in terms of does_prefix. *)
  Theorem behavior_prefix_star b m :
    program_behaves (CS.sem (program_link p c)) b ->
    prefix m b ->
  exists s1 s2,
    CS.initial_state (program_link p c) s1 /\
    Star (CS.sem (program_link p c)) s1 (finpref_trace m) s2.
  Proof.
    destruct m as [tm | tm | tm].
    - intros Hb Hm.
      destruct b as [t | ? | ? | ?];
        simpl in Hm; try contradiction;
        subst t.
      inversion Hb as [s1 ? Hini Hbeh |]; subst.
      inversion Hbeh as [? s2 Hstar Hfinal | | |]; subst.
      eexists; eexists; split; now eauto.
    - intros Hb Hm.
      destruct b as [? | ? | ? | t];
        simpl in Hm; try contradiction;
        subst t.
      inversion Hb as [s1 ? Hini Hbeh | Hini]; subst.
      + inversion Hbeh as [| | | ? s2 Hstar Hnostep Hfinal]; subst.
        eexists; eexists; split; now eauto.
      + specialize (Hini (CS.initial_machine_state (program_link p c))).
        congruence.
    - revert b.
      induction tm as [| e t IHt] using rev_ind;
        intros b Hb Hm;
        simpl in *.
      + exists (CS.initial_machine_state (program_link p c)), (CS.initial_machine_state (program_link p c)).
        split; [congruence | now apply star_refl].
      + pose proof behavior_prefix_app_inv Hm as Hprefix.
        specialize (IHt _ Hb Hprefix).
        destruct IHt as [s1 [s2 [Hini Hstar]]].
        inversion Hm as [b']; subst.
        inversion Hb as [s1' ? Hini' Hbeh' | Hini' Hbeh']; subst.
        * assert (Heq : s1 = s1')
            by now (inversion Hini; inversion Hini').
          subst s1'.
          inversion Hbeh' as [ t' s2' Hstar' Hfinal' Heq
                             | t' s2' Hstar' Hsilent' Heq
                             | T' Hreact' Heq
                             | t' s2' Hstar' Hstep' Hfinal' Heq];
            subst.
          (* RB: TODO: Refactor block. *)
          -- destruct b' as [tb' | ? | ? | ?];
               simpl in Heq;
               try discriminate.
             inversion Heq; subst t'; clear Heq.
             destruct (star_app_inv (CS.singleton_traces (program_link p c)) _ _ Hstar')
               as [s' [Hstar'1 Hstar'2]].
             now eauto.
          -- (* Same as Terminates case. *)
             destruct b' as [? | tb' | ? | ?];
               simpl in Heq;
               try discriminate.
             inversion Heq; subst t'; clear Heq.
             destruct (star_app_inv (CS.singleton_traces (program_link p c)) _ _ Hstar')
               as [s' [Hstar'1 Hstar'2]].
             now eauto.
          -- (* Similar to Terminates and Diverges, but on an infinite trace.
                Ltac can easily take care of these commonalities. *)
             destruct b' as [? | ? | Tb' | ?];
               simpl in Heq;
               try discriminate.
             inversion Heq; subst T'; clear Heq.
             destruct (forever_reactive_app_inv (CS.singleton_traces (program_link p c)) _ _ Hreact')
               as [s' [Hstar'1 Hreact'2]].
             now eauto.
          -- (* Same as Terminate and Diverges. *)
             destruct b' as [? | ? | ? | tb'];
               simpl in Heq;
               try discriminate.
             inversion Heq; subst t'; clear Heq.
             destruct (star_app_inv (CS.singleton_traces (program_link p c)) _ _ Hstar')
               as [s' [Hstar'1 Hstar'2]].
             now eauto.
        * specialize (Hini' (CS.initial_machine_state (program_link p c))).
          congruence.
  Qed.
End BehaviorStar.


(* Dirty sectioning to solve another symmetry problem *)
Section ThreewayMultisemHelper.

  Variables p c p' c' : program.

  Hypothesis Hwfp  : well_formed_program p.
  Hypothesis Hwfc  : well_formed_program c.
  Hypothesis Hwfp' : well_formed_program p'.
  Hypothesis Hwfc' : well_formed_program c'.

  Hypothesis Hmergeable_ifaces :
    mergeable_interfaces (prog_interface p) (prog_interface c).

  Hypothesis Hifacep  : prog_interface p  = prog_interface p'.
  Hypothesis Hifacec  : prog_interface c  = prog_interface c'.

  (* RB: TODO: Simplify redundancies in standard hypotheses. *)
  Hypothesis Hmain_linkability  : linkable_mains p  c.
  Hypothesis Hmain_linkability' : linkable_mains p' c'.

  Hypothesis Hprog_is_closed  : closed_program (program_link p  c ).
  Hypothesis Hprog_is_closed' : closed_program (program_link p' c').

  Let ip := prog_interface p.
  Let ic := prog_interface c.
  Let prog   := program_link p  c.
  Let prog'  := program_link p  c'.
  Let prog'' := program_link p' c'.
  Let sem   := CS.sem prog.
  Let sem'  := CS.sem prog'.
  Let sem'' := CS.sem prog''.
  Hint Unfold ip ic prog prog' prog'' sem sem' sem''.

  
  (* RB: NOTE: The two EntryPoint lemmas can be phrased as a more general one
     operating on an explicit program link, one then being the exact symmetric of
     the other, i.e., its application after communativity of linking. There is a
     choice of encoding of component membership in both cases. *)

  (* Search _ EntryPoint.get. *)
  Lemma genv_entrypoints_recombination_left' C P b :
    C \in domm ip ->
    EntryPoint.get C P (genv_entrypoints (globalenv sem )) = Some b ->
    EntryPoint.get C P (genv_entrypoints (globalenv sem')) = Some b.
  Proof.
    intros Hdomm Hentry.
    pose proof proj1 Hmergeable_ifaces as Hlinkable.
    eapply (PS.domm_partition_notin (mergeable_interfaces_sym _ _ Hmergeable_ifaces)) in Hdomm.
    rewrite genv_entrypoints_program_link_left in Hentry; try assumption.
    unfold ic in Hdomm; rewrite Hifacec in Hlinkable, Hdomm.
    rewrite genv_entrypoints_program_link_left; try assumption.
    now apply linkable_implies_linkable_mains.
  Qed.

End ThreewayMultisemHelper.


Section ThreewayMultisem1.
  Variables p c p' c' : program.

  Hypothesis Hwfp  : well_formed_program p.
  Hypothesis Hwfc  : well_formed_program c.
  Hypothesis Hwfp' : well_formed_program p'.
  Hypothesis Hwfc' : well_formed_program c'.

  Hypothesis Hmergeable_ifaces :
    mergeable_interfaces (prog_interface p) (prog_interface c).

  Hypothesis Hifacep  : prog_interface p  = prog_interface p'.
  Hypothesis Hifacec  : prog_interface c  = prog_interface c'.

  (* RB: TODO: Simplify redundancies in standard hypotheses. *)
  Hypothesis Hmain_linkability  : linkable_mains p  c.
  Hypothesis Hmain_linkability' : linkable_mains p' c'.

  Hypothesis Hprog_is_closed  : closed_program (program_link p  c ).
  Hypothesis Hprog_is_closed' : closed_program (program_link p' c').

  Let ip := prog_interface p.
  Let ic := prog_interface c.
  Let prog   := program_link p  c.
  Let prog'  := program_link p  c'.
  Let prog'' := program_link p' c'.
  Let sem   := CS.sem prog.
  Let sem'  := CS.sem prog'.
  Let sem'' := CS.sem prog''.
  Hint Unfold ip ic prog prog' prog'' sem sem' sem''.

  (* JT: Copy-pasting the previous theorem just to not break
     the tactics *)
  Lemma genv_entrypoints_recombination_left C P b :
    C \in domm ip ->
    EntryPoint.get C P (genv_entrypoints (globalenv sem )) = Some b ->
    EntryPoint.get C P (genv_entrypoints (globalenv sem')) = Some b.
  Proof.
    now apply genv_entrypoints_recombination_left'.
  Qed.
  

  (* JT: TODO: move this lemma somewhere else. This is not clean at
     all, but at least it solves the problem of proving results. *)
  Lemma genv_entrypoints_recombination_right C P b :
    C \in domm ic ->
    EntryPoint.get C P (genv_entrypoints (globalenv sem'')) = Some b ->
    EntryPoint.get C P (genv_entrypoints (globalenv sem' )) = Some b.
  Proof.    
    unfold sem'', sem', prog'', prog'. intros Hdomm Hentry.
    pose proof proj1 Hmergeable_ifaces as Hlinkable.
    rewrite program_linkC in Hentry; try congruence.
    rewrite program_linkC; try congruence.
    eapply genv_entrypoints_recombination_left' with (c := p'); try assumption; try congruence;
      try rewrite -Hifacec; try rewrite -Hifacep.
    now apply mergeable_interfaces_sym.
    now apply linkable_mains_sym.
    now apply Hdomm.
  Qed.
  
  (* RB: TODO: More the following few helper lemmas to their appropriate
     location. Consider changing the naming conventions from
     "partialized" to "recombined" or similar. Exposing the innards of the
     memory merge operation is not pretty; sealing them would require to
     add the program step from s to the lemmas. In this block, mergeable_states
     may be too strong and could be weakened if it were interesting to do so.

     See comments for pointers to existing related lemmas. *)

  Lemma is_program_component_pc_in_domm s s'' :
    CS.is_program_component s ic ->
    mergeable_states p c p' c' s s'' ->
    Pointer.component (CS.state_pc s) \in domm ip.
  Proof.
    intros Hpc Hmerge.
    assert (Hcc := Hmerge);
      apply mergeable_states_program_to_context in Hcc; try assumption.
    unfold CS.is_context_component, turn_of, CS.state_turn in Hcc.
    rewrite (mergeable_states_pc_same_component Hmerge).
    now destruct s'' as [[[? ?] ?] ?].
  Qed.

  Lemma is_program_component_pc_notin_domm s :
    CS.is_program_component s ic ->
    Pointer.component (CS.state_pc s) \notin domm ic.
  Proof.
    now destruct s as [[[? ?] ?] ?].
  Qed.

  Lemma to_partial_memory_merge_memories_left s s'' :
    mergeable_states p c p' c' s s'' ->
    to_partial_memory                       (CS.state_mem s)                     (domm ic) =
    to_partial_memory (merge_memories ip ic (CS.state_mem s) (CS.state_mem s'')) (domm ic).
  Proof.
    intros Hmerg.
    apply /eq_fmap => Cid.
    pose proof mergeable_interfaces_sym _ _ Hmergeable_ifaces
      as Hmergeable_ifaces_sym.

    assert (Hmem : domm (CS.state_mem s) = domm (unionm ip ic)).
    {
      apply CS.comes_from_initial_state_mem_domm.
      inversion Hmerg as [s0 _ t Hini _ Hstar _].
      inversion Hprog_is_closed as [_ [main [_ [Hmain _]]]].
      pose proof linking_well_formedness Hwfp Hwfc (proj1 Hmergeable_ifaces) as Hwf.
      now exists prog, main, s0, t.
    }
    assert (Hmem'' : domm (CS.state_mem s'') = domm (unionm ip ic)).
    {
      apply CS.comes_from_initial_state_mem_domm.
      inversion Hmerg as [_ s0'' t _ Hini'' _ Hstar''].
      inversion Hprog_is_closed' as [_ [main [_ [Hmain _]]]].
      rewrite Hifacec Hifacep in Hmergeable_ifaces_sym.
      pose proof linking_well_formedness Hwfp' Hwfc' (linkable_sym (proj1 Hmergeable_ifaces_sym)) as Hwf.
      apply mergeable_interfaces_sym in Hmergeable_ifaces_sym.
      exists prog'', main, s0'', t.
      repeat (split; eauto). unfold ip, ic; now rewrite Hifacec Hifacep.
    }
    unfold merge_memories.
    destruct (Cid \in domm ip) eqn:Hdommp;
      destruct (Cid \in domm ic) eqn:Hdommc.
    - exfalso.
      apply component_in_ic_notin_ip with (ip := ip) in Hdommc.
      now rewrite Hdommp in Hdommc.
      assumption.
    - erewrite to_partial_memory_in; try eassumption.
      erewrite to_partial_memory_in; try eassumption.
      rewrite unionmE.
      erewrite to_partial_memory_in; try eassumption.
      erewrite to_partial_memory_notin; try eassumption.
      now destruct ((CS.state_mem s) Cid).
    - erewrite to_partial_memory_notin; try eassumption.
      erewrite to_partial_memory_notin; try eassumption.
      reflexivity.
    - erewrite !to_partial_memory_notin_strong; try eassumption;
        try now apply negb_true_iff in Hdommc;
        try now apply negb_true_iff in Hdommp.
      rewrite unionmE.
      erewrite !to_partial_memory_notin_strong; try eassumption;
        try now apply negb_true_iff in Hdommc;
        try now apply negb_true_iff in Hdommp.
      destruct (isSome ((CS.state_mem s) Cid)) eqn:HisSome; try reflexivity.
      (* Might want to use star_mem_well_formed to prove these subgoals. *)
      assert (Hmem_Cid: (CS.state_mem s) Cid = None).
      { apply /dommPn.
        apply negb_true_iff in Hdommp; apply negb_true_iff in Hdommc.
        rewrite Hmem.
        rewrite domm_union. apply /fsetUP.
        intros Hn; destruct Hn as [Hn | Hn].
        now rewrite Hn in Hdommp.
        now rewrite Hn in Hdommc.
      }
      assert (Hmem''_Cid: (CS.state_mem s'') Cid = None).
      { apply /dommPn.
        apply negb_true_iff in Hdommp; apply negb_true_iff in Hdommc.
        rewrite Hmem''.
        rewrite domm_union. apply /fsetUP.
        intros Hn; destruct Hn as [Hn | Hn].
        now rewrite Hn in Hdommp.
        now rewrite Hn in Hdommc.
      }
      now rewrite Hmem_Cid Hmem''_Cid.
  Qed.

  (* Search _ Memory.load filterm. *)
  Lemma program_load_to_partialized_memory s s'' ptr v :
    CS.is_program_component s ic ->
    mergeable_states p c p' c' s s'' ->
    Pointer.component ptr = Pointer.component (CS.state_pc s) ->
    Memory.load (CS.state_mem s) ptr = Some v ->
    Memory.load (merge_memories ip ic (CS.state_mem s) (CS.state_mem s'')) ptr =
    Some v.
  Proof.
    intros Hpc Hmerge Hptr Hload.
    destruct s as [[[gps mem] regs] pc]. destruct ptr as [[C b] o]. simpl in *. subst.
    pose proof is_program_component_pc_notin_domm Hpc as Hdomm.
    pose proof to_partial_memory_merge_memories_left Hmerge as Hmem.
    now erewrite <- (program_load_in_partialized_memory_strong Hmem Hdomm).
  Qed.

  (* RB: NOTE: Consider removing weaker version of lemma above. *)
  Lemma program_load_to_partialized_memory_strong s s'' ptr :
    CS.is_program_component s ic ->
    mergeable_states p c p' c' s s'' ->
    Pointer.component ptr = Pointer.component (CS.state_pc s) ->
    Memory.load (CS.state_mem s) ptr =
    Memory.load (merge_memories ip ic (CS.state_mem s) (CS.state_mem s'')) ptr.
  Proof.
    destruct (Memory.load (CS.state_mem s) ptr) as [v |] eqn:Hcase1;
      first (symmetry; now apply program_load_to_partialized_memory).
    (* The new part is the None case. *)
    intros Hpc Hmerge Hptr.
    destruct s as [[[gps mem] regs] pc]; destruct ptr as [[C b] o];
      unfold Memory.load, merge_memories in *; simpl in *; subst.
    eapply is_program_component_pc_in_domm in Hpc; try eassumption.
    erewrite unionmE, to_partial_memory_in, to_partial_memory_notin;
      try eassumption;
      [| apply mergeable_interfaces_sym; eassumption].
    now destruct (mem (Pointer.component pc)).
  Qed.

  (* Search _ Memory.store filterm. *)
  (* Search _ Memory.store PS.to_partial_memory. *)
  (* Search _ Memory.store PS.merge_memories. *)
  Lemma program_store_to_partialized_memory s s'' ptr v mem :
    CS.is_program_component s ic ->
    mergeable_states p c p' c' s s'' ->
    Pointer.component ptr = Pointer.component (CS.state_pc s) ->
    Memory.store (CS.state_mem s) ptr v = Some mem ->
    Memory.store (merge_memories ip ic (CS.state_mem s) (CS.state_mem s'')) ptr v =
    Some (merge_memories ip ic mem (CS.state_mem s'')).
  Proof.
    intros Hpc Hmerge Hptr Hstore.
    pose proof is_program_component_pc_notin_domm Hpc as Hnotin.
    rewrite <- Hptr in Hnotin.
    pose proof PS.partialize_program_store Hnotin Hstore as Hstore'.
    pose proof PS.unpartialize_program_store
         (PS.to_partial_memory (CS.state_mem s'') (domm ip)) Hstore' as Hstore''.
    done.
  Qed.

  (* Search _ Memory.alloc filterm. *)
  (* Search _ Memory.alloc PS.to_partial_memory. *)
  (* Search _ Memory.alloc PS.merge_memories. *)
  Lemma program_alloc_to_partialized_memory s s'' mem ptr size :
    CS.is_program_component s ic ->
    mergeable_states p c p' c' s s'' ->
    Memory.alloc (CS.state_mem s) (CS.state_component s) size = Some (mem, ptr) ->
    Memory.alloc (merge_memories ip ic (CS.state_mem s) (CS.state_mem s''))
                 (CS.state_component s) size =
    Some (merge_memories ip ic mem (CS.state_mem s''), ptr).
  Proof.
    intros Hpc Hmerge Halloc.
    pose proof is_program_component_pc_notin_domm Hpc as Hnotin.
    pose proof PS.partialize_program_alloc Hnotin Halloc as Halloc'.
    pose proof PS.unpartialize_program_alloc
         (PS.to_partial_memory (CS.state_mem s'') (domm ip)) Halloc' as Halloc''.
    done.
  Qed.

  (* Search _ find_label_in_component. *)
  Lemma find_label_in_component_recombination s s'' l pc :
    CS.is_program_component s ic ->
    mergeable_states p c p' c' s s'' ->
    find_label_in_component (globalenv sem) (CS.state_pc s) l = Some pc ->
    find_label_in_component (globalenv sem') (CS.state_pc s) l = Some pc.
  Proof.
    destruct s as [[[? ?] ?] pc_]. simpl.
    intros Hpc Hmerge Hlabel.
    pose proof proj1 Hmergeable_ifaces as Hlinkable.
    pose proof linkable_implies_linkable_mains Hwfp Hwfc Hlinkable as Hmains.
    pose proof find_label_in_component_1 _ _ _ _ Hlabel as Hpc_.
    pose proof is_program_component_pc_notin_domm Hpc as Hdomm; simpl in Hdomm.
    rewrite (find_label_in_component_program_link_left _ _ _ _ Hmains) in Hlabel;
      try assumption.
    unfold ic in Hdomm; rewrite Hifacec in Hdomm.
    rewrite (find_label_in_component_program_link_left Hdomm Hwfp);
      try congruence.
    apply linkable_implies_linkable_mains; congruence.
  Qed.

  (* Search _ find_label_in_procedure. *)
  Lemma find_label_in_procedure_recombination s s'' l pc :
    CS.is_program_component s ic ->
    mergeable_states p c p' c' s s'' ->
    find_label_in_procedure (globalenv sem) (CS.state_pc s) l = Some pc ->
    find_label_in_procedure (globalenv sem') (CS.state_pc s) l = Some pc.
  Proof.
    destruct s as [[[? ?] ?] pc_]. simpl.
    intros Hpc Hmerge Hlabel.
    pose proof proj1 Hmergeable_ifaces as Hlinkable.
    pose proof linkable_implies_linkable_mains Hwfp Hwfc Hlinkable as Hmains.
    pose proof find_label_in_procedure_1 _ _ _ _ Hlabel as Hpc_.
    pose proof is_program_component_pc_notin_domm Hpc as Hdomm; simpl in Hdomm.
    rewrite (find_label_in_procedure_program_link_left _ _ _ _ Hmains) in Hlabel;
      try assumption.
    unfold find_label_in_procedure in *.
    destruct ((genv_procedures (prepare_global_env p)) (Pointer.component pc_))
      as [C_procs |] eqn:Hcase; last discriminate.
    rewrite Hifacec in Hlinkable. unfold ic in Hdomm; rewrite Hifacec in Hdomm.
    pose proof linkable_implies_linkable_mains Hwfp Hwfc' Hlinkable as Hmains'.
    rewrite (genv_procedures_program_link_left_notin _ _ _ _ Hmains');
      try assumption.
    now rewrite Hcase.
  Qed.

  (* Search _ PS.is_program_component Pointer.component. *)
  Lemma is_program_component_in_domm s s'' :
    CS.is_program_component s ic ->
    mergeable_states p c p' c' s s'' ->
    CS.state_component s \in domm (prog_interface p).
  Proof.
    intros Hcomp Hmerge.
    unfold CS.is_program_component, CS.is_context_component, CS.state_turn, turn_of in Hcomp.
    destruct s as [[[gps1 mem1] regs1] pc1].
    inversion Hmerge as [s0 _ t Hini _ Hstar _].
    destruct (pc_component_in_ip_or_ic Hwfp Hwfc Hmergeable_ifaces Hprog_is_closed Hini Hstar) as [Hip | Hic].
    - assumption.
    - now rewrite Hic in Hcomp.
  Qed.

  Lemma silent_step_preserves_program_component s1 s2 :
    CS.is_program_component s1 ic ->
    Step sem s1 E0 s2 ->
    CS.is_program_component s2 ic.
  Proof.
    intros Hcomp1 Hstep12.
    destruct s1 as [[[? ?] ?] pc1].
    destruct s2 as [[[? ?] ?] pc2].
    unfold CS.is_program_component, CS.is_context_component, turn_of, CS.state_turn.
    pose proof CS.silent_step_preserves_component _ _ _ Hstep12 as Heq.
    simpl in Heq. now rewrite <- Heq.
  Qed.

  (* Search _ imported_procedure. *)
  (* RB: NOTE: This kind of lemma is usually the composition of two unions, one
     of which is generally extant. *)
  Lemma imported_procedure_recombination s C P :
    CS.is_program_component s ic ->
    imported_procedure
      (genv_interface (globalenv sem )) (CS.state_component s) C P ->
    imported_procedure
      (genv_interface (globalenv sem')) (CS.state_component s) C P.
  Proof.
    intros Hpc Himp.
    pose proof is_program_component_pc_notin_domm Hpc as Hdomm; simpl in Hdomm.
    rewrite (imported_procedure_unionm_left Hdomm) in Himp.
    destruct Himp as [CI [Hcomp Himp]]. exists CI. split; [| assumption].
    unfold Program.has_component. rewrite unionmE. now rewrite Hcomp.
  Qed.

  (* RB: NOTE: The regular, non-helper contents of the section start here. *)

  Lemma threeway_multisem_mergeable_step_E0 s1 s2 s1'' :
    CS.is_program_component s1 ic ->
    mergeable_states p c p' c' s1 s1'' ->
    Step sem s1 E0 s2 ->
    mergeable_states p c p' c' s2 s1''.
  Proof.
    intros Hcomp1 Hmerge1 Hstep12.
    inversion Hmerge1 as [s0 s0'' t Hini1 Hini2 Hstar01 Hstar01''].
    apply mergeable_states_intro with (s0 := s0) (s0'' := s0'') (t := t);
      try assumption.
    eapply star_right; try eassumption; now rewrite E0_right.
  Qed.

  (* RB: NOTE: The structure follows closely that of
     threeway_multisem_star_program. *)
  Theorem threeway_multisem_mergeable_program s1 s1'' t s2 s2'' :
    CS.is_program_component s1 ic ->
    mergeable_states p c p' c' s1 s1'' ->
    Star sem   s1   t s2   ->
    Star sem'' s1'' t s2'' ->
    mergeable_states p c p' c' s2 s2''.
  Proof.
    intros _ Hmerg Hstar Hstar''.
    inversion Hmerg as [s0 s0'' t0 Hini Hini'' Hstar0 Hstar0''].
    econstructor.
    - eassumption.
    - eassumption.
    - eapply star_trans; try eassumption; reflexivity.
    - eapply star_trans; try eassumption; reflexivity.
  Qed.

  Ltac t_threeway_multisem_step_E0 :=
    CS.step_of_executing;
    try eassumption; try reflexivity;
    (* Solve side goals for CS step. *)
    match goal with
    | |- Memory.load _ _ = _ =>
      apply program_load_to_partialized_memory;
      try assumption; [now rewrite Pointer.inc_preserves_component]
    | |- Memory.store _ _ _ = _ =>
      apply program_store_to_partialized_memory; eassumption
    | |- find_label_in_component _ _ _ = _ =>
      eapply find_label_in_component_recombination; eassumption
    | |- find_label_in_procedure _ _ _ = _ =>
      eapply find_label_in_procedure_recombination; eassumption
    | |- Memory.alloc _ _ _ = _ =>
      now apply program_alloc_to_partialized_memory
    | _ => idtac
    end;
    (* Apply linking invariance and solve side goals. *)
    eapply execution_invariant_to_linking; try eassumption;
    [ congruence
    | apply linkable_implies_linkable_mains; congruence
    | eapply is_program_component_in_domm; eassumption
    ].

  Lemma threeway_multisem_step_E0 s1 s2 s1'' :
    CS.is_program_component s1 ic ->
    mergeable_states p c p' c' s1 s1'' ->
    Step sem  s1 E0 s2 ->
    Step sem' (merge_states ip ic s1 s1'') E0 (merge_states ip ic s2 s1'').
  Proof.
    intros Hcomp1 Hmerge1 Hstep12.
    (* Derive some useful facts and begin to expose state structure. *)
    inversion Hmergeable_ifaces as [Hlinkable _].
    rewrite (mergeable_states_merge_program
               Hwfp Hwfc Hmergeable_ifaces Hprog_is_closed Hcomp1 Hmerge1).
    pose proof silent_step_preserves_program_component Hcomp1 Hstep12 as Hcomp2.
    pose proof threeway_multisem_mergeable_step_E0 Hcomp1 Hmerge1 Hstep12
      as Hmerge2.
    rewrite (mergeable_states_merge_program
               Hwfp Hwfc Hmergeable_ifaces Hprog_is_closed Hcomp2 Hmerge2).
    destruct s1 as [[[gps1 mem1] regs1] pc1].
    destruct s2 as [[[gps2 mem2] regs2] pc2].
    destruct s1'' as [[[gps1'' mem1''] regs1''] pc1''].
    (* Case analysis on step. *)
    inversion Hstep12; subst;
      t_threeway_multisem_step_E0.
  Qed.

  (* Compose two stars into a merged star. The "program" side drives both stars
     and performs all steps without interruption, the "context" side remains
     unaltered in both stars. *)
  Theorem threeway_multisem_star_E0_program s1 s1'' s2 s2'':
    CS.is_program_component s1 ic ->
    mergeable_states p c p' c' s1 s1'' ->
    Star sem   s1   E0 s2   ->
    Star sem'' s1'' E0 s2'' ->
    Star sem'  (merge_states ip ic s1 s1'') E0 (merge_states ip ic s2 s2'').
  Proof.
    intros Hcomp1 Hmerge1 Hstar12 Hstar12''.
    pose proof mergeable_states_program_to_program Hmerge1 Hcomp1 as Hcomp1'.
    rewrite Hifacec in Hcomp1'.
    remember E0 as t eqn:Ht.
    revert Ht Hmerge1 Hcomp1 Hcomp1' Hstar12''.
    apply star_iff_starR in Hstar12.
    induction Hstar12 as [s | s1 t1 s2 t2 s3 ? Hstar12 IHstar Hstep23]; subst;
      intros Ht Hmerge1 Hcomp1 Hcomp1' Hstar12'.
    - rewrite -Hifacec in Hcomp1'.
      unfold ip, ic; erewrite merge_states_silent_star; try eassumption.
      now apply star_refl.
    - apply Eapp_E0_inv in Ht. destruct Ht; subst.
      specialize (IHstar (eq_refl _) Hmerge1 Hcomp1 Hcomp1' Hstar12').
      apply star_trans with (t1 := E0) (s2 := merge_states ip ic s2 s2'') (t2 := E0);
        [assumption | | reflexivity].
      apply star_step with (t1 := E0) (s2 := merge_states ip ic s3 s2'') (t2 := E0).
      + apply star_iff_starR in Hstar12.
        pose proof threeway_multisem_mergeable_program Hcomp1 Hmerge1 Hstar12 Hstar12'
          as Hmerge2.
        pose proof epsilon_star_preserves_program_component Hcomp1 Hstar12
          as Hcomp2.
        exact (threeway_multisem_step_E0 Hcomp2 Hmerge2 Hstep23).
      + now constructor.
      + reflexivity.
  Qed.

  (* RB: NOTE: Observe similarity with threeway_multisem_mergeable_program, use
     to replace this if possible. *)
  Lemma threeway_multisem_event_lockstep_program_mergeable s1 s1'' e s2 s2'' :
    CS.is_program_component s1 ic ->
    mergeable_states p c p' c' s1 s1'' ->
    Step sem   s1   [e] s2   ->
    Step sem'' s1'' [e] s2'' ->
    mergeable_states p c p' c' s2 s2''.
  Proof.
    intros Hcomp1 Hmerge1 Hstep12 Hstep12''.
    inversion Hmerge1 as [s0 s0'' t Hini0 Hini0'' Hstar01 Hstar01''].
    apply mergeable_states_intro with (s0 := s0) (s0'' := s0'') (t := t ** [e]).
    - assumption.
    - assumption.
    - eapply star_right; try eassumption; reflexivity.
    - eapply star_right; try eassumption; reflexivity.
  Qed.

  Ltac t_threeway_multisem_event_lockstep_program_step_call Hcomp1 Hmerge1 :=
    apply CS.Call; try assumption;
    [
    | now apply (imported_procedure_recombination Hcomp1)
    |    (now apply genv_entrypoints_recombination_left)
      || (now apply genv_entrypoints_recombination_right)
    ];
    (* Apply linking invariance and solve side goals (very similar to the
       silent case, but slightly different setup). *)
    [eapply execution_invariant_to_linking; try eassumption;
      [ congruence
      | apply linkable_implies_linkable_mains; congruence
      | exact (is_program_component_in_domm Hcomp1 Hmerge1)
      ]
    ].

  Ltac t_threeway_multisem_event_lockstep_program_step_return Hcomp1 Hmerge1 :=
    apply CS.Return; try congruence; (* [congruence] to cover context case. *)
    eapply execution_invariant_to_linking; try eassumption;
    [ congruence
    | apply linkable_implies_linkable_mains; congruence
    | exact (is_program_component_in_domm Hcomp1 Hmerge1)
    ].

  (* RB: TODO: Does it make sense to compact calls and returns into a unified
     solve tactic? *)
  Lemma threeway_multisem_event_lockstep_program_step s1 s1'' e s2 s2'' :
    CS.is_program_component s1 ic ->
    mergeable_states p c p' c' s1 s1'' ->
    Step sem   s1   [e] s2   ->
    Step sem'' s1'' [e] s2'' ->
    Step sem'  (merge_states ip ic s1 s1'') [e] (merge_states ip ic s2 s2'').
  Proof.
    intros Hcomp1 Hmerge1 Hstep12 Hstep12''.
    (* Derive some useful facts and begin to expose state structure. *)
    inversion Hmergeable_ifaces as [Hlinkable _].
    rewrite (mergeable_states_merge_program
               Hwfp Hwfc Hmergeable_ifaces Hprog_is_closed Hcomp1 Hmerge1).
    pose proof threeway_multisem_event_lockstep_program_mergeable
         Hcomp1 Hmerge1 Hstep12 Hstep12'' as Hmerge2.
    set s1copy := s1. destruct s1 as [[[gps1 mem1] regs1] pc1].
    set s2copy := s2. destruct s2 as [[[gps2 mem2] regs2] pc2].
    destruct s1'' as [[[gps1'' mem1''] regs1''] pc1''].
    destruct s2'' as [[[gps2'' mem2''] regs2''] pc2''].
    (* Case analysis on step. *)
    inversion Hstep12; subst;
      inversion Hstep12''; subst.
    - (* Call: case analysis on call point. *)
      pose proof is_program_component_in_domm Hcomp1 Hmerge1 as Hdomm.
      unfold CS.state_component in Hdomm; simpl in Hdomm. unfold ip, ic.
      rewrite <- Pointer.inc_preserves_component in Hdomm.
      destruct (CS.is_program_component s2copy ic) eqn:Hcomp2;
        [ pose proof mergeable_states_program_to_context
               Hwfp Hwfc Hmergeable_ifaces Hprog_is_closed Hmerge2 Hcomp2 as Hcomp2''
        | apply negb_false_iff in Hcomp2 ];
        [ erewrite mergeable_states_merge_program
        | erewrite mergeable_states_merge_context ]; try eassumption;
        unfold merge_states_mem, merge_states_stack;
        rewrite merge_stacks_cons_program; try eassumption;
        match goal with
        | Heq : Pointer.component pc1'' = Pointer.component pc1 |- _ =>
          rewrite Heq
        end;
        [| erewrite Register.invalidate_eq with (regs2 := regs1); [| congruence]];
        t_threeway_multisem_event_lockstep_program_step_call Hcomp1 Hmerge1.
    - (* Return: case analysis on return point. *)
      match goal with
      | H1 : Pointer.component pc1'' = Pointer.component pc1,
        H2 : Pointer.component pc2'' = Pointer.component pc2 |- _ =>
        rename H1 into Heq1; rename H2 into Heq2
      end.
      destruct (CS.is_program_component s2copy ic) eqn:Hcomp2;
        [| apply negb_false_iff in Hcomp2];
        [ rewrite (mergeable_states_merge_program _ _ _ _ _ Hmerge2); try assumption
        | rewrite (mergeable_states_merge_context _ _ Hmerge2); try assumption ];
        unfold merge_states_mem, merge_states_stack; simpl;
        [ pose proof is_program_component_in_domm Hcomp2 Hmerge2 as Hcomp2'';
          erewrite merge_frames_program; try eassumption
        | erewrite merge_frames_context; try eassumption ];
        [ rewrite Heq1 Heq2 | rewrite Heq1 ];
        [| erewrite Register.invalidate_eq with (regs2 := regs1); [| congruence]];
        t_threeway_multisem_event_lockstep_program_step_return Hcomp1 Hmerge1.
  Qed.

  Lemma threeway_multisem_event_lockstep_program s1 s1'' e s2 s2'' :
    CS.is_program_component s1 ic ->
    mergeable_states p c p' c' s1 s1'' ->
    Step sem   s1   [e] s2   ->
    Step sem'' s1'' [e] s2'' ->
    Step sem'  (merge_states ip ic s1 s1'') [e] (merge_states ip ic s2 s2'') /\
    mergeable_states p c p' c' s2 s2''.
  Proof.
    split.
    - now apply threeway_multisem_event_lockstep_program_step.
    - eapply threeway_multisem_event_lockstep_program_mergeable; eassumption.
  Qed.
End ThreewayMultisem1.

Section ThreewayMultisem2.
  Variables p c p' c' : program.

  Hypothesis Hwfp  : well_formed_program p.
  Hypothesis Hwfc  : well_formed_program c.
  Hypothesis Hwfp' : well_formed_program p'.
  Hypothesis Hwfc' : well_formed_program c'.

  Hypothesis Hmergeable_ifaces :
    mergeable_interfaces (prog_interface p) (prog_interface c).

  Hypothesis Hifacep  : prog_interface p  = prog_interface p'.
  Hypothesis Hifacec  : prog_interface c  = prog_interface c'.

  (* RB: TODO: Simplify redundancies in standard hypotheses. *)
  Hypothesis Hmain_linkability  : linkable_mains p  c.
  Hypothesis Hmain_linkability' : linkable_mains p' c'.

  Hypothesis Hprog_is_closed  : closed_program (program_link p  c ).
  Hypothesis Hprog_is_closed' : closed_program (program_link p' c').

  Let ip := prog_interface p.
  Let ic := prog_interface c.
  Let prog   := program_link p  c.
  Let prog'  := program_link p  c'.
  Let prog'' := program_link p' c'.
  Let sem   := CS.sem prog.
  Let sem'  := CS.sem prog'.
  Let sem'' := CS.sem prog''.
  Hint Unfold ip ic prog prog' prog'' sem sem' sem''.

  (* RB: TODO: Rename, relocate. *)
  Lemma threeway_multisem_mergeable s1 s1'' t s2 s2'' :
    mergeable_states p c p' c' s1 s1'' ->
    Star sem   s1   t s2   ->
    Star sem'' s1'' t s2'' ->
    mergeable_states p c p' c' s2 s2''.
  Proof.
    intros Hmerg Hstar12 Hstar12''.
    inversion Hmerg
      as [? ? ? Hini Hini'' Hstar Hstar'']; subst.
    econstructor; try eassumption;
      eapply star_trans; try eassumption; reflexivity.
  Qed.

  (* RB: TODO: Implicit parameters, compact if possible. *)
  Lemma threeway_multisem_star_E0 s1 s1'' s2 s2'':
    mergeable_states p c p' c' s1 s1'' ->
    Star sem   s1   E0 s2   ->
    Star sem'' s1'' E0 s2'' ->
    Star sem'  (merge_states ip ic s1 s1'') E0 (merge_states ip ic s2 s2'').
  Proof.
    intros H H0 H1.
    destruct (CS.is_program_component s1 ic) eqn:Hprg_component.
    - now apply threeway_multisem_star_E0_program.
    - rewrite (merge_states_sym _ _ _ _ _ _ _ _ _ H); try assumption.
      rewrite (merge_states_sym _ _ _ _ _ _ _ _ _ (threeway_multisem_mergeable H H0 H1)); try assumption.
      (* unfold merge_states. *)
      (* fold (merge_states c p s1'' s1). *)
      (* erewrite PS.merge_partial_states_sym. fold (merge_states c p s2'' s2). *)
      assert (Hlinkable : linkable ip ic) by now destruct Hmergeable_ifaces.
      unfold ic in Hlinkable. rewrite Hifacec in Hlinkable.
      pose proof (program_linkC Hwfp Hwfc' Hlinkable) as Hprg_linkC'.
      unfold sem', prog'.
      rewrite Hprg_linkC'.

      pose proof (program_linkC Hwfp' Hwfc') as Hprg_linkC''; rewrite <- Hifacep in Hprg_linkC''.
      unfold sem'', prog'' in H1.
      rewrite (Hprg_linkC'' Hlinkable) in H1.
      pose proof (program_linkC Hwfp Hwfc) as Hprg_linkC; rewrite Hifacec in Hprg_linkC.
      unfold sem, prog in H0.
      rewrite (Hprg_linkC Hlinkable) in H0.

      pose proof (threeway_multisem_star_E0_program) as Hmultisem.

      specialize (Hmultisem c' p' c p).
      specialize (Hmultisem Hwfc' Hwfp' Hwfc Hwfp).
      rewrite <- Hifacep, <- Hifacec in Hmultisem.
      specialize (Hmultisem (mergeable_interfaces_sym ip ic Hmergeable_ifaces) eq_refl eq_refl).
      specialize (Hmultisem (linkable_mains_sym Hmain_linkability')).
      assert (Hclosed'' : closed_program (program_link c' p')) by now rewrite <- (Hprg_linkC'' Hlinkable).
      assert (Hclosed : closed_program (program_link c p)) by now rewrite <- (Hprg_linkC Hlinkable).
      specialize (Hmultisem Hclosed'' Hclosed).
      specialize (Hmultisem s1'' s1 s2'' s2).
      assert (His_prg_component'' : CS.is_program_component s1'' (prog_interface p)).
      { eapply mergeable_states_context_to_program.
        apply Hmergeable_ifaces.
        apply H.
        unfold CS.is_program_component in Hprg_component. apply negbFE in Hprg_component.
        assumption.
      }
      assert (Hmerg_sym : mergeable_states c' p' c p s1'' s1).
      { inversion H.
        econstructor;
          try rewrite <- (Hprg_linkC Hlinkable); try rewrite <- (Hprg_linkC'' Hlinkable); eauto.
      }
      (* pose proof (program_linkC Hwfp' Hwfc') as Hprg_linkC''; rewrite <- Hifacep in Hprg_linkC''. *)
      (* unfold sem'', prog'' in H1. *)
      (* rewrite (Hprg_linkC'' Hlinkable) in H1. *)
      (* pose proof (program_linkC Hwfp Hwfc) as Hprg_linkC; rewrite Hifacec in Hprg_linkC. *)
      (* unfold sem, prog in H0.  *)
      (* rewrite (Hprg_linkC Hlinkable) in H0. *)
      specialize (Hmultisem His_prg_component'' Hmerg_sym H1 H0).
      assumption.
  Qed.

  (* A restricted version of the lockstep simulation on event-producing steps.
     RB: NOTE: Here is where we depart from the multi-semantics and need to
     furnish our own version. We may save effort if, as is the case here, we only
     need to concern ourselves with visible steps.

     This replaces the following two steps below:
      - MultiSem.multi_step
      - MultiSem.mergeable_states_step_trans *)
  Lemma threeway_multisem_event_lockstep s1 s1'' e s2 s2'' :
    mergeable_states p c p' c' s1 s1'' ->
    Step sem   s1   [e] s2   ->
    Step sem'' s1'' [e] s2'' ->
    Step sem'  (merge_states ip ic s1 s1'') [e] (merge_states ip ic s2 s2'') /\
    mergeable_states p c p' c' s2 s2''.
  Proof.
    intros Hmerge1 Hstep12 Hstep12''.
    destruct (CS.is_program_component s1 ic) eqn:Hcase.
    - now apply threeway_multisem_event_lockstep_program.
    - inversion Hmergeable_ifaces as [Hlinkable _].
      pose proof @threeway_multisem_event_lockstep_program c' p' c p
           Hwfc' Hwfp' Hwfc Hwfp as H.
      rewrite <- Hifacec, <- Hifacep in H.
      specialize (H (mergeable_interfaces_sym _ _ Hmergeable_ifaces) eq_refl eq_refl
                 (linkable_mains_sym Hmain_linkability') (linkable_mains_sym Hmain_linkability)).
      (* rewrite (closed_program_link_sym Hwfc Hwfp (linkable_sym Hlinkable)) in H. *)
      rewrite Hifacec Hifacep in Hlinkable;
        rewrite (closed_program_link_sym Hwfc' Hwfp' (linkable_sym Hlinkable)) in H.
      specialize (H Hprog_is_closed').
      specialize (H s1'' s1 e s2'' s2).

      assert (Hmerge11 := Hmerge1).
      erewrite mergeable_states_sym in Hmerge11; try eassumption.
      erewrite mergeable_states_sym; try eassumption.
      unfold ip, ic; erewrite merge_states_sym; try eassumption.
      assert (Hmerge2 : mergeable_states p c p' c' s2 s2'').
      { inversion Hmerge1.
        econstructor; try eassumption.
        apply star_iff_starR; eapply starR_step; try eassumption.
        apply star_iff_starR; eassumption. reflexivity.
        apply star_iff_starR; eapply starR_step; try eassumption.
        apply star_iff_starR; eassumption. reflexivity. }
      rewrite (merge_states_sym _ _ _ _ _ _ _ _ _ Hmerge2); try assumption.
      unfold sem', prog'; rewrite program_linkC; try congruence.
      apply H; try assumption.
      + unfold CS.is_program_component, CS.is_context_component, turn_of, CS.state_turn.
        pose proof mergeable_states_pc_same_component Hmerge1 as Hpc.
        destruct s1 as [[[? ?] ?] pc1]; destruct s1'' as [[[? ?] ?] pc1''].
        simpl in Hpc.
        rewrite -Hpc.
        unfold CS.is_program_component, CS.is_context_component, turn_of, CS.state_turn in Hcase.
        inversion Hmerge1 as [? ? ? Hini ? Hstar ?].
        destruct (pc_component_in_ip_or_ic Hwfp Hwfc Hmergeable_ifaces Hprog_is_closed Hini Hstar).
        apply component_in_ip_notin_ic with (ic := ic) in H2.
        move: Hcase => /idP Hcase. rewrite H2 in Hcase. congruence. assumption.
        now apply component_in_ic_notin_ip with (ip := ip) in H2.
      + rewrite program_linkC; try assumption.
        now apply linkable_sym in Hlinkable.
      + rewrite program_linkC; try assumption.
        rewrite -Hifacec -Hifacep in Hlinkable.
        now apply linkable_sym.
  Qed.
  (* RB: TODO: JT will factor the symmetric proofs. *)
  (* JT: TODO: clean this proof. *)

  Theorem threeway_multisem_star_program s1 s1'' t s2 s2'' :
    CS.is_program_component s1 ic ->
    mergeable_states p c p' c' s1 s1'' ->
    Star sem   s1   t s2   ->
    Star sem'' s1'' t s2'' ->
    Star sem'  (merge_states ip ic s1 s1'') t (merge_states ip ic s2 s2'').
  Proof.
    simpl in *. intros Hcomp1 Hmerge1 Hstar12. revert s1'' s2'' Hcomp1 Hmerge1.
    apply star_iff_starR in Hstar12.
    induction Hstar12 as [s | s1 t1 s2 t2 s3 ? Hstar12 IHstar12' Hstep23]; subst;
      intros s1'' s2'' Hcomp1 Hmerge1 Hstar12''.
    - eapply context_epsilon_star_merge_states; eassumption.
    - rename s2'' into s3''. rename Hstar12'' into Hstar13''.
      apply (star_app_inv (@CS.singleton_traces _)) in Hstar13''
        as [s2'' [Hstar12'' Hstar23'']].
      specialize (IHstar12' _ _ Hcomp1 Hmerge1 Hstar12'').
      (* Apply instantiated IH and case analyze step trace. *)
      apply star_trans with (t1 := t1) (s2 := merge_states ip ic s2 s2'') (t2 := t2);
        [assumption | | reflexivity].
      apply star_iff_starR in Hstar12.
      pose proof threeway_multisem_mergeable Hmerge1 Hstar12 Hstar12''
        as Hmerge2.
      destruct t2 as [| e2 [| e2' t2]].
      + (* An epsilon step and comparable epsilon star. One is in the context and
           therefore silent, the other executes and leads the MultiSem star. *)
        eapply star_step in Hstep23; [| now apply star_refl | now apply eq_refl].
        exact (threeway_multisem_star_E0 Hmerge2 Hstep23 Hstar23'').
      + (* The step generates a trace event, mimicked on the other side (possibly
           between sequences of silent steps). *)
        change [e2] with (E0 ** e2 :: E0) in Hstar23''.
        apply (star_middle1_inv (@CS.singleton_traces _)) in Hstar23''
          as [s2''1 [s2''2 [Hstar2'' [Hstep23'' Hstar3'']]]].
        (* Prefix star. *)
        pose proof star_refl CS.step (prepare_global_env (program_link p c)) s2
          as Hstar2.
        pose proof threeway_multisem_star_E0 Hmerge2 Hstar2 Hstar2''
          as Hstar2'.
        (* Propagate mergeability, step. *)
        pose proof threeway_multisem_mergeable Hmerge2 Hstar2 Hstar2'' as Hmerge21.
        pose proof threeway_multisem_event_lockstep Hmerge21 Hstep23 Hstep23''
          as [Hstep23' Hmerge22].
        (* Propagate mergeability, suffix star. *)
        pose proof star_refl CS.step (prepare_global_env (program_link p c)) s3
          as Hstar3.
        pose proof threeway_multisem_star_E0 Hmerge22 Hstar3 Hstar3'' as Hstar3'.
        (* Compose. *)
        exact (star_trans
                 (star_right _ _ Hstar2' Hstep23' (eq_refl _))
                 Hstar3' (eq_refl _)).
      + (* Contradiction: a step generates at most one event. *)
        pose proof @CS.singleton_traces _ _ _ _ Hstep23 as Hcontra.
        simpl in Hcontra. omega.
  Qed.
End ThreewayMultisem2.

Section ThreewayMultisem3.
  Variables p c p' c' : program.

  Hypothesis Hwfp  : well_formed_program p.
  Hypothesis Hwfc  : well_formed_program c.
  Hypothesis Hwfp' : well_formed_program p'.
  Hypothesis Hwfc' : well_formed_program c'.

  Hypothesis Hmergeable_ifaces :
    mergeable_interfaces (prog_interface p) (prog_interface c).

  Hypothesis Hifacep  : prog_interface p  = prog_interface p'.
  Hypothesis Hifacec  : prog_interface c  = prog_interface c'.

  (* RB: TODO: Simplify redundancies in standard hypotheses. *)
  Hypothesis Hmain_linkability  : linkable_mains p  c.
  Hypothesis Hmain_linkability' : linkable_mains p' c'.

  Hypothesis Hprog_is_closed  : closed_program (program_link p  c ).
  Hypothesis Hprog_is_closed' : closed_program (program_link p' c').

  Let ip := prog_interface p.
  Let ic := prog_interface c.
  Let prog   := program_link p  c.
  Let prog'  := program_link p  c'.
  Let prog'' := program_link p' c'.
  Let sem   := CS.sem prog.
  Let sem'  := CS.sem prog'.
  Let sem'' := CS.sem prog''.
  Hint Unfold ip ic prog prog' prog'' sem sem' sem''.

  Theorem threeway_multisem_star s1 s1'' t s2 s2'' :
    mergeable_states p c p' c' s1 s1'' ->
    Star (CS.sem (program_link p  c )) s1   t s2   ->
    Star (CS.sem (program_link p' c')) s1'' t s2'' ->
    Star (CS.sem (program_link p  c')) (merge_states ip ic s1 s1'') t (merge_states ip ic s2 s2'').
    (* /\ mergeable_states ip ic s2 s2'' *)
  Proof.
    intros Hmerge1 Hstar12 Hstar12''.
    destruct (CS.is_program_component s1 ic) eqn:Hcomp1.
    - now apply threeway_multisem_star_program.
    - apply negb_false_iff in Hcomp1.
      apply (mergeable_states_context_to_program Hmergeable_ifaces Hmerge1)
        in Hcomp1.
      assert (Hmerge2: mergeable_states p c p' c' s2 s2'')
        by (eapply threeway_multisem_mergeable; eassumption).
      rewrite program_linkC in Hstar12; try assumption;
        last now destruct Hmergeable_ifaces.
      rewrite program_linkC in Hstar12''; try assumption;
        last now destruct Hmergeable_ifaces; rewrite -Hifacec -Hifacep.
      rewrite program_linkC; try assumption;
        last now destruct Hmergeable_ifaces; rewrite -Hifacec.
      unfold ip, ic.
      setoid_rewrite merge_states_sym at 1 2; try eassumption.
      pose proof threeway_multisem_star_program as H.

      specialize (H c' p' c p).
      specialize (H Hwfc' Hwfp' Hwfc Hwfp).
      rewrite <- Hifacep, <- Hifacec in H.
      specialize (H (mergeable_interfaces_sym ip ic Hmergeable_ifaces) eq_refl eq_refl).
      specialize (H (linkable_mains_sym Hmain_linkability') (linkable_mains_sym Hmain_linkability)).
      pose proof (program_linkC Hwfp' Hwfc') as Hprg_linkC''; rewrite <- Hifacep in Hprg_linkC''.
      inversion Hmergeable_ifaces as [Hlinkable _].
      rewrite Hifacec in Hlinkable.
      pose proof (program_linkC Hwfp Hwfc) as Hprg_linkC; rewrite Hifacep in Hprg_linkC.
      assert (Hclosed'' : closed_program (program_link c' p')) by now rewrite <- (Hprg_linkC'' Hlinkable).
      rewrite -> Hifacep, <- Hifacec in Hlinkable.
      assert (Hclosed : closed_program (program_link c p)) by now rewrite <- (Hprg_linkC Hlinkable).
      specialize (H Hclosed'' Hclosed).
      specialize (H s1'' s1 t s2'' s2).
      apply H; try assumption.
      apply mergeable_states_sym in Hmerge1; try assumption;
        try rewrite -Hifacec; try rewrite -Hifacep; try apply mergeable_interfaces_sym;
          now auto.
  Qed.
  (* JT: TODO: improve this proof *)
End ThreewayMultisem3.

(* Section ThreewayMultisem. *)
Section Recombination1.
  Variables p c p' c' : program.

  Hypothesis Hwfp  : well_formed_program p.
  Hypothesis Hwfc  : well_formed_program c.
  Hypothesis Hwfp' : well_formed_program p'.
  Hypothesis Hwfc' : well_formed_program c'.

  Hypothesis Hmergeable_ifaces :
    mergeable_interfaces (prog_interface p) (prog_interface c).

  Hypothesis Hifacep  : prog_interface p  = prog_interface p'.
  Hypothesis Hifacec  : prog_interface c  = prog_interface c'.

  (* RB: TODO: Simplify redundancies in standard hypotheses. *)
  Hypothesis Hmain_linkability  : linkable_mains p  c.
  Hypothesis Hmain_linkability' : linkable_mains p' c'.

  Hypothesis Hprog_is_closed  : closed_program (program_link p  c ).
  Hypothesis Hprog_is_closed' : closed_program (program_link p' c').

  Let ip := prog_interface p.
  Let ic := prog_interface c.
  Let prog   := program_link p  c.
  Let prog'  := program_link p  c'.
  Let prog'' := program_link p' c'.
  Let sem   := CS.sem prog.
  Let sem'  := CS.sem prog'.
  Let sem'' := CS.sem prog''.
  Hint Unfold ip ic prog prog' prog'' sem sem' sem''.

  (* RB: NOTE: Relocate lemmas on initial states when ready. *)
  Lemma initial_states_mergeability s s'' :
    initial_state sem   s   ->
    initial_state sem'' s'' ->
    mergeable_states p c p' c' s s''.
  Proof.
    simpl. unfold CS.initial_state.
    intros Hini Hini''.
    apply mergeable_states_intro with (s0 := s) (s0'' := s'') (t := E0); subst;
      reflexivity || now apply star_refl.
  Qed.

  (* RB: NOTE: Here, the existential is explicitly instantiated; the mergeability
     relation is also different than in standard "two-way" simulations. *)
  Theorem match_initial_states s s'' :
    initial_state sem   s   ->
    initial_state sem'' s'' ->
    initial_state sem'  (merge_states ip ic s s'') /\
    mergeable_states p c p' c' s s''.
  Proof.
    intros Hini Hini''.
    pose proof initial_states_mergeability Hini Hini'' as Hmerge.
    simpl in *. unfold CS.initial_state in *. subst.
    split; last assumption.
    inversion Hmergeable_ifaces as [Hlinkable _].
    (* Expose structure of initial states. *)
    rewrite !CS.initial_machine_state_after_linking; try congruence;
      last (apply interface_preserves_closedness_r with (p2 := c); try assumption;
            now apply interface_implies_matching_mains).
    unfold merge_states, merge_memories, merge_registers, merge_pcs; simpl.
    (* Memory simplifictions. *)
    rewrite (prepare_procedures_memory_left Hlinkable).
    unfold ip. erewrite Hifacep at 1. rewrite Hifacep Hifacec in Hlinkable.
    rewrite (prepare_procedures_memory_right Hlinkable).
    (* Case analysis on main and related simplifications. *)
    destruct (Component.main \in domm ip) eqn:Hcase;
      rewrite Hcase.
    - pose proof component_in_ip_notin_ic Hmergeable_ifaces Hcase as Hnotin.
      rewrite (CS.prog_main_block_no_main _ Hwfc Hnotin).
      rewrite Hifacec in Hnotin. now rewrite (CS.prog_main_block_no_main _ Hwfc' Hnotin).
    - (* Symmetric case. *)
      assert (Hcase' : Component.main \in domm ic).
      { pose proof PS.domm_partition_program_link_in_neither Hwfp Hwfc Hprog_is_closed as H.
        rewrite Hcase in H.
        destruct (Component.main \in domm ic) eqn:Hcase''.
        - reflexivity.
        - rewrite Hcase'' in H.
          exfalso; now apply H.
      }
      pose proof component_in_ic_notin_ip Hmergeable_ifaces Hcase' as Hnotin.
      rewrite (CS.prog_main_block_no_main _ Hwfp Hnotin).
      rewrite Hifacep in Hnotin. now rewrite (CS.prog_main_block_no_main _ Hwfp' Hnotin).
  Qed.

  (* RB: NOTE: Consider execution invariance and similar lemmas on the right as
     well, as symmetry arguments reoccur all the time.
     TODO: Observe the proof of match_nostep is almost identical, and refactor
     accordingly. *)
  Theorem match_final_states s s'' :
    mergeable_states p c p' c' s s'' ->
    final_state sem   s   ->
    final_state sem'' s'' ->
    final_state sem'  (merge_states ip ic s s'').
  Proof.
    destruct s as [[[gps mem] regs] pc].
    destruct s'' as [[[gps'' mem''] regs''] pc''].
    unfold final_state. simpl. unfold merge_pcs.
    intros Hmerge Hfinal Hfinal''.
    inversion Hmergeable_ifaces as [Hlinkable _].
    destruct (Pointer.component pc \in domm ip) eqn:Hcase.
    - apply execution_invariant_to_linking with (c1 := c); try easy.
      + congruence.
      + apply linkable_implies_linkable_mains; congruence.
    - (* Symmetric case. *)
      unfold prog', prog'' in *.
      rewrite program_linkC in Hfinal''; try congruence.
      rewrite program_linkC; try congruence.
      apply linkable_sym in Hlinkable.
      apply linkable_mains_sym in Hmain_linkability.
      apply linkable_mains_sym in Hmain_linkability'.
      apply execution_invariant_to_linking with (c1 := p'); try congruence.
      + apply linkable_implies_linkable_mains; congruence.
      + setoid_rewrite <- (mergeable_states_pc_same_component Hmerge).
        rewrite <- Hifacec.
        apply negb_true_iff in Hcase.
        eapply (mergeable_states_notin_to_in _ _ _ _ Hmerge); try eassumption.
        (* RB: TODO: After lemma is proved, simplify lemma application and remove
           shelved goals. *)
        Unshelve. all:assumption.
  Qed.

  Theorem star_simulation s1 s1'' t s2 s2'' :
    mergeable_states p c p' c' s1 s1'' ->
    Star sem   s1   t s2   ->
    Star sem'' s1'' t s2'' ->
    Star sem'  (merge_states ip ic s1 s1'') t (merge_states ip ic s2 s2'') /\
    mergeable_states p c p' c' s2 s2''.
  Proof.
    intros. split.
    - now apply threeway_multisem_star.
    - eapply threeway_multisem_mergeable; eassumption.
  Qed.

  (* RB: TODO: Move when finished. In the current form, these lemmas are
     sufficient if unsatisfying in that only an imprecise existential is
     offered. *)
  Lemma program_store_from_partialized_memory s s'' ptr v mem' :
    Pointer.component (CS.state_pc s) \in domm ip ->
    Pointer.component ptr = Pointer.component (CS.state_pc s) ->
    Memory.store (merge_states_mem ip ic s s'') ptr v = Some mem' ->
  exists mem,
    Memory.store (CS.state_mem s) ptr v = Some mem.
  Proof.
    destruct s as [[[gps mem] regs] pc].
    destruct s'' as [[[gps'' mem''] regs''] pc''].
    destruct ptr as [[C b] o].
    unfold Memory.store, merge_states, merge_states_mem, merge_memories.
    intros Hdomm Hcomp.
    rewrite unionmE Hcomp.
    erewrite to_partial_memory_in; try eassumption.
    erewrite to_partial_memory_notin;
      try eassumption; [| apply mergeable_interfaces_sym; eassumption].
    simpl.
    destruct (mem (Pointer.component pc)) as [memC |] eqn:Hcase1;
      last discriminate.
    simpl.
    destruct (ComponentMemory.store memC b o v) as [memC' |] eqn:Hcase2;
      last discriminate.
    now eauto.
  Qed.

  Lemma program_alloc_from_partialized_memory s s'' size mem' ptr' :
    Pointer.component (CS.state_pc s) \in domm ip ->
    Memory.alloc (merge_states_mem ip ic s s'') (CS.state_component s) size =  Some (mem', ptr') ->
  exists mem ptr,
    Memory.alloc (CS.state_mem s) (CS.state_component s) size = Some (mem, ptr).
  Proof.
    destruct s as [[[gps mem] regs] pc].
    destruct s'' as [[[gps'' mem''] regs''] pc''].
    unfold Memory.alloc, merge_states, merge_states_mem, merge_memories, CS.state_component.
    intros Hdomm.
    rewrite unionmE.
    erewrite to_partial_memory_in; try eassumption.
    erewrite to_partial_memory_notin;
      try eassumption; [| apply mergeable_interfaces_sym; eassumption].
    simpl.
    destruct (mem (Pointer.component pc)) as [memC |] eqn:Hcase1;
      last discriminate.
    simpl.
    destruct (ComponentMemory.alloc memC size) as [memC' b].
    now eauto.
  Qed.

  Ltac t_threeway_multisem_step_inv_program gps1 gps1'' Hmerge Hnotin :=
    match goal with
    (* Memory operations. *)
    | Hstore : Memory.store _ _ _ = _ |- _ =>
      apply program_store_from_partialized_memory in Hstore as [mem1_ Hstore];
        try eassumption
    | Halloc : Memory.alloc _ _ _ = _ |- _ =>
      apply program_alloc_from_partialized_memory in Halloc as [mem1_ [ptr_ Halloc]];
        try assumption
    (* Calls. *)
    | Hget : EntryPoint.get _ _ _ = _ |- _ =>
      apply genv_entrypoints_interface_some with (p' := prog) in Hget as [b' Hget];
        [| simpl; congruence]
    (* Returns. *)
    | Hcons : ?PC' :: ?GPS' = ?GPS (* merge_states_stack *) |- _ =>
      destruct GPS as [| frame1' gps1'] eqn:Hgps; [discriminate |];
      destruct gps1 as [| frame1 gps1]; [now destruct gps1'' |];
      destruct gps1'' as [| frame1'' gps1'']; [easy |];
      inversion Hcons; subst PC' GPS';
      assert (Heq : Pointer.component frame1 = Pointer.component frame1')
        by (unfold merge_states_stack in Hgps;
            inversion Hgps as [[Hframe Hdummy]];
            unfold merge_frames;
            destruct (Pointer.component frame1 \in domm ip) eqn:Hcase; rewrite Hcase;
            [ reflexivity
            | eapply mergeable_states_cons_domm; last exact Hmerge; eassumption]);
      rewrite <- Heq
    | _ => idtac
    end;
    eexists;
    [CS.step_of_executing];
      try eassumption; try congruence; try reflexivity;
      match goal with
      (* Memory operations. *)
      | Hload : Memory.load _ _ = _ |- Memory.load _ _ = _ =>
        unfold merge_states_mem in Hload;
        erewrite <- program_load_to_partialized_memory_strong in Hload;
        try exact Hmerge; eassumption
      (* Jumps. *)
      | Hlabel : find_label_in_component _ _ _ = _ |- find_label_in_component _ _ _ = _ =>
        rewrite find_label_in_component_program_link_left;
        rewrite find_label_in_component_program_link_left in Hlabel;
        try eassumption; simpl in *; congruence
      | Hlabel : find_label_in_procedure _ _ _ = _ |- find_label_in_procedure _ _ _ = _ =>
        rewrite find_label_in_procedure_program_link_left;
        rewrite find_label_in_procedure_program_link_left in Hlabel;
        try eassumption; simpl in *; congruence
      (* Calls. *)
      | Himp : imported_procedure _ _ _ _ |- imported_procedure _ _ _ _ =>
        rewrite imported_procedure_unionm_left; [| assumption];
        rewrite Hifacec in Hnotin; now rewrite imported_procedure_unionm_left in Himp
      | _ => idtac
      end;
    [apply execution_invariant_to_linking with (c1 := c')];
      try eassumption; [congruence].

  Theorem threeway_multisem_step_inv_program s1 s1'' t s2' :
    CS.is_program_component s1 ic ->
    mergeable_states p c p' c' s1 s1'' ->
    Step sem' (merge_states ip ic s1 s1'') t s2' ->
  exists s2,
    Step sem                      s1       t s2.
  Proof.
    intros Hpc Hmerge Hstep.
    destruct s1 as [[[gps1 mem1] regs1] pc1].
    destruct s1'' as [[[gps1'' mem1''] regs1''] pc1''].
    inversion Hmergeable_ifaces as [Hlinkable _].
    pose proof is_program_component_pc_in_domm
         Hwfp Hwfc Hmergeable_ifaces Hprog_is_closed Hpc Hmerge as Hdomm.
    pose proof is_program_component_pc_in_domm
         Hwfp Hwfc Hmergeable_ifaces Hprog_is_closed Hpc Hmerge as Hdomm'.
    pose proof is_program_component_pc_notin_domm Hpc as Hnotin.
    assert (Hmains : linkable_mains p c')
      by (apply linkable_implies_linkable_mains; congruence).
    rewrite (mergeable_states_merge_program _ _ _ _ _ Hmerge) in Hstep;
      try assumption.
    inversion Hstep; subst;
      t_threeway_multisem_step_inv_program gps1 gps1'' Hmerge Hnotin.
  Qed.
End Recombination1.

Section Recombination.

  Variables p c p' c' : program.

  Hypothesis Hwfp  : well_formed_program p.
  Hypothesis Hwfc  : well_formed_program c.
  Hypothesis Hwfp' : well_formed_program p'.
  Hypothesis Hwfc' : well_formed_program c'.

  Hypothesis Hmergeable_ifaces :
    mergeable_interfaces (prog_interface p) (prog_interface c).

  Hypothesis Hifacep  : prog_interface p  = prog_interface p'.
  Hypothesis Hifacec  : prog_interface c  = prog_interface c'.

  (* RB: TODO: Simplify redundancies in standard hypotheses. *)
  Hypothesis Hmain_linkability  : linkable_mains p  c.
  Hypothesis Hmain_linkability' : linkable_mains p' c'.

  Hypothesis Hprog_is_closed  : closed_program (program_link p  c ).
  Hypothesis Hprog_is_closed' : closed_program (program_link p' c').

  Let ip := prog_interface p.
  Let ic := prog_interface c.
  Let prog   := program_link p  c.
  Let prog'  := program_link p  c'.
  Let prog'' := program_link p' c'.
  Let sem   := CS.sem prog.
  Let sem'  := CS.sem prog'.
  Let sem'' := CS.sem prog''.
  Hint Unfold ip ic prog prog' prog'' sem sem' sem''.

  Corollary match_nostep s s'' :
    mergeable_states p c p' c' s s'' ->
    Nostep sem   s   ->
    Nostep sem'' s'' ->
    Nostep sem'  (merge_states ip ic s s'').
  Proof.
    rename s into s1. rename s'' into s1''.
    (* destruct s as [[[gps mem] regs] pc]. *)
    (* destruct s'' as [[[gps'' mem''] regs''] pc'']. *)
    intros Hmerge Hstep Hstep'' t s2' Hstep'.
    destruct (CS.is_program_component s1 ic) eqn:Hcase.
    - pose proof (threeway_multisem_step_inv_program Hwfp Hwfc Hwfp' Hwfc'
                                                     Hmergeable_ifaces Hifacep Hifacec
                                                     Hmain_linkability Hmain_linkability'
                                                     Hprog_is_closed Hprog_is_closed'
                                                     Hcase Hmerge Hstep')
        as [s2 Hcontra].
      specialize (Hstep t s2). contradiction.
    - (* Symmetric case. *)
      inversion Hmergeable_ifaces as [Hlinkable _];
        inversion Hmergeable_ifaces as [Hlinkable'' _];
        rewrite Hifacec Hifacep in Hlinkable''.
      assert (Hcase' : CS.is_program_component s1'' ip). {
        apply negb_false_iff in Hcase.
        eapply mergeable_states_context_to_program; eassumption.
      }
      assert (Hmerge' : mergeable_states c' p' c p s1'' s1). {
        apply mergeable_states_sym; try congruence.
        apply mergeable_interfaces_sym; congruence.
      }
      pose proof (threeway_multisem_step_inv_program Hwfc' Hwfp' Hwfc Hwfp) as H.
      rewrite -Hifacec -Hifacep in H.
      specialize (H (mergeable_interfaces_sym _ _ Hmergeable_ifaces) eq_refl eq_refl
                    (linkable_mains_sym Hmain_linkability') (linkable_mains_sym Hmain_linkability)).
      rewrite program_linkC in H; try assumption. specialize (H Hprog_is_closed').
      rewrite program_linkC in H; try assumption. specialize (H Hprog_is_closed).
      specialize (H s1'' s1 t s2' Hcase' Hmerge').
      rewrite program_linkC in H; try assumption.
      rewrite Hifacec Hifacep in H.
      erewrite merge_states_sym with (p := c') (c := p') (p' := c) (c' := p) in H;
        try eassumption; try now symmetry.
      rewrite -Hifacec -Hifacep in H.
      specialize (H Hstep').
      destruct H as [s2'' Hcontra].
      specialize (Hstep'' t s2'').
      contradiction.
      rewrite -Hifacec -Hifacep;
        now apply mergeable_interfaces_sym.
      rewrite program_linkC; try assumption;
        now apply linkable_sym.
      rewrite program_linkC; try assumption;
        now apply linkable_sym.
      rewrite -Hifacec; now apply linkable_sym.
      now apply linkable_sym.
      now apply linkable_sym.
  Qed.

  Corollary match_nofinal s s'' :
    mergeable_states p c p' c' s s'' ->
    ~ final_state sem   s   ->
    ~ final_state sem'' s'' ->
    ~ final_state sem'  (merge_states ip ic s s'').
  Proof.
    destruct s as [[[gps mem] regs] pc].
    destruct s'' as [[[gps'' mem''] regs''] pc''].
    unfold final_state. simpl. unfold merge_pcs.
    intros Hmerge Hfinal Hfinal'' Hfinal'.
    inversion Hmergeable_ifaces as [Hlinkable _].
    destruct (Pointer.component pc \in domm ip) eqn:Hcase.
    - apply execution_invariant_to_linking with (c2 := c) in Hfinal'; try easy.
      + congruence.
      + apply linkable_implies_linkable_mains; congruence.
    - (* Symmetric case. *)
      unfold prog', prog'' in *.
      rewrite program_linkC in Hfinal'; try congruence.
      rewrite program_linkC in Hfinal''; try congruence.
      apply execution_invariant_to_linking with (c2 := p') in Hfinal'; try easy.
      + apply linkable_sym; congruence.
      + apply linkable_sym; congruence.
      + apply linkable_mains_sym, linkable_implies_linkable_mains; congruence.
      + apply linkable_mains_sym, linkable_implies_linkable_mains; congruence.
      + setoid_rewrite <- (mergeable_states_pc_same_component Hmerge).
        rewrite <- Hifacec.
        apply negb_true_iff in Hcase.
        now eapply (mergeable_states_notin_to_in _ _ _ _ Hmerge).
        (* RB: TODO: After lemma is proved, simplify lemma application and remove
           shelved goals. *)
        Unshelve. all:assumption.
  Qed.
(* End ThreewayMultisem. *)

(* Section Recombination. *)
(*   Variables p c p' c' : program. *)

(*   Hypothesis Hwfp  : well_formed_program p. *)
(*   Hypothesis Hwfc  : well_formed_program c. *)
(*   Hypothesis Hwfp' : well_formed_program p'. *)
(*   Hypothesis Hwfc' : well_formed_program c'. *)

(*   Hypothesis Hmergeable_ifaces : *)
(*     mergeable_interfaces (prog_interface p) (prog_interface c). *)

(*   Hypothesis Hifacep  : prog_interface p  = prog_interface p'. *)
(*   Hypothesis Hifacec  : prog_interface c  = prog_interface c'. *)

(*   (* RB: TODO: Simplify redundancies in standard hypotheses. *) *)
(*   Hypothesis Hmain_linkability  : linkable_mains p  c. *)
(*   Hypothesis Hmain_linkability' : linkable_mains p' c'. *)

(*   Hypothesis Hprog_is_closed  : closed_program (program_link p  c ). *)
(*   Hypothesis Hprog_is_closed' : closed_program (program_link p' c'). *)

(*   Let ip := prog_interface p. *)
(*   Let ic := prog_interface c. *)
(*   Let prog   := program_link p  c. *)
(*   Let prog'  := program_link p  c'. *)
(*   Let prog'' := program_link p' c'. *)
(*   Let sem   := CS.sem prog. *)
(*   Let sem'  := CS.sem prog'. *)
(*   Let sem'' := CS.sem prog''. *)
(*   Hint Unfold ip ic prog prog' prog'' sem sem' sem''. *)

  (* RB: NOTE: Possible improvements:
      - Get rid of assert idioms in FTbc case. RB: TODO: Assigned to JT.
      - Try to refactor case analysis in proof.
     This result is currently doing the legwork of going from a simulation on
     stars to one on program behaviors without direct mediation from the CompCert
     framework. *)
  Theorem recombination_prefix m :
    does_prefix sem   m ->
    does_prefix sem'' m ->
    does_prefix sem'  m.
  Proof.
    unfold does_prefix.
    intros [b [Hbeh Hprefix]] [b'' [Hbeh'' Hprefix'']].
    assert (Hst_beh := Hbeh). assert (Hst_beh'' := Hbeh'').
    apply CS.program_behaves_inv in Hst_beh   as [s1   [Hini1   Hst_beh  ]].
    apply CS.program_behaves_inv in Hst_beh'' as [s1'' [Hini1'' Hst_beh'']].
    destruct m as [tm | tm | tm].
    - destruct b   as [t   | ? | ? | ?]; try contradiction.
      destruct b'' as [t'' | ? | ? | ?]; try contradiction.
      simpl in Hprefix, Hprefix''. subst t t''.
      inversion Hst_beh   as [? s2   Hstar12   Hfinal2   | | |]; subst.
      inversion Hst_beh'' as [? s2'' Hstar12'' Hfinal2'' | | |]; subst.
      exists (Terminates tm). split; last reflexivity.
      pose proof match_initial_states Hwfp Hwfc Hwfp' Hwfc' Hmergeable_ifaces Hifacep Hifacec
           Hmain_linkability Hprog_is_closed Hprog_is_closed' Hini1 Hini1'' as [Hini1' Hmerge1].
      pose proof star_simulation Hwfp Hwfc Hwfp' Hwfc' Hmergeable_ifaces Hifacep Hifacec
           Hmain_linkability Hmain_linkability' Hprog_is_closed Hprog_is_closed'
           Hmerge1 Hstar12 Hstar12'' as [Hstar12' Hmerge2].
      apply program_runs with (s := merge_states ip ic s1 s1'');
        first assumption.
      apply state_terminates with (s' := merge_states ip ic s2 s2'');
        first assumption.
      now apply match_final_states with (p' := p').
    - destruct b   as [? | ? | ? | t  ]; try contradiction.
      destruct b'' as [? | ? | ? | t'']; try contradiction.
      simpl in Hprefix, Hprefix''. subst t t''.
      inversion Hst_beh   as [| | | ? s2   Hstar12   Hstep2   Hfinal2  ]; subst.
      inversion Hst_beh'' as [| | | ? s2'' Hstar12'' Hstep2'' Hfinal2'']; subst.
      exists (Goes_wrong tm). split; last reflexivity.
      pose proof match_initial_states Hwfp Hwfc Hwfp' Hwfc' Hmergeable_ifaces Hifacep Hifacec
           Hmain_linkability Hprog_is_closed Hprog_is_closed' Hini1 Hini1'' as [Hini' Hmerge1].
      pose proof star_simulation Hwfp Hwfc Hwfp' Hwfc' Hmergeable_ifaces Hifacep Hifacec
           Hmain_linkability Hmain_linkability' Hprog_is_closed Hprog_is_closed'
           Hmerge1 Hstar12 Hstar12'' as [Hstar12' Hmerge2].
      apply program_runs with (s := merge_states ip ic s1 s1'');
        first assumption.
      apply state_goes_wrong with (s' := merge_states ip ic s2 s2'');
        first assumption.
      + now apply match_nostep.
      + now apply match_nofinal.
    - (* Here we talk about the stars associated to the behaviors, without
         worrying now about connecting them to the existing initial states.
         RB: TODO: Remove asserts, phrase in terms of the instances of
         behavior_prefix_star directly. *)
      assert
        (exists s s',
            initial_state (CS.sem (program_link p c)) s /\
            Star (CS.sem (program_link p c)) s tm s')
        as [s1_ [s2 [Hini1_ Hstar12]]].
      {
        inversion Hmergeable_ifaces as [Hlinkable _].
        destruct (behavior_prefix_star Hbeh Hprefix)
          as [s1_ [s2 [Hini1_ Hstar12]]].
        now exists s1_, s2.
      }
      assert
        (exists s s',
            initial_state (CS.sem (program_link p' c')) s /\
            Star (CS.sem (program_link p' c')) s tm s')
        as [s1''_ [s2'' [Hini1''_ Hstar12'']]].
      {
        rewrite -> Hifacep, -> Hifacec in Hmergeable_ifaces.
        destruct (behavior_prefix_star Hbeh'' Hprefix'')
          as [s1''_ [s2'' [Hini1''_ Hstar12'']]].
        now exists s1''_, s2''.
      }
      pose proof match_initial_states Hwfp Hwfc Hwfp' Hwfc' Hmergeable_ifaces Hifacep Hifacec
           Hmain_linkability Hprog_is_closed Hprog_is_closed' Hini1_ Hini1''_ as [Hini1' Hmerge1].
      pose proof star_simulation Hwfp Hwfc Hwfp' Hwfc' Hmergeable_ifaces Hifacep Hifacec
           Hmain_linkability Hmain_linkability' Hprog_is_closed Hprog_is_closed'
           Hmerge1 Hstar12 Hstar12'' as [Hstar12' Hmerge2].
      eapply program_behaves_finpref_exists;
        last now apply Hstar12'.
      assumption.
  Qed.
End Recombination.<|MERGE_RESOLUTION|>--- conflicted
+++ resolved
@@ -1121,7 +1121,6 @@
     induction Hstar12''
       as [s'' | s1'' t1 s2'' t2 s3'' ? Hstar12'' IHstar'' Hstep23'' Ht12]; subst.
     - reflexivity.
-<<<<<<< HEAD
     - (* Simplify, apply IH and case analyze. *)
       symmetry in Ht12; apply Eapp_E0_inv in Ht12 as [? ?]; subst.
       specialize (IHstar'' Hmerge1 eq_refl). rewrite IHstar''.
@@ -1137,130 +1136,6 @@
              simpl in Hmem23''; rewrite Hmem23'');
         reflexivity.
   Qed.
-=======
-    - subst.
-      assert (H1 : t1 = E0) by now destruct t1.
-      assert (H2 : t2 = E0) by now destruct t1.
-      subst; clear H0.
-      assert (Hcomp1 : CS.is_program_component s1 (prog_interface c)).
-      { destruct s as [[[gps mem] regs] pc]; destruct s1 as [[[gps1 mem1] regs1] pc1].
-        unfold CS.is_program_component, CS.is_context_component, CS.state_turn, turn_of in *.
-        replace pc with (CS.state_pc (gps, mem, regs, pc)); try reflexivity.
-        replace pc1 with (CS.state_pc (gps1, mem1, regs1, pc1)); try reflexivity.
-        erewrite mergeable_states_pc_same_component with (s'' := (gps, mem, regs, pc))
-                                                         (p := c') (c := p') (c' := p) (p' := c).
-        apply Hcomp.
-        apply mergeable_states_sym; try eassumption; try congruence.
-        rewrite -Hifacec -Hifacep.
-        now apply mergeable_interfaces_sym.
-      }
-      specialize (IHHstar Hmerg eq_refl).
-      apply star_iff_starR in Hstar.
-      assert (Hcomp2 : CS.is_program_component s2 (prog_interface c'))
-       by now (eapply epsilon_star_preserves_program_component; try rewrite -Hifacec; eauto).
-      rewrite IHHstar; clear IHHstar.
-      inversion Hmerg as [s0 s0'' t Hini Hini'' Hstar0 Hstar0''].
-      inversion H; subst; try now t_merge_states_silent_star Hini Hini'' Hstar0 Hstar0'' Hstar.
-      + erewrite !mergeable_states_merge_program; try eassumption.
-        erewrite merge_states_stack_pc_independent_right with (pc2' := Pointer.inc pc); try eassumption.
-        erewrite merge_states_mem_pc_independent_right with (pc2' := Pointer.inc pc); try eassumption.
-        erewrite merge_states_stack_mem_independent_right with (mem2' := mem'); try eassumption.
-        assert (Heq: merge_states_mem (prog_interface p) (prog_interface c) s (gps, mem, regs, Pointer.inc pc) =
-                     merge_states_mem (prog_interface p) (prog_interface c) s (gps, mem', regs, Pointer.inc pc)).
-        {
-          unfold merge_states_mem, merge_memories.
-          apply /eq_fmap => Cid. rewrite 2!unionmE.
-          pose proof mergeable_interfaces_sym _ _ Hmergeable_ifaces
-            as Hmergeable_ifaces_sym.
-          destruct (Cid \in domm ip) eqn:Hdommp;
-            destruct (Cid \in domm ic) eqn:Hdommc.
-          - exfalso.
-            apply component_in_ic_notin_ip with (ip := ip) in Hdommc.
-            now rewrite Hdommp in Hdommc.
-            assumption.
-          - erewrite to_partial_memory_in; try eassumption.
-            erewrite to_partial_memory_notin; try eassumption.
-            erewrite to_partial_memory_notin; try eassumption.
-            reflexivity.
-          - erewrite to_partial_memory_notin; try eassumption.
-            simpl.
-            erewrite to_partial_memory_in; try eassumption.
-            erewrite to_partial_memory_in; try eassumption.
-            (* Now, why are they equal?
-               1) Cid \in domm ic.
-               2) Pointer.component ptr = Pointer.component pc \notin domm ic
-               3) Memory.store mem ptr (Register.get r2 regs) = Some mem'
-             *)
-            unfold CS.is_program_component, CS.is_context_component, CS.state_turn, turn_of in Hcomp2.
-            (* destruct s as [[[? ?] ?] pc__s]. *)
-            (* Search _ Memory.store. *)
-            erewrite mem_store_different_component.
-            reflexivity.
-            apply H3.
-            intros Hn; subst.
-            rewrite -H2 -Hifacec in Hcomp2.
-            now rewrite Hdommc in Hcomp2.
-          - erewrite !to_partial_memory_notin_strong; try eassumption;
-              try now apply negb_true_iff in Hdommc;
-              try now apply negb_true_iff in Hdommp.
-            destruct (isSome ((CS.state_mem s) Cid)) eqn:HisSome; try reflexivity.
-            simpl.
-            (* Might want to use star_mem_well_formed to prove these subgoals. *)
-            assert (Hmem: mem Cid = None).
-            { apply /dommPn.
-              apply negb_true_iff in Hdommp; apply negb_true_iff in Hdommc.
-              assert (Hmem : domm mem = domm (unionm ip ic)).
-              { replace mem with (CS.state_mem (gps, mem, regs, pc)).
-                apply CS.comes_from_initial_state_mem_domm.
-                inversion Hprog_is_closed' as [_ [main [_ [Hmain _]]]].
-                rewrite Hifacec Hifacep in Hmergeable_ifaces_sym.
-                pose proof linking_well_formedness Hwfp' Hwfc' (linkable_sym (proj1 Hmergeable_ifaces_sym)) as Hwf.
-                exists prog'', main, s0'', t.
-                unfold ip, ic; rewrite Hifacec Hifacep.
-                repeat (split; eauto).
-                eapply star_trans; eauto.
-                clear; induction t; first reflexivity.
-                simpl; now rewrite -IHt.
-                reflexivity.
-              }
-              rewrite Hmem.
-              rewrite domm_union. apply /fsetUP.
-              intros Hn; destruct Hn as [Hn | Hn].
-              now rewrite Hn in Hdommp.
-              now rewrite Hn in Hdommc.
-            }
-            assert (Hmem': mem' Cid = None).
-            { apply /dommPn.
-              apply negb_true_iff in Hdommp; apply negb_true_iff in Hdommc.
-              assert (Hmem'' : domm mem' = domm (unionm ip ic)).
-              { replace mem' with (CS.state_mem (gps, mem', regs, Pointer.inc pc)).
-                apply CS.comes_from_initial_state_mem_domm.
-                inversion Hprog_is_closed' as [_ [main [_ [Hmain _]]]].
-                rewrite Hifacec Hifacep in Hmergeable_ifaces_sym.
-                pose proof linking_well_formedness Hwfp' Hwfc' (linkable_sym (proj1 Hmergeable_ifaces_sym)) as Hwf.
-                exists prog'', main, s0'', t.
-                unfold ip, ic; rewrite Hifacec Hifacep.
-                repeat (split; eauto).
-                eapply star_trans; eauto.
-                apply star_iff_starR. eapply starR_step; try apply star_iff_starR; eauto.
-                clear; induction t; first reflexivity.
-                simpl; now rewrite -IHt.
-                reflexivity.
-              }
-              rewrite Hmem''.
-              rewrite domm_union. apply /fsetUP.
-              intros Hn; destruct Hn as [Hn | Hn].
-              now rewrite Hn in Hdommp.
-              now rewrite Hn in Hdommc.
-            }
-            now rewrite Hmem Hmem'.
-        }
-        now rewrite Heq.
-        t_merge_states_silent_star_mergeable Hini Hini'' Hstar0 Hstar0'' Hstar.
-        t_merge_states_silent_star_mergeable Hini Hini'' Hstar0 Hstar0'' Hstar.
-      + erewrite !mergeable_states_merge_program; try eassumption.
-  Admitted.
->>>>>>> d31fdc08
 
   (* The following should be an easy corollary of the _is_silent lemma. *)
   Lemma context_epsilon_star_merge_states s s1 s2 :
