--- conflicted
+++ resolved
@@ -749,177 +749,6 @@
   Let sem'' := CS.sem prog''.
   Hint Unfold ip ic prog prog' prog'' sem sem' sem''.
 
-<<<<<<< HEAD
-
-  Lemma is_prg_component_silent_step : forall s1 s2 i,
-      Step sem s1 E0 s2 ->
-      CS.is_program_component s2 i ->
-      CS.is_program_component s1 i.
-  Proof.
-    clear.
-    intros s1 s2 i Hstep.
-    unfold CS.is_program_component, CS.is_context_component, turn_of, CS.state_turn.
-    intros Hnotin.
-    inversion Hstep; subst; try now (destruct pc as [[C b] o]; eauto).
-    + simpl in *.
-      apply find_label_in_component_1 in H0. now rewrite H0.
-    + simpl in *. now rewrite <- H1.
-    + simpl in *.
-      apply find_label_in_procedure_1 in H2. now rewrite H2.
-  Qed.
-  
-  Lemma threeway_multisem_mergeable_step_E0 s1 s2 s1'' :
-    CS.is_program_component s1 ic ->
-    mergeable_states p c p' c' s1 s1'' ->
-    Step sem s1 E0 s2 ->
-    mergeable_states p c p' c' s2 s1''.
-  Proof.
-    intros Hcomp1 Hmerge1 Hstep12.
-    inversion Hmerge1 as [s0 s0'' t Hini1 Hini2 Hstar01 Hstar01''].
-    apply mergeable_states_intro with (s0 := s0) (s0'' := s0'') (t := t);
-      try assumption.
-    eapply star_right; try eassumption; now rewrite E0_right.
-  Qed.
-
-  (* RB: NOTE: The structure follows closely that of
-     threeway_multisem_star_program. *)
-  Theorem threeway_multisem_mergeable_program s1 s1'' t s2 s2'' :
-    CS.is_program_component s1 ic ->
-    mergeable_states p c p' c' s1 s1'' ->
-    Star sem   s1   t s2   ->
-    Star sem'' s1'' t s2'' ->
-    mergeable_states p c p' c' s2 s2''.
-  Proof.
-    intros Hprg_component.
-    intros Hmerg.
-    generalize dependent s2''. generalize dependent s2. generalize dependent t.
-    induction Hmerg
-      as [s1 s1'' Hini Hini''
-         | s1 s2 s'' Hmerg Hstep IH
-         | s s1'' s2'' Hmerg Hstep IH
-         | s1 s2 s1'' s2'' t Hdiff Hmerg Hstep Hstep'' IH]
-           using mergeable_states_ind'.
-    - (* Initial states *)
-      intros t s2 s2'' H H0.
-      econstructor; eauto.
-    - (* Silent step on the left *)
-      intros t s0 s2'' H H0.
-      assert (Hstars1s0 : Star sem s1 t s0)
-        by now apply star_step with (t1 := E0) (t2 := t) (s2 := s2).
-      now apply (IH (is_prg_component_silent_step Hstep Hprg_component) t s0 s2'').
-    - (* Silent step on the right *)
-      intros t s2 s2''0 H H0.
-      apply (IH Hprg_component t s2 s2''0 H (star_step _ _ Hstep H0 eq_refl)).
-    - (* Same non-silent step on both sides *)
-      intros t0 s0 s2''0 H H0.
-      inversion Hmerg; subst.
-      econstructor.
-      + apply H1.
-      + apply H2.
-      + eapply star_trans. apply H3.
-        eapply star_step. apply Hstep. apply H.
-        reflexivity. reflexivity.
-      + eapply star_trans. apply H4.
-        eapply star_step. apply Hstep''. apply H0.
-        reflexivity. reflexivity.
-  Qed.
-
-    Lemma dual_star_ind (P : CS.state -> CS.state -> Prop) (s1 s1'' : CS.state):
-    P s1 s1'' ->
-    (forall s1 s2 s'' : CS.state,
-        Step (CS.sem (program_link p c)) s1 E0 s2 ->
-        P s1 s'' ->
-        P s2 s'') ->
-    (forall s s1'' s2'' : CS.state,
-        Step (CS.sem (program_link p' c')) s1'' E0 s2'' ->
-        P s s1'' ->
-        P s s2'') ->
-    (forall (s1 s2 s1'' s2'' : CS.state) (t : trace),
-        t <> E0 ->
-        Step (CS.sem (program_link p c)) s1 t s2 ->
-        Step (CS.sem (program_link p' c')) s1'' t s2'' ->
-        P s1 s1'' ->
-        P s2 s2'') ->
-    (forall (s2 s2'' : CS.state) (t : trace),
-      Star sem   s1   t s2   ->
-      Star sem'' s1'' t s2'' ->
-      P s2 s2'').
-  Proof.
-    intros Hind_ini Hind_left_E0 Hind_right_E0 Hind_step.
-    intros s2 s2'' t Hstar Hstar''.
-    apply star_iff_starR in Hstar. apply star_iff_starR in Hstar''.
-    generalize dependent s2''.
-    induction Hstar; intros s2'' Hstar''.
-    - remember E0 as t.
-      induction Hstar''.
-      + now apply Hind_ini.
-      + subst.
-        assert (Ht1 : t1 = E0) by now destruct t1.
-        assert (Ht2 : t2 = E0) by now destruct t1.
-        subst; clear H0.
-        specialize (IHHstar'' Hind_ini eq_refl Hind_left_E0 Hind_right_E0 Hind_step).
-        (* assert (Hmergss2 : mergeable_states s s2). *)
-        (* { apply star_iff_starR in Hstar''. *)
-        (*   econstructor. apply Hini. apply Hini''. apply star_refl. *)
-        (*   assumption. } *)
-        eapply Hind_right_E0; eauto.
-    - pose proof (CS.singleton_traces (program_link p c) _ _ _ H).
-      assert (t2 = E0 \/ exists ev, t2 = [ev]).
-      { clear -H1.
-        inversion H1.
-        - right. destruct t2. simpl in *; congruence.
-          simpl in *. destruct t2; eauto. simpl in *. congruence.
-        - left. inversion H0. destruct t2; simpl in *. reflexivity.
-          congruence. }
-      destruct H2 as [Ht2E0 | [ev Ht2ev]].
-      + subst.
-        unfold "**" in Hstar''; rewrite app_nil_r in Hstar''.
-        (* assert (Hmergs2s'' : mergeable_states s2 s''). *)
-        (* { econstructor. eauto. eauto. *)
-        (*   apply star_iff_starR in Hstar. apply Hstar. *)
-        (*   apply star_iff_starR in Hstar''. apply Hstar''. } *)
-        specialize (IHHstar Hind_ini s2'' Hstar'').
-        eapply Hind_left_E0; eauto.
-      + subst.
-        remember (t1 ** [ev]) as t.
-        induction Hstar''; subst.
-        * (* contradiction *)
-          assert (E0 <> t1 ** [ev]) by now induction t1. contradiction.
-        * subst.
-          specialize (IHHstar'' Hind_ini IHHstar).
-          pose proof (CS.singleton_traces (program_link p' c') _ _ _ H0) as H4.
-          assert (H5: t2 = E0 \/ exists ev, t2 = [ev]).
-          { clear -H4.
-            inversion H4.
-            - right. destruct t2. simpl in *; congruence.
-              simpl in *. destruct t2; eauto. simpl in *. congruence.
-            - left. inversion H0. destruct t2; simpl in *. reflexivity.
-              congruence. }
-          destruct H5 as [ht2E0 | [ev' Ht2ev']].
-          ** subst.
-             unfold "**" in H2; rewrite app_nil_r in H2; subst.
-             (* assert (Hmergs3s4 : mergeable_states s3 s4). *)
-             (* { econstructor; eauto. *)
-             (*   apply star_iff_starR. *)
-             (*   eapply starR_step. *)
-             (*   apply Hstar. *)
-             (*   eauto. reflexivity. *)
-             (*   apply star_iff_starR in Hstar''; apply Hstar''. } *)
-             specialize (IHHstar'' eq_refl).
-             eapply Hind_right_E0; eauto.
-          ** subst.
-             assert (t1 = t0 /\ ev = ev') as [Ht1t0 Hevev'] by now apply app_inj_tail.
-             subst. clear H4 IHHstar'' H1 H2.
-             specialize (IHHstar Hind_ini s4).
-             (* assert (mergeable_states s2 s4). *)
-             (* { econstructor; eauto. apply star_iff_starR in Hstar; apply Hstar. *)
-             (*   apply star_iff_starR in Hstar''; apply Hstar''. } *)
-             specialize (IHHstar Hstar'').
-             eapply Hind_step with (t := [ev']); eauto. unfold E0. congruence.
-  Qed.
-
-=======
->>>>>>> 3fd81704
   (* RB: TODO: More the following few helper lemmas to their appropriate
      location. Consider changing the naming conventions from
      "partialized" to "recombined" or similar. Exposing the innards of the
@@ -1223,92 +1052,9 @@
       pose proof is_program_component_in_domm Hcomp1 Hmerge1 as Hdomm;
         unfold CS.state_component in Hdomm; simpl in Hdomm;
         rewrite <- Pointer.inc_preserves_component in Hdomm.
-<<<<<<< HEAD
-      destruct (CS.is_program_component s2copy ic) eqn:Hcomp2.
-      + rewrite (mergeable_states_merge_program
-                   Hmergeable_ifaces Hifacep Hifacec Hwfp Hwfc Hwfp' Hwfc' Hprog_is_closed Hcomp2 Hmerge2).
-        unfold mergeable_states_memory, mergeable_states_stack; simpl.
-        rewrite (merge_stacks_cons_program
-                   Hmergeable_ifaces Hifacep Hifacec _ _ _ _ _ _ _ _ Hdomm); try assumption.
-        match goal with
-        | Heq : Pointer.component pc1'' = Pointer.component pc1 |- _ =>
-          rewrite Heq
-        end.
-        apply CS.Call; try assumption;
-          [
-          | admit
-          | admit
-          ].
-        (* Apply linking invariance and solve side goals (very similar to the
-           silent case, but slightly different setup). *)
-        eapply execution_invariant_to_linking; try eassumption;
-          [ congruence
-          | apply linkable_implies_linkable_mains; congruence
-          | exact (is_program_component_in_domm Hcomp1 Hmerge1)
-          ].
-      + apply negb_false_iff in Hcomp2.
-        rewrite (mergeable_states_merge_context
-                   Hmergeable_ifaces Hifacep Hifacec _ _ _ _ _ Hcomp2 Hmerge2); try assumption.
-        unfold mergeable_states_memory, mergeable_states_stack; simpl.
-        rewrite (merge_stacks_cons_program
-                   Hmergeable_ifaces Hifacep Hifacec _ _ _ _ _ _ _ _ Hdomm); try assumption.
-        match goal with
-        | Heq : Pointer.component pc1'' = Pointer.component pc1 |- _ =>
-          rewrite Heq
-        end.
-        erewrite Register.invalidate_eq with (regs2 := regs1); last congruence.
-        apply CS.Call; try assumption;
-          [
-          | admit
-          | admit
-          ].
-        eapply execution_invariant_to_linking; try eassumption;
-          [ congruence
-          | apply linkable_implies_linkable_mains; congruence
-          | exact (is_program_component_in_domm Hcomp1 Hmerge1)
-          ].
-    - (* Return: case analysis on return point. *)
-      destruct (CS.is_program_component s2copy ic) eqn:Hcomp2.
-      + rewrite (mergeable_states_merge_program
-                   Hmergeable_ifaces Hifacep Hifacec _ _ _ _ _ Hcomp2 Hmerge2); try assumption.
-        unfold mergeable_states_memory, mergeable_states_stack; simpl.
-        assert (Hdomm : Pointer.component pc2 \in domm ip) by admit.
-        rewrite (merge_stacks_cons_program
-                   Hmergeable_ifaces Hifacep Hifacec _ _ _ _ _ _ _ _ Hdomm); try assumption.
-        match goal with
-        | Heq1 : Pointer.component pc1'' = Pointer.component pc1,
-          Heq2 : Pointer.component pc2'' = Pointer.component pc2 |- _ =>
-          rewrite Heq1 Heq2
-        end.
-        apply CS.Return; try congruence. (* [congruence] to cover context case. *)
-        eapply execution_invariant_to_linking; try eassumption;
-          [ congruence
-          | apply linkable_implies_linkable_mains; congruence
-          | exact (is_program_component_in_domm Hcomp1 Hmerge1)
-          ].
-      + apply negb_false_iff in Hcomp2.
-        rewrite (mergeable_states_merge_context
-                   Hmergeable_ifaces Hifacep Hifacec _ _ _ _ _ Hcomp2 Hmerge2); try assumption.
-        unfold mergeable_states_memory, mergeable_states_stack; simpl.
-        assert (Hdomm : Pointer.component pc2 \in domm ic) by admit.
-        rewrite (merge_stacks_cons_context
-                   Hmergeable_ifaces Hifacep Hifacec _ _ _ _ _ _ _ _ Hdomm); try assumption.
-        match goal with
-        | Heq : Pointer.component pc1'' = Pointer.component pc1 |- _ =>
-          rewrite Heq
-        end.
-        erewrite Register.invalidate_eq with (regs2 := regs1); last congruence.
-        apply CS.Return; try congruence.
-        eapply execution_invariant_to_linking; try eassumption;
-          [ congruence
-          | apply linkable_implies_linkable_mains; congruence
-          | exact (is_program_component_in_domm Hcomp1 Hmerge1)
-          ].
-  Admitted.
-=======
       destruct (CS.is_program_component s2copy ic) eqn:Hcomp2;
         [ pose proof mergeable_states_program_to_context
-               Hmergeable_ifaces Hifacep Hifacec Hmerge2 Hcomp2 as Hcomp2''
+               Hmergeable_ifaces Hwfp Hwfc Hprog_is_closed (* Hifacep Hifacec *) Hmerge2 Hcomp2 as Hcomp2''
         | apply negb_false_iff in Hcomp2 ];
         [ erewrite mergeable_states_merge_program
         | erewrite mergeable_states_merge_context ]; try eassumption;
@@ -1329,9 +1075,9 @@
       destruct (CS.is_program_component s2copy ic) eqn:Hcomp2;
         [| apply negb_false_iff in Hcomp2];
         [ rewrite (mergeable_states_merge_program
-                     Hmergeable_ifaces Hifacep Hifacec Hcomp2 Hmerge2)
+                     Hmergeable_ifaces Hifacep Hifacec Hwfp Hwfc Hwfp' Hwfc' Hprog_is_closed Hcomp2 Hmerge2)
         | rewrite (mergeable_states_merge_context
-            Hmergeable_ifaces Hifacep Hifacec Hcomp2 Hmerge2) ];
+            Hmergeable_ifaces Hifacep Hifacec Hwfp Hwfc Hwfp' Hwfc' Hprog_is_closed Hcomp2 Hmerge2) ];
         unfold mergeable_states_memory, mergeable_states_stack; simpl;
         [ pose proof is_program_component_in_domm Hcomp2 Hmerge2 as Hcomp2'';
           rewrite (merge_stacks_cons_program Hmergeable_ifaces Hifacep Hifacec); try assumption
@@ -1340,7 +1086,6 @@
         [| erewrite Register.invalidate_eq with (regs2 := regs1); [| congruence]];
         t_threeway_multisem_event_lockstep_program_step_return Hcomp1 Hmerge1.
   Qed.
->>>>>>> 3fd81704
 
   Lemma threeway_multisem_event_lockstep_program s1 s1'' e s2 s2'' :
     CS.is_program_component s1 ic ->
