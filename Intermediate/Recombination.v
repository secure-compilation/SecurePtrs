Require Import Common.Definitions.
Require Import Common.Util.
Require Import Common.Memory.
Require Import Common.Linking.
Require Import Common.CompCertExtensions.
Require Import CompCert.Events.
Require Import CompCert.Smallstep.
Require Import CompCert.Behaviors.
Require Import Intermediate.Machine.
Require Import Intermediate.GlobalEnv.
Require Import Intermediate.CS.

Require Import Coq.Program.Equality.
Require Import Coq.Setoids.Setoid.

From mathcomp Require Import ssreflect ssrfun ssrbool.

Set Implicit Arguments.
Unset Strict Implicit.
Unset Printing Implicit Defensive.

Set Bullet Behavior "Strict Subproofs".

Import Intermediate.

(* State merging functions. *)
Section Merge.
  Variable ip ic : Program.interface.
  Hypothesis Hmergeable_ifaces :
    mergeable_interfaces ip ic.

  Definition merge_frames (f f''   : Pointer.t) : Pointer.t :=
    if Pointer.component f \in domm ip then f else f''.

  Fixpoint merge_stacks (s s'' : CS.stack) : CS.stack :=
    match s, s'' with
    | [], [] => []
    | f :: s, f'' :: s'' => merge_frames f f'' :: merge_stacks s s''
    | _, _ => [] (* Should not happen *)
    end.

  (* RB: TODO: Here and above, Program.interface vs. fset. *)
  Definition merge_memories (m m'' : Memory.t) : Memory.t :=
    unionm (to_partial_memory m   (domm ic))
           (to_partial_memory m'' (domm ip)). (* Note that prog_interface c = prog_interface c' *)

  Definition merge_registers (r r'' : Register.t) (pc : Pointer.t) : Register.t :=
    if Pointer.component pc \in domm ip then r else r''.

  Definition merge_pcs (pc pc'' : Pointer.t) : Pointer.t :=
    if Pointer.component pc \in domm ip then pc else pc''.

  Definition merge_states (state state'' : CS.state) : CS.state :=
    let '(s, m, r, pc) := state in
    let '(s'', m'', r'', pc'') := state'' in
    (merge_stacks s s'', merge_memories m m'', merge_registers r r'' pc, merge_pcs pc pc'').

  Lemma merge_frames_program frame frame'' :
    Pointer.component frame \in domm ip ->
    merge_frames frame frame'' = frame.
  Proof.
    intros Hpc. unfold merge_frames. now rewrite Hpc.
  Qed.

  Lemma merge_stacks_cons_program frame gps frame'' gps'' :
    Pointer.component frame \in domm ip ->
    merge_stacks (frame :: gps) (frame'' :: gps'') = frame :: merge_stacks gps gps''.
  Proof.
    intros Hpc. simpl. now rewrite merge_frames_program.
  Qed.

  Lemma merge_frames_context frame frame'' :
    Pointer.component frame \in domm ic ->
    merge_frames frame frame'' = frame''.
  Proof.
    intros Hpc.
    eapply (domm_partition_notin _ _ Hmergeable_ifaces) in Hpc.
    unfold merge_frames.
    move: Hpc => /negP Hpc.
    now destruct (Pointer.component frame \in domm ip) eqn:Heq.
  Qed.

  Lemma merge_stacks_cons_context frame gps frame'' gps'' :
    Pointer.component frame \in domm ic ->
    merge_stacks (frame :: gps) (frame'' :: gps'') =
    frame'' :: merge_stacks gps gps''.
  Proof.
    intros Hpc. simpl. now rewrite merge_frames_context.
  Qed.

  Definition merge_states_stack s s'' :=
    merge_stacks (CS.state_stack s) (CS.state_stack s'').

  Definition merge_states_mem s s'' :=
    merge_memories (CS.state_mem s) (CS.state_mem s'').

  Definition merge_states_regs s s'' :=
    if Pointer.component (CS.state_pc s) \in domm ip then
      CS.state_regs s
    else
      CS.state_regs s''.

  Definition merge_states_pc s s'' :=
    if Pointer.component (CS.state_pc s) \in domm ip then
      CS.state_pc s
    else
      CS.state_pc s''.

  Lemma merge_states_unfold s s'' :
    merge_states s s'' =
    (merge_states_stack s s'', merge_states_mem s s'', merge_states_regs s s'', merge_states_pc s s'').
  Proof. now CS.unfold_states. Qed.
End Merge.

(* An inductive notion of pairs of states for which merging is well-defined. *)
(* RB: TODO: Harmonize naming conventions. *)
Section Mergeable.
  Variables p c p' c' : program.

  Let ip := prog_interface p.
  Let ic := prog_interface c.
  Let prog   := program_link p  c.
  Let prog'  := program_link p  c'.
  Let prog'' := program_link p' c'.
  Let sem   := CS.sem prog.
  Let sem'  := CS.sem prog'.
  Let sem'' := CS.sem prog''.

  (* This "extensional" reading of compatible states depends directly on the
     partial programs concerned (implicitly through the section mechanism) and
     two runs synchronized by their traces. It is a rather strong notion, easy
     to work with and well suited to the purposes of the proof. *)
  Inductive mergeable_states (s s'' : CS.state) : Prop :=
    mergeable_states_intro : forall s0 s0'' t,
      (* Well-formedness conditions. *)
      well_formed_program p ->
      well_formed_program c ->
      well_formed_program p' ->
      well_formed_program c' ->
      mergeable_interfaces ip ic ->
      prog_interface p  = prog_interface p' ->
      prog_interface c  = prog_interface c' ->
      closed_program prog   ->
      closed_program prog'' ->
      (* Definition. *)
      initial_state sem   s0   ->
      initial_state sem'' s0'' ->
      Star sem   s0   t s   ->
      Star sem'' s0'' t s'' ->
      mergeable_states s s''.

  (* RB: NOTE: This induction principle is currently used only in the proofs of
     mergeable_states_pc_same_component and mergeable_states_mergeable_stack. It
     would be interesting to see if (other) proofs benefit from its use, or what
     a conventional star induction does to the lone proof.
     TODO: Remove automatic names, refactor symmetries. *)
  Lemma mergeable_states_ind' : forall P : CS.state -> CS.state -> Prop,
      (forall (s s'' : CS.state),
          initial_state (CS.sem (program_link p c)) s ->
          initial_state (CS.sem (program_link p' c')) s'' ->
          P s s'') ->
      (forall (s1 s2 s'' : CS.state),
          mergeable_states s1 s'' ->
          Step (CS.sem (program_link p c)) s1 E0 s2 ->
          P s1 s'' ->
          P s2 s'') ->
      (forall (s s1'' s2'' : CS.state),
          mergeable_states s s1'' ->
          Step (CS.sem (program_link p' c')) s1'' E0 s2'' ->
          P s s1'' ->
          P s s2'') ->
      (forall (s1 s2 s1'' s2'' : CS.state) (t : trace),
          t <> E0 ->
          mergeable_states s1 s1'' ->
          Step (CS.sem (program_link p c)) s1 t s2 ->
          Step (CS.sem (program_link p' c')) s1'' t s2'' ->
          P s1 s1'' ->
          P s2 s2'') ->
      forall (s s'' : CS.state), mergeable_states s s'' -> P s s''.
  Proof.
    intros P.
    intros Hindini HindE0l HindE0r Hindstep.
    intros s s'' Hmerg.
    inversion Hmerg
      as [s0 s0'' t ? ? ? ? ? ? ? ? ? Hini Hini'' Hstar Hstar''].
    apply star_iff_starR in Hstar. apply star_iff_starR in Hstar''.
    generalize dependent s''.
    induction Hstar
      as [s | s1 t1 s2 t2 s3 ? Hstar12 IHstar Hstep23 Ht12];
      intros s'' Hmerg Hstar''.
    - remember E0 as t.
      induction Hstar''.
      + now apply Hindini.
      + subst.
        assert (Ht1 : t1 = E0) by now destruct t1.
        assert (Ht2 : t2 = E0) by now destruct t1.
        subst.
        specialize (IHHstar'' eq_refl HindE0l HindE0r Hindstep).
        assert (Hmergss2 : mergeable_states s s2).
        { apply star_iff_starR in Hstar''.
          econstructor; try eassumption. now apply star_refl. }
        specialize (IHHstar'' Hini'' Hmergss2). eapply HindE0r; eauto.
    - pose proof (CS.singleton_traces (program_link p c) _ _ _ Hstep23) as Hlen.
      assert (t2 = E0 \/ exists ev, t2 = [ev]) as [Ht2E0 | [ev Ht2ev]].
      { clear -Hlen.
        inversion Hlen.
        - right. destruct t2. simpl in *. congruence.
          simpl in *. destruct t2; eauto. simpl in *. congruence.
        - left. subst. destruct t2; simpl in *. reflexivity.
          omega. }
      + subst.
        unfold Eapp in Hstar''; rewrite app_nil_r in Hstar''.
        assert (Hmergs2s'' : mergeable_states s2 s'').
        { econstructor; try eassumption.
          apply star_iff_starR in Hstar12. apply Hstar12.
          apply star_iff_starR in Hstar''. apply Hstar''. }
        specialize (IHstar Hini s'' Hmergs2s'' Hstar'').
        eapply HindE0l; eauto.
      + subst.
        remember (t1 ** [ev]) as t.
        induction Hstar''; subst.
        * (* contradiction *)
          assert (E0 <> t1 ** [ev]) by now induction t1. contradiction.
        * subst.
          specialize (IHHstar'' Hini'' IHstar).
          pose proof (CS.singleton_traces (program_link p' c') _ _ _ H8) as Hlen2.
          assert (t2 = E0 \/ exists ev, t2 = [ev]) as [ht2E0 | [ev' Ht2ev']].
          { clear -Hlen2.
            inversion Hlen2.
            - right. destruct t2. simpl in *; congruence.
              simpl in *. destruct t2; eauto. simpl in *. congruence.
            - left. inversion H0. destruct t2; simpl in *. reflexivity.
              congruence. }
          ** subst.
             unfold Eapp in H9; rewrite app_nil_r in H9; subst.
             assert (Hmergs3s4 : mergeable_states s3 s4).
             { econstructor; eauto.
               apply star_iff_starR.
               eapply starR_step.
               apply Hstar12.
               eauto. reflexivity.
               apply star_iff_starR in Hstar''; apply Hstar''. }
             specialize (IHHstar'' Hmergs3s4 eq_refl).
             eapply HindE0r; eauto.
          ** subst.
             assert (t1 = t0 /\ ev = ev') as [Ht1t0 Hevev'] by now apply app_inj_tail.
             subst. clear IHHstar''.
             specialize (IHstar Hini s4).
             assert (Hmerge : mergeable_states s2 s4).
             { econstructor; try eassumption. apply star_iff_starR in Hstar12; apply Hstar12.
               apply star_iff_starR in Hstar''; apply Hstar''. }
             specialize (IHstar Hmerge Hstar'').
             eapply Hindstep with (t := [ev']); eauto. unfold E0. congruence.
  Qed.

  (* The following lemmas establish the connection between the mergeability
     relation and the application of the state merging functions. *)
  Lemma merge_mergeable_states_regs_program s s'' :
    CS.is_program_component s ic ->
    mergeable_states s s'' ->
    merge_states_regs ip s s'' = CS.state_regs s.
  Proof.
    intros Hcomp Hmerg.
    destruct s as [[[stack mem] reg] pc]; destruct s'' as [[[stack'' mem''] reg''] pc''].
    unfold merge_states_regs. simpl.
    unfold merge_registers.
    (* RB: TODO: Simplify this tactic. *)
    unfold CS.is_program_component, CS.is_context_component, turn_of, CS.state_turn in Hcomp.
    inversion Hmerg as [s0 s0'' t
                        Hwfp Hwfc _ _ Hmergeable_ifaces _ _ Hprog_is_closed _
                        Hini Hini'' Hstar Hstar''].
    destruct (CS.star_pc_domm _ _ Hwfp Hwfc Hmergeable_ifaces Hprog_is_closed Hini Hstar) as [H | H].
    - now rewrite H.
    - now rewrite H in Hcomp.
  Qed.

  Lemma merge_mergeable_states_regs_context s s'' :
    CS.is_context_component s ic ->
    mergeable_states s s'' ->
    merge_states_regs ip s s'' = CS.state_regs s''.
  Proof.
    intros Hcomp Hmerg.
    destruct s as [[[stack mem] reg] pc]; destruct s'' as [[[stack'' mem''] reg''] pc''].
    unfold merge_states_regs. simpl.
    unfold merge_registers.
    unfold CS.is_program_component, CS.is_context_component, turn_of, CS.state_turn in Hcomp.
    inversion Hmerg as [_ _ _ _ _ _ _ Hmergeable_ifaces _ _ _ _ _ _ _ _].
    inversion Hmergeable_ifaces as [Hlinkable _].
    destruct Hlinkable as [_ Hdisj].
    move: Hdisj.
    rewrite fdisjointC => /fdisjointP Hdisj.
    specialize (Hdisj (Pointer.component pc) Hcomp).
    move: Hdisj => /negP => Hdisj.
    destruct (Pointer.component pc \in domm ip) eqn:Heq; now rewrite Heq.
  Qed.

  Lemma merge_mergeable_states_pc_program s s'' :
    CS.is_program_component s ic ->
    mergeable_states s s'' ->
    merge_states_pc ip s s'' = CS.state_pc s.
  Proof.
    intros Hcomp Hmerg.
    destruct s as [[[stack mem] reg] pc]; destruct s'' as [[[stack'' mem''] reg''] pc''].
    unfold merge_states_pc. simpl.
    unfold merge_pcs.
    unfold CS.is_program_component, CS.is_context_component, turn_of, CS.state_turn in Hcomp.
    inversion Hmerg as [s0 s0'' t
                        Hwfp Hwfc _ _ Hmergeable_ifaces _ _ Hprog_is_closed _
                        Hini Hini'' Hstar Hstar''].
    destruct (CS.star_pc_domm _ _ Hwfp Hwfc Hmergeable_ifaces Hprog_is_closed Hini Hstar) as [H | H].
    - now rewrite H.
    - now rewrite H in Hcomp.
  Qed.

  Lemma merge_mergeable_states_pc_context s s'' :
    CS.is_context_component s ic ->
    mergeable_states s s'' ->
    merge_states_pc ip s s'' = CS.state_pc s''.
  Proof.
    intros Hcomp Hmerg.
    destruct s as [[[stack mem] reg] pc]; destruct s'' as [[[stack'' mem''] reg''] pc''].
    unfold merge_states_pc. simpl.
    unfold CS.is_program_component, CS.is_context_component, turn_of, CS.state_turn in Hcomp.
    inversion Hmerg as [_ _ _ _ _ _ _ Hmergeable_ifaces _ _ _ _ _ _ _ _].
    inversion Hmergeable_ifaces as [Hlinkable _].
    destruct Hlinkable as [_ Hdisj].
    move: Hdisj.
    rewrite fdisjointC => /fdisjointP Hdisj.
    specialize (Hdisj (Pointer.component pc) Hcomp).
    move: Hdisj => /negP => Hdisj.
    destruct (Pointer.component pc \in domm ip) eqn:Heq; now rewrite Heq.
  Qed.

  Lemma mergeable_states_merge_program s s'' :
    CS.is_program_component s ic ->
    mergeable_states s s'' ->
    merge_states ip ic s s'' =
    (merge_states_stack ip s s'', merge_states_mem ip ic s s'', CS.state_regs s, CS.state_pc s).
  Proof.
    intros Hcomp Hmerg.
    rewrite merge_states_unfold.
    rewrite merge_mergeable_states_pc_program; try assumption.
    rewrite merge_mergeable_states_regs_program; try assumption.
    reflexivity.
  Qed.

  Lemma mergeable_states_merge_context s s'' :
    CS.is_context_component s ic ->
    mergeable_states s s'' ->
    merge_states ip ic s s'' =
    (merge_states_stack ip s s'', merge_states_mem ip ic s s'', CS.state_regs s'', CS.state_pc s'').
  Proof.
    intros Hcomp Hmerg.
    rewrite merge_states_unfold.
    rewrite merge_mergeable_states_pc_context; try assumption.
    rewrite merge_mergeable_states_regs_context; try assumption.
    reflexivity.
  Qed.

  (* Relations between mergeable states and program components. *)
  Lemma mergeable_states_pc_same_component s s'' :
    mergeable_states s s'' ->
    Pointer.component (CS.state_pc s) = Pointer.component (CS.state_pc s'').
  Proof.
    intros Hmerg.
    induction Hmerg
      as [s s'' Hini Hini''
         | s1 s2 s'' Hmerg Hstep IH
         | s s1'' s2'' Hmerg Hstep IH
         | s1 s2 s1'' s2'' t Hdiff Hmerg Hstep Hstep'' IH]
           using mergeable_states_ind'.
    - (* Initial state *)
      inversion Hini; inversion Hini''; subst.
      unfold CS.state_pc. unfold CS.initial_machine_state.
      destruct (prog_main (program_link p c)); destruct (prog_main (program_link p' c')); eauto.
    - (* Silent step on the left *)
      rewrite <- IH.
      (* Now, the only result to prove is that stepping silently doesn't modify the
         component we're executing. Most of the cases are solvable trivially.
         The two other cases are solved by applying lemmas proved previously.
       *)
      inversion Hstep; subst; try now (destruct pc as [[C b] o]; eauto).
      + simpl in *.
        now apply find_label_in_component_1 in H0.
      + simpl in *.
        now apply find_label_in_procedure_1 in H2.
    - (* Silent step on the right *)
      rewrite IH.
      (* Same as above *)
      inversion Hstep; subst; try now (destruct pc as [[C b] o]; eauto).
      + simpl in *.
        now apply find_label_in_component_1 in H0.
      + simpl in *.
        now apply find_label_in_procedure_1 in H2.
    - (* Non-silent step *)
      inversion Hstep; subst; try contradiction.
      inversion Hstep''; subst; try contradiction.
      + reflexivity.
      + simpl in *.
        inversion Hstep''; reflexivity.
  Qed.

  Lemma mergeable_states_program_to_program s s'' :
    mergeable_states s s'' ->
    CS.is_program_component s   ic ->
    CS.is_program_component s'' ic.
  Proof.
    destruct s   as [[[? ?] ?] pc  ].
    destruct s'' as [[[? ?] ?] pc''].
    unfold CS.is_program_component, CS.is_context_component, turn_of, CS.state_turn.
    intros Hmerge Hpc.
    pose proof mergeable_states_pc_same_component Hmerge as Hcomp. simpl in Hcomp.
    congruence.
  Qed.

  Lemma mergeable_states_context_to_program s1 s2 :
    mergeable_states s1 s2 ->
    CS.is_context_component s1 ic ->
    CS.is_program_component s2 ip.
  Proof.
    intros Hmerg.
    unfold CS.is_program_component, CS.is_context_component, turn_of, CS.state_turn.
    destruct s1 as [[[stack1 mem1] reg1] pc1]; destruct s2 as [[[stack2 mem2] reg2] pc2].
    pose proof mergeable_states_pc_same_component Hmerg as Hpc; simpl in Hpc.
    rewrite <- Hpc; clear Hpc.
    inversion Hmerg
      as [? ? ? _ _ _ _ [[_ Hdisj] _] _ _ _ _ Hini Hini'' Hstar Hstar''].
    move: Hdisj.
    rewrite fdisjointC => /fdisjointP Hdisj.
    now auto.
  Qed.

  Lemma mergeable_states_program_to_context s s'' :
    mergeable_states s s'' ->
    CS.is_program_component s ic ->
    CS.is_context_component s'' ip.
  Proof.
    intros Hmerg.
    unfold CS.is_program_component, CS.is_context_component, turn_of, CS.state_turn.
    destruct s as [[[stack mem] reg] pc]; destruct s'' as [[[stack'' mem''] reg''] pc''].
    pose proof mergeable_states_pc_same_component Hmerg as Hpc; simpl in Hpc.
    rewrite <- Hpc.
    inversion Hmerg as [s0 _ t
                        Hwfp Hwfc _ _ Hmergeable_ifaces _ _ Hprog_is_closed _
                        Hini _ Hstar _].
    pose proof (CS.star_pc_domm _ _ Hwfp Hwfc Hmergeable_ifaces Hprog_is_closed Hini Hstar).
    intros Hn; destruct H.
    assumption.
    rewrite H in Hn. inversion Hn.
  Qed.

  (* RB: NOTE: Try to phrase everything either as CS.is_XXX_component, or as
     \[not]in. This is the equivalent of the old [PS.domm_partition]. *)
  Lemma mergeable_states_notin_to_in s s'' :
    mergeable_states s s'' ->
    Pointer.component (CS.state_pc s) \notin domm ip ->
    Pointer.component (CS.state_pc s) \in domm ic.
  Proof.
    intros Hmerg Hpc_notin.
    inversion Hmerg as [[[[? ?] ?] pc] ? ?
                        Hwfp Hwfc _ _ Hmergeable_ifaces _ _ Hprog_is_closed _
                        Hini _ Hstar _].
    CS.unfold_states.
    pose proof (CS.star_pc_domm _ _ Hwfp Hwfc Hmergeable_ifaces Hprog_is_closed Hini Hstar) as Hpc.
    destruct Hpc as [Hprg | Hctx].
    - now rewrite Hprg in Hpc_notin.
    - now assumption.
  Qed.

  (* RB: NOTE: Consider if the core of the lemma could be moved to CS, as is the
     case of its simpler variant, is_program_component_pc_notin_domm. *)
  Lemma is_program_component_pc_in_domm s s'' :
    CS.is_program_component s ic ->
    mergeable_states s s'' ->
    Pointer.component (CS.state_pc s) \in domm ip.
  Proof.
    intros Hpc Hmerge.
    assert (Hcc := Hmerge);
      apply mergeable_states_program_to_context in Hcc; try assumption.
    unfold CS.is_context_component, turn_of, CS.state_turn in Hcc.
    rewrite (mergeable_states_pc_same_component Hmerge).
    now destruct s'' as [[[? ?] ?] ?].
  Qed.

  Lemma mergeable_states_program_component_domm mem gps regs pc s'' :
    mergeable_states (mem, gps, regs, pc) s'' ->
    CS.is_program_component (mem, gps, regs, pc) ic ->
    Pointer.component pc \in domm ip.
  Proof.
    intros Hmerge Hcomp.
    change pc with (CS.state_pc (mem, gps, regs, pc)).
    eapply is_program_component_pc_in_domm; last eassumption; assumption.
  Qed.

  (* TODO: Explain the interest of this construct, as it is only used as a proxy
     to prove the symmetry of merge_states from mergeable_states, and the
     following lemma gives the impression of crossing the bridge only to cross
     it back. *)
  Inductive mergeable_stack : CS.stack -> CS.stack -> Prop :=
  | mergeable_stack_nil : mergeable_stack [] []
  | mergeable_stack_cons : forall frame frame'' gps gps'',
      Pointer.component frame = Pointer.component frame'' ->
      Pointer.component frame \in domm ic \/ Pointer.component frame \in domm ip ->
      mergeable_stack gps gps'' ->
      mergeable_stack (frame :: gps) (frame'' :: gps'').

  Lemma mergeable_states_mergeable_stack
        gps1   mem1   regs1   pc1
        gps1'' mem1'' regs1'' pc1'' :
    mergeable_states (gps1  , mem1  , regs1  , pc1  )
                     (gps1'', mem1'', regs1'', pc1'') ->
    mergeable_stack gps1 gps1''.
  Proof.
    intros Hmerg.
    inversion Hmerg
      as [_ _ _ Hwfp Hwfc Hwfp' Hwfc' Hmergeable_ifaces
          Hifacep Hifacec Hprog_is_closed Hprog_is_closed' _ _ _ _].
    remember (gps1, mem1, regs1, pc1) as s1.
    remember (gps1'', mem1'', regs1'', pc1'') as s1''.
    revert gps1 mem1 regs1 pc1 gps1'' mem1'' regs1'' pc1'' Heqs1 Heqs1''.
    induction Hmerg as [ s1 s1'' Hini Hini''
                       | s1 s2 s1'' Hmerg Hstep IH
                       | s1 s1'' s2'' Hmerg Hstep'' IH
                       | s1 s2 s1'' s2'' t Ht Hmerg Hstep Hstep'' IH]
                         using mergeable_states_ind'.
    - intros.
      subst. inversion Hini as [Hini1]; inversion Hini'' as [Hini1''].
      destruct Hmergeable_ifaces.
      rewrite CS.initial_machine_state_after_linking in Hini1; try assumption.
      rewrite CS.initial_machine_state_after_linking in Hini1''; try assumption.
      inversion Hini1; inversion Hini1''. now constructor.
      now rewrite -Hifacec -Hifacep.
    - intros; inversion Hstep; subst;
        try match goal with
        | Heq: _ = (_, _, _, _) |- _ => inversion Heq; subst; now eapply IH
        end.
    - intros; inversion Hstep''; subst;
        try match goal with
        | Heq: _ = (_, _, _, _) |- _ => inversion Heq; subst; now eapply IH
        end.
    - intros gps2 mem2 regs2 pc2 gps2'' mem2'' regs2'' pc2'' Heqs2 Heqs2''; subst.
      (* Note: do not try to do:
         inversion Hstep; inversion Hstep''; try congruence.
         as it generates 13*13 = subgoals before discarding the
         absurd ones. *)
      inversion Hstep; try congruence;
        inversion Hstep''; try congruence; subst.
      + repeat match goal with
               | Heq: _ = (_, _) |- _ => inversion Heq; subst; clear Heq
               | Heq: [ECall _ _ _ _] = [ECall _ _ _ _] |- _ => inversion Heq; subst; clear Heq
               end.
        constructor.
        now rewrite 2!Pointer.inc_preserves_component.
        rewrite or_comm.
        inversion Hmerg.
        rewrite Pointer.inc_preserves_component.
        unfold sem, prog in *; simpl in *; eapply CS.star_pc_domm; try eassumption.
        now eapply IH.
      + specialize (IH _ _ _ _ _ _ _ _ eq_refl eq_refl);
          now inversion IH.
  Qed.

  Lemma mergeable_states_cons_domm
        frame1   gps1   mem1   regs1   pc1
        frame1'' gps1'' mem1'' regs1'' pc1'' :
    mergeable_states (frame1   :: gps1  , mem1  , regs1  , pc1  )
                     (frame1'' :: gps1'', mem1'', regs1'', pc1'') ->
    Pointer.component frame1 = Pointer.component frame1''.
  Proof.
    intros Hmerge.
    pose proof mergeable_states_mergeable_stack Hmerge as H.
    now inversion H.
  Qed.

  (* Memory lemmas on mergeable states. *)
  (* RB: TODO: Move when finished. In the current form, these lemmas are
     sufficient if unsatisfying in that only an imprecise existential is
     offered. *)
  Lemma program_store_from_partialized_memory s s'' ptr v mem' :
    mergeable_interfaces ip ic ->
    Pointer.component (CS.state_pc s) \in domm ip ->
    Pointer.component ptr = Pointer.component (CS.state_pc s) ->
    Memory.store (merge_states_mem ip ic s s'') ptr v = Some mem' ->
  exists mem,
    Memory.store (CS.state_mem s) ptr v = Some mem.
  Proof.
    destruct s as [[[gps mem] regs] pc].
    destruct s'' as [[[gps'' mem''] regs''] pc''].
    destruct ptr as [[C b] o].
    unfold Memory.store, merge_states, merge_states_mem, merge_memories.
    intros Hmerge_ifaces Hdomm Hcomp.
    rewrite unionmE Hcomp.
    erewrite to_partial_memory_in; try eassumption.
    erewrite to_partial_memory_notin;
      try eassumption; [| apply mergeable_interfaces_sym; eassumption].
    simpl.
    destruct (mem (Pointer.component pc)) as [memC |] eqn:Hcase1;
      last discriminate.
    simpl.
    destruct (ComponentMemory.store memC b o v) as [memC' |] eqn:Hcase2;
      last discriminate.
    now eauto.
  Qed.

  Lemma program_alloc_from_partialized_memory s s'' size mem' ptr' :
    mergeable_interfaces ip ic ->
    Pointer.component (CS.state_pc s) \in domm ip ->
    Memory.alloc (merge_states_mem ip ic s s'') (CS.state_component s) size =  Some (mem', ptr') ->
  exists mem ptr,
    Memory.alloc (CS.state_mem s) (CS.state_component s) size = Some (mem, ptr).
  Proof.
    destruct s as [[[gps mem] regs] pc].
    destruct s'' as [[[gps'' mem''] regs''] pc''].
    unfold Memory.alloc, merge_states, merge_states_mem, merge_memories, CS.state_component.
    intros Hmerge_ifaces Hdomm.
    rewrite unionmE.
    erewrite to_partial_memory_in; try eassumption.
    erewrite to_partial_memory_notin;
      try eassumption; [| apply mergeable_interfaces_sym; eassumption].
    simpl.
    destruct (mem (Pointer.component pc)) as [memC |] eqn:Hcase1;
      last discriminate.
    simpl.
    destruct (ComponentMemory.alloc memC size) as [memC' b].
    now eauto.
  Qed.

  (* RB: TODO: More the following few helper lemmas to their appropriate
     location. Consider changing the naming conventions from
     "partialized" to "recombined" or similar. Exposing the innards of the
     memory merge operation is not pretty; sealing them would require to
     add the program step from s to the lemmas. In this block, mergeable_states
     may be too strong and could be weakened if it were interesting to do so.

     See comments for pointers to existing related lemmas. *)

  Lemma to_partial_memory_merge_memories_left s s'' :
    mergeable_states s s'' ->
    to_partial_memory                       (CS.state_mem s)                     (domm ic) =
    to_partial_memory (merge_memories ip ic (CS.state_mem s) (CS.state_mem s'')) (domm ic).
  Proof.
    intros Hmerg.
    inversion Hmerg
      as [s0 s0'' t Hwfp Hwfc Hwfp' Hwfc' Hmergeable_ifaces Hifacep Hifacec
          Hprog_is_closed Hprog_is_closed' Hini Hini'' Hstar Hstar''].
    apply /eq_fmap => Cid.
    pose proof mergeable_interfaces_sym _ _ Hmergeable_ifaces
      as Hmergeable_ifaces_sym.
    assert (Hmem : domm (CS.state_mem s) = domm (unionm ip ic)).
    {
      apply CS.comes_from_initial_state_mem_domm.
      inversion Hprog_is_closed as [_ [main [_ [Hmain _]]]].
      pose proof linking_well_formedness Hwfp Hwfc (proj1 Hmergeable_ifaces) as Hwf.
      now exists prog, main, s0, t.
    }
    assert (Hmem'' : domm (CS.state_mem s'') = domm (unionm ip ic)).
    {
      apply CS.comes_from_initial_state_mem_domm.
      inversion Hprog_is_closed' as [_ [main [_ [Hmain _]]]].
      unfold ip, ic in Hmergeable_ifaces_sym. rewrite Hifacec Hifacep in Hmergeable_ifaces_sym.
      pose proof linking_well_formedness Hwfp' Hwfc' (linkable_sym (proj1 Hmergeable_ifaces_sym)) as Hwf.
      apply mergeable_interfaces_sym in Hmergeable_ifaces_sym.
      exists prog'', main, s0'', t.
      repeat (split; eauto). unfold ip, ic; now rewrite Hifacec Hifacep.
    }
    unfold merge_memories.
    destruct (Cid \in domm ip) eqn:Hdommp;
      destruct (Cid \in domm ic) eqn:Hdommc.
    - exfalso.
      apply domm_partition_notin with (ctx1 := ip) in Hdommc.
      now rewrite Hdommp in Hdommc.
      assumption.
    - erewrite to_partial_memory_in; try eassumption.
      erewrite to_partial_memory_in; try eassumption.
      rewrite unionmE.
      erewrite to_partial_memory_in; try eassumption.
      erewrite to_partial_memory_notin; try eassumption.
      now destruct ((CS.state_mem s) Cid).
    - erewrite to_partial_memory_notin; try eassumption.
      erewrite to_partial_memory_notin; try eassumption.
      reflexivity.
    - erewrite !to_partial_memory_notin_strong; try eassumption;
        try now apply negb_true_iff in Hdommc;
        try now apply negb_true_iff in Hdommp.
      rewrite unionmE.
      erewrite !to_partial_memory_notin_strong; try eassumption;
        try now apply negb_true_iff in Hdommc;
        try now apply negb_true_iff in Hdommp.
      destruct (isSome ((CS.state_mem s) Cid)) eqn:HisSome; try reflexivity.
      (* Might want to use star_mem_well_formed to prove these subgoals. *)
      assert (Hmem_Cid: (CS.state_mem s) Cid = None).
      { apply /dommPn.
        apply negb_true_iff in Hdommp; apply negb_true_iff in Hdommc.
        rewrite Hmem.
        rewrite domm_union. apply /fsetUP.
        intros Hn; destruct Hn as [Hn | Hn].
        now rewrite Hn in Hdommp.
        now rewrite Hn in Hdommc.
      }
      assert (Hmem''_Cid: (CS.state_mem s'') Cid = None).
      { apply /dommPn.
        apply negb_true_iff in Hdommp; apply negb_true_iff in Hdommc.
        rewrite Hmem''.
        rewrite domm_union. apply /fsetUP.
        intros Hn; destruct Hn as [Hn | Hn].
        now rewrite Hn in Hdommp.
        now rewrite Hn in Hdommc.
      }
      now rewrite Hmem_Cid Hmem''_Cid.
  Qed.

  (* Search _ Memory.load filterm. *)
  Lemma program_load_to_partialized_memory s s'' ptr v :
    CS.is_program_component s ic ->
    mergeable_states s s'' ->
    Pointer.component ptr = Pointer.component (CS.state_pc s) ->
    Memory.load (CS.state_mem s) ptr = Some v ->
    Memory.load (merge_memories ip ic (CS.state_mem s) (CS.state_mem s'')) ptr =
    Some v.
  Proof.
    intros Hpc Hmerge Hptr Hload.
    destruct s as [[[gps mem] regs] pc]. destruct ptr as [[C b] o]. simpl in *. subst.
    pose proof CS.is_program_component_pc_notin_domm _ _ Hpc as Hdomm.
    pose proof to_partial_memory_merge_memories_left Hmerge as Hmem.
    now erewrite <- (program_load_in_partialized_memory_strong Hmem Hdomm).
  Qed.

  (* RB: NOTE: Consider removing weaker version of lemma above. *)
  Lemma program_load_to_partialized_memory_strong s s'' ptr :
    CS.is_program_component s ic ->
    mergeable_states s s'' ->
    Pointer.component ptr = Pointer.component (CS.state_pc s) ->
    Memory.load (CS.state_mem s) ptr =
    Memory.load (merge_memories ip ic (CS.state_mem s) (CS.state_mem s'')) ptr.
  Proof.
    destruct (Memory.load (CS.state_mem s) ptr) as [v |] eqn:Hcase1;
      first (symmetry; now apply program_load_to_partialized_memory).
    (* The new part is the None case. *)
    intros Hpc Hmerge Hptr.
    destruct s as [[[gps mem] regs] pc]; destruct ptr as [[C b] o];
      unfold Memory.load, merge_memories in *; simpl in *; subst.
    eapply is_program_component_pc_in_domm in Hpc; last eassumption; try assumption.
    inversion Hmerge as [_ _ _ _ _ _ _ Hmergeable_ifaces _ _ _ _ _ _ _ _].
    erewrite unionmE, to_partial_memory_in, to_partial_memory_notin;
      try eassumption;
      [| apply mergeable_interfaces_sym; eassumption].
    now destruct (mem (Pointer.component pc)).
  Qed.

  (* RB: NOTE: Could the following lemmas be moved to memory without relying on
     mergeable_states?

     Indeed, now that we have distilled well-formedness conditions, it is clear
     that in many cases they are overkill -- though they can be convenient.
     Conversely, one could phrase the previous genv_* lemmas in terms of
     mergeable_states as well. *)

  (* Search _ Memory.store filterm. *)
  (* Search _ Memory.store PS.to_partial_memory. *)
  (* Search _ Memory.store PS.merge_memories. *)
  (* RB: TODO: Resolve name clash with theorem in Memory. *)
  Lemma program_store_to_partialized_memory s s'' ptr v mem :
    CS.is_program_component s ic ->
    mergeable_states s s'' ->
    Pointer.component ptr = Pointer.component (CS.state_pc s) ->
    Memory.store (CS.state_mem s) ptr v = Some mem ->
    Memory.store (merge_memories ip ic (CS.state_mem s) (CS.state_mem s'')) ptr v =
    Some (merge_memories ip ic mem (CS.state_mem s'')).
  Proof.
    intros Hpc Hmerge Hptr Hstore.
    pose proof CS.is_program_component_pc_notin_domm _ _ Hpc as Hnotin.
    rewrite <- Hptr in Hnotin.
    pose proof partialize_program_store Hnotin Hstore as Hstore'.
    pose proof unpartialize_program_store
         (to_partial_memory (CS.state_mem s'') (domm ip)) Hstore' as Hstore''.
    done.
  Qed.

  (* Search _ Memory.alloc filterm. *)
  (* Search _ Memory.alloc PS.to_partial_memory. *)
  (* Search _ Memory.alloc PS.merge_memories. *)
  Lemma program_alloc_to_partialized_memory s s'' mem ptr size :
    CS.is_program_component s ic ->
    mergeable_states s s'' ->
    Memory.alloc (CS.state_mem s) (CS.state_component s) size = Some (mem, ptr) ->
    Memory.alloc (merge_memories ip ic (CS.state_mem s) (CS.state_mem s''))
                 (CS.state_component s) size =
    Some (merge_memories ip ic mem (CS.state_mem s''), ptr).
  Proof.
    intros Hpc Hmerge Halloc.
    pose proof CS.is_program_component_pc_notin_domm _ _ Hpc as Hnotin.
    pose proof partialize_program_alloc Hnotin Halloc as Halloc'.
    pose proof unpartialize_program_alloc
         (to_partial_memory (CS.state_mem s'') (domm ip)) Halloc' as Halloc''.
    done.
  Qed.

  (* Search _ find_label_in_component. *)
  Lemma find_label_in_component_recombination s s'' l pc :
    CS.is_program_component s ic ->
    mergeable_states s s'' ->
    find_label_in_component (globalenv sem) (CS.state_pc s) l = Some pc ->
    find_label_in_component (globalenv sem') (CS.state_pc s) l = Some pc.
  Proof.
    destruct s as [[[? ?] ?] pc_]. simpl.
    intros Hpc Hmerge Hlabel.
    inversion Hmerge as [_ _ _ Hwfp Hwfc _ Hwfc' Hmergeable_ifaces _ Hifacec _ _ _ _ _ _].
    pose proof proj1 Hmergeable_ifaces as Hlinkable.
    pose proof linkable_implies_linkable_mains Hwfp Hwfc Hlinkable as Hmains.
    pose proof find_label_in_component_1 _ _ _ _ Hlabel as Hpc_.
    pose proof CS.is_program_component_pc_notin_domm _ _ Hpc as Hdomm; simpl in Hdomm.
    rewrite (find_label_in_component_program_link_left _ _ _ _ Hmains) in Hlabel;
      try assumption.
    unfold ic in Hdomm; rewrite Hifacec in Hdomm.
    unfold ip, ic in Hlinkable.
    rewrite (find_label_in_component_program_link_left Hdomm Hwfp);
      try congruence.
    apply linkable_implies_linkable_mains; congruence.
  Qed.

  (* Search _ find_label_in_procedure. *)
  Lemma find_label_in_procedure_recombination s s'' l pc :
    CS.is_program_component s ic ->
    mergeable_states s s'' ->
    find_label_in_procedure (globalenv sem) (CS.state_pc s) l = Some pc ->
    find_label_in_procedure (globalenv sem') (CS.state_pc s) l = Some pc.
  Proof.
    destruct s as [[[? ?] ?] pc_]. simpl.
    intros Hpc Hmerge Hlabel.
    inversion Hmerge as [_ _ _ Hwfp Hwfc _ Hwfc' Hmergeable_ifaces _ Hifacec _ _ _ _ _ _].
    pose proof proj1 Hmergeable_ifaces as Hlinkable.
    pose proof linkable_implies_linkable_mains Hwfp Hwfc Hlinkable as Hmains.
    pose proof find_label_in_procedure_1 _ _ _ _ Hlabel as Hpc_.
    pose proof CS.is_program_component_pc_notin_domm _ _ Hpc as Hdomm; simpl in Hdomm.
    rewrite (find_label_in_procedure_program_link_left _ _ _ _ Hmains) in Hlabel;
      try assumption.
    unfold find_label_in_procedure in *.
    destruct ((genv_procedures (prepare_global_env p)) (Pointer.component pc_))
      as [C_procs |] eqn:Hcase; last discriminate.
    unfold ic in Hlinkable. rewrite Hifacec in Hlinkable. unfold ic in Hdomm; rewrite Hifacec in Hdomm.
    pose proof linkable_implies_linkable_mains Hwfp Hwfc' Hlinkable as Hmains'.
    rewrite (genv_procedures_program_link_left_notin _ _ _ _ Hmains');
      try assumption.
    now rewrite Hcase.
  Qed.

  (* Search _ PS.is_program_component Pointer.component. *)
  Lemma is_program_component_in_domm s s'' :
    CS.is_program_component s ic ->
    mergeable_states s s'' ->
    CS.state_component s \in domm (prog_interface p).
  Proof.
    intros Hcomp Hmerge.
    unfold CS.is_program_component, CS.is_context_component, CS.state_turn, turn_of in Hcomp.
    destruct s as [[[gps1 mem1] regs1] pc1].
    inversion Hmerge as [s0 _ t Hwfp Hwfc _ _ Hmergeable_ifaces _ _ Hprog_is_closed _ Hini _ Hstar _].
    destruct (CS.star_pc_domm _ _ Hwfp Hwfc Hmergeable_ifaces Hprog_is_closed Hini Hstar) as [Hip | Hic].
    - assumption.
    - now rewrite Hic in Hcomp.
  Qed.
End Mergeable.

Section MergeSym.
  Variables p c p' c' : program.

  Let ip := prog_interface p.
  Let ic := prog_interface c.
  Let prog   := program_link p  c.
  Let prog'' := program_link p' c'.
  Let sem   := CS.sem prog.
  Let sem'' := CS.sem prog''.

  Lemma merge_stacks_sym gps gps'' :
    mergeable_interfaces ip ic ->
    mergeable_stack p c gps gps'' ->
    merge_stacks ip gps gps'' = merge_stacks ic gps'' gps.
  Proof.
    intros Hmergeable_ifaces Hmerge.
    induction Hmerge as [|frame frame'' gps gps'' Hframe Hdomm Hmerge IH].
    - now simpl.
    - simpl.
      unfold merge_frames.
      rewrite Hframe IH; rewrite Hframe in Hdomm.
      destruct Hdomm as [Hdomm | Hdomm].
      rewrite Hdomm; apply domm_partition_notin with (ctx1 := ip) in Hdomm.
      now rewrite notin_to_in_false.
      assumption.
      rewrite Hdomm; apply domm_partition_notin_r with (ctx2 := ic) in Hdomm.
      now rewrite notin_to_in_false.
      assumption.
  Qed.

  (* The necessary disjointness of the partializations is obtained from the fact
     that the memories belong to a pair of mergeable states (i.e., their domains
     coincide). *)
  Lemma merge_memories_sym mem mem'' :
    mergeable_interfaces ip ic ->
    domm mem   = domm (unionm ip ic) ->
    domm mem'' = domm (unionm ip ic) ->
    merge_memories ip ic mem mem'' = merge_memories ic ip mem'' mem.
  Proof.
    (* Reduces to a problem on disjointness. *)
    intros Hmergeable_ifaces Hmem Hmem''.
    unfold merge_memories.
    rewrite unionmC;
      first reflexivity.
    apply /fdisjointP => Cid Hin.
    unfold to_partial_memory in *.
    (* Expose some basic facts and their symmetries. *)
    inversion Hmergeable_ifaces as [[_ Hdisjoint] _].
    assert (HdisjointC := Hdisjoint); rewrite fdisjointC in HdisjointC.
    assert (HmemC := Hmem); assert (HmemC'' := Hmem'');
      rewrite unionmC in HmemC, HmemC''; try assumption.
    (* Specialized simplifications from a more general result. *)
    erewrite domm_filterm_partial_memory with (i2 := ic) (m0 := mem'') (m2 := mem'');
      erewrite domm_filterm_partial_memory with (i2 := ip) (m0 := mem) (m2 := mem) in Hin;
      try reflexivity || assumption.
    eapply domm_partition_notin_r; eassumption.
  Qed.

  Lemma merge_registers_sym reg reg'' pc pc'' :
    mergeable_interfaces ip ic ->
    Pointer.component pc \in (domm (prog_interface prog)) ->
    Pointer.component pc = Pointer.component pc'' ->
    merge_registers ip reg reg'' pc = merge_registers ic reg'' reg pc''.
  Proof.
    intros Hmergeable_ifaces Hdomm Heq.
    unfold merge_registers.
    rewrite -Heq.
    simpl in Hdomm.
    rewrite domm_union in Hdomm.
    move: Hdomm => /fsetUP [Hip | Hic].
    - rewrite Hip; apply domm_partition_notin_r with (ctx2 := ic) in Hip.
      now rewrite notin_to_in_false.
      assumption.
    - rewrite Hic; apply domm_partition_notin with (ctx1 := ip) in Hic.
      now rewrite notin_to_in_false.
      assumption.
  Qed.

  Lemma merge_pc_sym pc pc'' :
    mergeable_interfaces ip ic ->
    Pointer.component pc \in (domm (prog_interface prog)) ->
    Pointer.component pc = Pointer.component pc'' ->
    merge_pcs ip pc pc'' = merge_pcs ic pc'' pc.
  Proof.
    intros Hmergeable_ifaces Hdomm Heq.
    unfold merge_pcs.
    rewrite -Heq.
    simpl in Hdomm.
    rewrite domm_union in Hdomm.
    move: Hdomm => /fsetUP [Hip | Hic].
    - rewrite Hip; apply domm_partition_notin_r with (ctx2 := ic) in Hip.
      now rewrite notin_to_in_false.
      assumption.
    - rewrite Hic; apply domm_partition_notin with (ctx1 := ip) in Hic.
      now rewrite notin_to_in_false.
      assumption.
  Qed.

  (* JT: TODO: Clean this proof (RB: agreed). *)
  Theorem merge_states_sym s s'' :
    mergeable_states p c p' c' s s'' ->
    merge_states ip ic s s'' = merge_states ic ip s'' s.
  Proof.
    intros Hmerg.
    inversion Hmerg
      as [s0 s0'' t Hwfp Hwfc Hwfp' Hwfc' Hmergeable_ifaces Hifacep Hifacec
          Hprog_is_closed Hprog_is_closed' Hini Hini'' Hstar Hstar''].
    (* RB: NOTE: As elsewhere, clean CS.comes_from_initial state. This is done up
       front for syntactic economy. Simplify if possible. *)
    assert (Hmem : domm (CS.state_mem s) = domm (unionm ip ic)).
    {
      apply CS.comes_from_initial_state_mem_domm.
      inversion Hprog_is_closed as [_ [main [_ [Hmain _]]]].
      pose proof linking_well_formedness Hwfp Hwfc (proj1 Hmergeable_ifaces) as Hwf.
      now exists prog, main, s0, t.
    }
    assert (Hmem'' : domm (CS.state_mem s'') = domm (unionm ip ic)).
    {
      unfold ip, ic. rewrite Hifacep Hifacec.
      apply CS.comes_from_initial_state_mem_domm.
      inversion Hprog_is_closed' as [_ [main [_ [Hmain _]]]].
      assert (Hmergeable_ifacesC := Hmergeable_ifaces);
        rewrite Hifacep Hifacec in Hmergeable_ifacesC.
      pose proof linking_well_formedness Hwfp' Hwfc' (proj1 Hmergeable_ifacesC) as Hwf''.
      now exists prog'', main, s0'', t.
    }
    destruct s as [[[stack mem] reg] pc]; destruct s'' as [[[stack'' mem''] reg''] pc''].
    unfold merge_states.
    rewrite (merge_stacks_sym Hmergeable_ifaces).
    rewrite (merge_memories_sym Hmergeable_ifaces Hmem Hmem'').
    erewrite (merge_registers_sym _ _ Hmergeable_ifaces).
    rewrite (merge_pc_sym Hmergeable_ifaces).
    reflexivity.
    simpl.
    pose proof CS.star_pc_domm _ _ Hwfp Hwfc Hmergeable_ifaces Hprog_is_closed Hini Hstar as Hdomm.
    rewrite domm_union. now apply /fsetUP.
    replace pc with (CS.state_pc (stack, mem, reg, pc)); try reflexivity.
    replace pc'' with (CS.state_pc (stack'', mem'', reg'', pc'')); try reflexivity.
    eapply mergeable_states_pc_same_component; eassumption.
    simpl.
    pose proof CS.star_pc_domm _ _ Hwfp Hwfc Hmergeable_ifaces Hprog_is_closed Hini Hstar as Hdomm.
    rewrite domm_union. now apply /fsetUP.
    replace pc with (CS.state_pc (stack, mem, reg, pc)); try reflexivity.
    replace pc'' with (CS.state_pc (stack'', mem'', reg'', pc'')); try reflexivity.
    eapply mergeable_states_pc_same_component; eassumption.
    eapply mergeable_states_mergeable_stack with (p' := p') (c' := c'); eassumption.
  Qed.

  (* RB: NOTE: Now the two sub-goals look even more similar than before. *)
  Lemma mergeable_states_sym s1 s1'' :
    mergeable_states p c p' c' s1 s1'' <-> mergeable_states c' p' c p s1'' s1.
  Proof.
    split.
    - intros Hmerg.
      inversion Hmerg
        as [s0 s0'' t Hwfp Hwfc Hwfp' Hwfc' Hmergeable_ifaces Hifacep Hifacec
            Hprog_is_closed Hprog_is_closed' Hini Hini'' Hstar Hstar''].
      inversion Hmergeable_ifaces as [Hlinkable _].
      pose proof (program_linkC Hwfc Hwfp (linkable_sym Hlinkable)) as Hcp.
      rewrite Hifacec Hifacep in Hlinkable.
      pose proof (program_linkC Hwfc' Hwfp' (linkable_sym Hlinkable)) as Hc'p'.
      apply mergeable_states_intro with (s0 := s0'') (s0'' := s0) (t := t);
        try congruence;
        [ apply mergeable_interfaces_sym; congruence
        | now rewrite Hc'p'
        | now rewrite Hcp
        ].
    - intros Hmerg.
      inversion Hmerg
        as [s0 s0'' t Hwfp Hwfc Hwfp' Hwfc' Hmergeable_ifaces Hifacep Hifacec
               Hprog_is_closed Hprog_is_closed' Hini Hini'' Hstar Hstar''].
      inversion Hmergeable_ifaces as [Hlinkable _].
      pose proof (program_linkC Hwfc Hwfp (linkable_sym Hlinkable)) as Hcp.
      rewrite Hifacec Hifacep in Hlinkable.
      pose proof (program_linkC Hwfc' Hwfp' (linkable_sym Hlinkable)) as Hc'p'.
      apply mergeable_states_intro with (s0 := s0'') (s0'' := s0) (t := t);
        try congruence.
      + apply mergeable_interfaces_sym; congruence.
      + rewrite program_linkC; try congruence.
        now apply linkable_sym.
      + rewrite program_linkC; try congruence.
        apply linkable_sym; congruence.
  Qed.
End MergeSym.

(* Helpers, epsilon and lockstep versions of three-way simulation. *)
Section ThreewayMultisem1.
  Variables p c p' c' : program.

  Let ip := prog_interface p.
  Let ic := prog_interface c.
  Let prog   := program_link p  c.
  Let prog'  := program_link p  c'.
  Let prog'' := program_link p' c'.
  Let sem   := CS.sem prog.
  Let sem'  := CS.sem prog'.
  Let sem'' := CS.sem prog''.

  (* Given a silent star driven by the "program" side p, the "context" side c
     remains unaltered. *)

  Ltac t_to_partial_memory_epsilon_star Hmerge1 Hcomp Hstar12'' :=
    inversion Hmerge1
      as [_ s0'' t01'' _ _ Hwfp' Hwfc' Hmergeable_ifaces
          Hifacep Hifacec _ Hprog_is_closed' _ Hini0'' _ Hstar01''];
    pose proof mergeable_states_program_to_program Hmerge1 Hcomp as Hcomp1'';
    rewrite Hifacec in Hcomp1'';
    assert (Hmergeable_ifaces' := Hmergeable_ifaces);
      rewrite Hifacep Hifacec in Hmergeable_ifaces';
    pose proof CS.epsilon_star_preserves_program_component _ _ _ _ Hcomp1'' Hstar12'' as Hcomp2'';
    destruct (CS.star_pc_domm _ _
                Hwfp' Hwfc' Hmergeable_ifaces' Hprog_is_closed' Hini0''
                (star_trans Hstar01'' Hstar12'' eq_refl)) as [Hgoal | Hcontra];
    [ now rewrite Hifacep
    | CS.simplify_turn; now rewrite Hcontra in Hcomp2''
    ].

  Lemma to_partial_memory_epsilon_star s s1'' s2'' s3'' :
    mergeable_states p c p' c' s s1'' ->
    CS.is_program_component s ic ->
    Star sem'' s1'' E0 s2'' ->
    Step sem'' s2'' E0 s3'' ->
    to_partial_memory (CS.state_mem s2'') (domm ip) =
    to_partial_memory (CS.state_mem s3'') (domm ip).
  Proof.
    intros Hmerge1 Hcomp Hstar12'' Hstep23''.
    destruct s2'' as [[[gps2'' mem2''] regs2''] pc2''].
    destruct s3'' as [[[gps3'' mem3''] regs3''] pc3''].
    inversion Hstep23''; subst;
      (* Most cases do not touch the memory. *)
      try reflexivity;
      (* Rewrite memory goals, discharge side goals and homogenize shape. *)
      match goal with
      | Hstore : Memory.store _ _ _ = _,
        Heq : Pointer.component _ = Pointer.component _ |- _ =>
        erewrite Memory.program_store_to_partialized_memory; eauto 1; rewrite Heq
      | Halloc : Memory.alloc _ _ _ = _ |- _ =>
        erewrite program_allocation_to_partialized_memory; eauto 1
      end;
      (* Prove the PC is in the program in both cases. *)
      unfold ip;
      t_to_partial_memory_epsilon_star Hmerge1 Hcomp Hstar12''.
  Qed.

  Lemma merge_states_silent_star s s1'' s2'' :
    mergeable_states p c p' c' s s1'' ->
    CS.is_program_component s ic ->
    Star sem'' s1'' E0 s2'' ->
    merge_states ip ic s s1'' = merge_states ip ic s s2''.
  Proof.
    intros Hmerge1 Hcomp Hstar12''.
    remember E0 as t.
    apply star_iff_starR in Hstar12''.
    induction Hstar12''
      as [s'' | s1'' t1 s2'' t2 s3'' ? Hstar12'' IHstar'' Hstep23'' Ht12]; subst.
    - reflexivity.
    - (* Simplify, apply IH and case analyze. *)
      symmetry in Ht12; apply Eapp_E0_inv in Ht12 as [? ?]; subst.
      specialize (IHstar'' Hmerge1 eq_refl). rewrite IHstar''.
      apply star_iff_starR in Hstar12''.
      destruct s as [[[gps mem] regs] pc].
      destruct s2'' as [[[gps2'' mem2''] regs2''] pc2''].
      destruct s3'' as [[[gps3'' mem3''] regs3''] pc3''].
      inversion Hstep23''; subst;
        (* Unfold, common rewrite on PC, memory rewrite for memory goals and done. *)
        unfold merge_states, merge_registers, merge_pcs, merge_memories, ip;
        erewrite mergeable_states_program_component_domm; try eassumption;
        try (pose proof to_partial_memory_epsilon_star Hmerge1 Hcomp Hstar12'' Hstep23'' as Hmem23'';
             simpl in Hmem23''; rewrite Hmem23'');
        reflexivity.
  Qed.

  Lemma context_epsilon_star_merge_states s s1 s2 :
    mergeable_states p c p' c' s s1 ->
    CS.is_program_component s ic ->
    Star sem'' s1 E0 s2 ->
    Star sem' (merge_states ip ic s s1) E0 (merge_states ip ic s s2).
  Proof.
    intros Hmerg Hcomp Hstar.
    rewrite (merge_states_silent_star Hmerg Hcomp Hstar).
    apply star_refl.
  Qed.

<<<<<<< HEAD
End PS.

  (* Search _ prepare_procedures_memory. *)
  (* Search _ PS.to_partial_memory unionm. *)
  Lemma prepare_procedures_memory_left p c :
    linkable (prog_interface p) (prog_interface c) ->
    to_partial_memory
      (unionm (prepare_procedures_memory p) (prepare_procedures_memory c))
      (domm (prog_interface c)) =
    prepare_procedures_memory p.
  Proof.
    intros [_ Hdisjoint].
    unfold to_partial_memory, merge_memories.
    rewrite <- domm_prepare_procedures_memory,
          -> filterm_union,
          -> fdisjoint_filterm_full,
          -> fdisjoint_filterm_empty, -> unionm0;
      first reflexivity;
      try rewrite -> !domm_prepare_procedures_memory; congruence.
  Qed.

  Lemma prepare_procedures_memory_right p c :
    linkable (prog_interface p) (prog_interface c) ->
    to_partial_memory
      (unionm (prepare_procedures_memory p) (prepare_procedures_memory c))
      (domm (prog_interface p)) =
    prepare_procedures_memory c.
  Proof.
    intros Hlinkable.
    rewrite unionmC; try assumption.
    apply prepare_procedures_memory_left with (c := p) (p := c).
    now apply linkable_sym.
    inversion Hlinkable. 
    now rewrite !domm_prepare_procedures_memory.
  Qed.

  (* RB: NOTE: Add program well-formedness if needed. *)
  Lemma genv_entrypoints_interface_some p p' C P b (* pc *) :
    (* Pointer.component pc \in domm (prog_interface p) -> *)
    (* imported_procedure (genv_interface (globalenv sem')) (Pointer.component pc) C P -> *)
    well_formed_program p ->
    well_formed_program p' ->
    prog_interface p = prog_interface p' ->
    EntryPoint.get C P (genv_entrypoints (prepare_global_env p )) = Some b ->
  exists b',
    EntryPoint.get C P (genv_entrypoints (prepare_global_env p')) = Some b'.
  Proof.
    move=> Hwf Hwf' Hiface.
    unfold EntryPoint.get, prepare_global_env, genv_entrypoints; simpl.
    (* move=> H; exists b; rewrite -H; clear H. *)
    unfold prepare_procedures_initial_memory_aux.
    unfold elementsm, odflt, oapp.
    rewrite 2!mapmE.
    unfold omap, obind, oapp; simpl.
    rewrite 2!mkfmapfE.
    rewrite -Hiface.
    destruct (C \in domm (prog_interface p)) eqn:HC.
    - rewrite HC.
      assert (HC': (C \in domm (prog_interface p')) = true) by now rewrite -Hiface.
      inversion Hwf as [_ Hproc _ _ Hbuf _ _].
      inversion Hwf' as [_ Hproc' _ _ Hbuf' _ _].
      assert (Heq1: prog_buffers p C <-> prog_buffers p' C).
      {
        rewrite -2!mem_domm.
        now rewrite -Hbuf Hiface Hbuf'.
      }
      destruct (prog_buffers p C) eqn:H1.
      + assert (H1': prog_buffers p' C) by now apply Heq1.
        destruct (prog_buffers p' C) eqn:H1''; try now auto.
        assert (Heq2: prog_procedures p C <-> prog_procedures p' C).
        {
          rewrite -2!mem_domm.
          now rewrite -Hproc Hiface Hproc'.
        }
        destruct (prog_procedures p C) eqn:H2.
        * assert (H2': prog_procedures p' C) by now apply Heq2.
          destruct (prog_procedures p' C); try now auto.
          simpl in *.
          move=> Hreserve.
          apply /dommP.
          erewrite reserve_component_blocks_lemma with (p' := p); eauto.
          apply /dommP. eexists; eauto.
        * move=> ?. by [].
      + assert (H1': prog_buffers p' C = None).
        {
          destruct (prog_buffers p' C); simpl in *.
          clear -Heq1 H1.
          inversion Heq1; firstorder.
          eauto.
        }
        rewrite H1'; simpl in *.
        assert (Heq2: prog_procedures p C <-> prog_procedures p' C).
        {
          rewrite -2!mem_domm.
          now rewrite -Hproc Hiface Hproc'.
        }
        destruct (prog_procedures p C) eqn:H2.
        * assert (H2': prog_procedures p' C) by now apply Heq2.
          destruct (prog_procedures p' C); try now auto.
          simpl in *.
          move=> Hreserve.
          apply /dommP.
          erewrite reserve_component_blocks_lemma with (p' := p); eauto.
          apply /dommP. eexists; eauto.
        * move=> ?. by [].
    - now rewrite HC.
  Qed.

  Section BehaviorStar.
  Variables p c: program.

  (* RB: Could be phrased in terms of does_prefix. *)
  Theorem behavior_prefix_star b m :
    program_behaves (CS.sem (program_link p c)) b ->
    prefix m b ->
  exists s1 s2,
    CS.initial_state (program_link p c) s1 /\
    Star (CS.sem (program_link p c)) s1 (finpref_trace m) s2.
  Proof.
    destruct m as [tm | tm | tm].
    - intros Hb Hm.
      destruct b as [t | ? | ? | ?];
        simpl in Hm; try contradiction;
        subst t.
      inversion Hb as [s1 ? Hini Hbeh |]; subst.
      inversion Hbeh as [? s2 Hstar Hfinal | | |]; subst.
      eexists; eexists; split; now eauto.
    - intros Hb Hm.
      destruct b as [? | ? | ? | t];
        simpl in Hm; try contradiction;
        subst t.
      inversion Hb as [s1 ? Hini Hbeh | Hini]; subst.
      + inversion Hbeh as [| | | ? s2 Hstar Hnostep Hfinal]; subst.
        eexists; eexists; split; now eauto.
      + specialize (Hini (CS.initial_machine_state (program_link p c))).
        congruence.
    - revert b.
      induction tm as [| e t IHt] using rev_ind;
        intros b Hb Hm;
        simpl in *.
      + exists (CS.initial_machine_state (program_link p c)), (CS.initial_machine_state (program_link p c)).
        split; [congruence | now apply star_refl].
      + pose proof behavior_prefix_app_inv Hm as Hprefix.
        specialize (IHt _ Hb Hprefix).
        destruct IHt as [s1 [s2 [Hini Hstar]]].
        inversion Hm as [b']; subst.
        inversion Hb as [s1' ? Hini' Hbeh' | Hini' Hbeh']; subst.
        * assert (Heq : s1 = s1')
            by now (inversion Hini; inversion Hini').
          subst s1'.
          inversion Hbeh' as [ t' s2' Hstar' Hfinal' Heq
                             | t' s2' Hstar' Hsilent' Heq
                             | T' Hreact' Heq
                             | t' s2' Hstar' Hstep' Hfinal' Heq];
            subst.
          (* RB: TODO: Refactor block. *)
          -- destruct b' as [tb' | ? | ? | ?];
               simpl in Heq;
               try discriminate.
             inversion Heq; subst t'; clear Heq.
             destruct (star_app_inv (CS.singleton_traces (program_link p c)) _ _ Hstar')
               as [s' [Hstar'1 Hstar'2]].
             now eauto.
          -- (* Same as Terminates case. *)
             destruct b' as [? | tb' | ? | ?];
               simpl in Heq;
               try discriminate.
             inversion Heq; subst t'; clear Heq.
             destruct (star_app_inv (CS.singleton_traces (program_link p c)) _ _ Hstar')
               as [s' [Hstar'1 Hstar'2]].
             now eauto.
          -- (* Similar to Terminates and Diverges, but on an infinite trace.
                Ltac can easily take care of these commonalities. *)
             destruct b' as [? | ? | Tb' | ?];
               simpl in Heq;
               try discriminate.
             inversion Heq; subst T'; clear Heq.
             destruct (forever_reactive_app_inv (CS.singleton_traces (program_link p c)) _ _ Hreact')
               as [s' [Hstar'1 Hreact'2]].
             now eauto.
          -- (* Same as Terminate and Diverges. *)
             destruct b' as [? | ? | ? | tb'];
               simpl in Heq;
               try discriminate.
             inversion Heq; subst t'; clear Heq.
             destruct (star_app_inv (CS.singleton_traces (program_link p c)) _ _ Hstar')
               as [s' [Hstar'1 Hstar'2]].
             now eauto.
        * specialize (Hini' (CS.initial_machine_state (program_link p c))).
          congruence.
  Qed.
End BehaviorStar.


(* Dirty sectioning to solve another symmetry problem *)
Section ThreewayMultisemHelper.

  Variables p c p' c' : program.

  Hypothesis Hwfp  : well_formed_program p.
  Hypothesis Hwfc  : well_formed_program c.
  Hypothesis Hwfp' : well_formed_program p'.
  Hypothesis Hwfc' : well_formed_program c'.

  Hypothesis Hmergeable_ifaces :
    mergeable_interfaces (prog_interface p) (prog_interface c).

  Hypothesis Hifacep  : prog_interface p  = prog_interface p'.
  Hypothesis Hifacec  : prog_interface c  = prog_interface c'.

  (* RB: TODO: Simplify redundancies in standard hypotheses. *)
  Hypothesis Hmain_linkability  : linkable_mains p  c.
  Hypothesis Hmain_linkability' : linkable_mains p' c'.

  Hypothesis Hprog_is_closed  : closed_program (program_link p  c ).
  Hypothesis Hprog_is_closed' : closed_program (program_link p' c').

  Let ip := prog_interface p.
  Let ic := prog_interface c.
  Let prog   := program_link p  c.
  Let prog'  := program_link p  c'.
  Let prog'' := program_link p' c'.
  Let sem   := CS.sem prog.
  Let sem'  := CS.sem prog'.
  Let sem'' := CS.sem prog''.
  Hint Unfold ip ic prog prog' prog'' sem sem' sem''.

  
  (* RB: NOTE: The two EntryPoint lemmas can be phrased as a more general one
     operating on an explicit program link, one then being the exact symmetric of
     the other, i.e., its application after communativity of linking. There is a
     choice of encoding of component membership in both cases. *)

  (* Search _ EntryPoint.get. *)
  Lemma genv_entrypoints_recombination_left' C P b :
    C \in domm ip ->
    EntryPoint.get C P (genv_entrypoints (globalenv sem )) = Some b ->
    EntryPoint.get C P (genv_entrypoints (globalenv sem')) = Some b.
  Proof.
    intros Hdomm Hentry.
    pose proof proj1 Hmergeable_ifaces as Hlinkable.
    eapply (PS.domm_partition_notin (mergeable_interfaces_sym _ _ Hmergeable_ifaces)) in Hdomm.
    rewrite genv_entrypoints_program_link_left in Hentry; try assumption.
    unfold ic in Hdomm; rewrite Hifacec in Hlinkable, Hdomm.
    rewrite genv_entrypoints_program_link_left; try assumption.
    now apply linkable_implies_linkable_mains.
  Qed.

End ThreewayMultisemHelper.


Section ThreewayMultisem1.
  Variables p c p' c' : program.

  Hypothesis Hwfp  : well_formed_program p.
  Hypothesis Hwfc  : well_formed_program c.
  Hypothesis Hwfp' : well_formed_program p'.
  Hypothesis Hwfc' : well_formed_program c'.

  Hypothesis Hmergeable_ifaces :
    mergeable_interfaces (prog_interface p) (prog_interface c).

  Hypothesis Hifacep  : prog_interface p  = prog_interface p'.
  Hypothesis Hifacec  : prog_interface c  = prog_interface c'.

  (* RB: TODO: Simplify redundancies in standard hypotheses. *)
  Hypothesis Hmain_linkability  : linkable_mains p  c.
  Hypothesis Hmain_linkability' : linkable_mains p' c'.

  Hypothesis Hprog_is_closed  : closed_program (program_link p  c ).
  Hypothesis Hprog_is_closed' : closed_program (program_link p' c').

  Let ip := prog_interface p.
  Let ic := prog_interface c.
  Let prog   := program_link p  c.
  Let prog'  := program_link p  c'.
  Let prog'' := program_link p' c'.
  Let sem   := CS.sem prog.
  Let sem'  := CS.sem prog'.
  Let sem'' := CS.sem prog''.
  Hint Unfold ip ic prog prog' prog'' sem sem' sem''.

  (* JT: Copy-pasting the previous theorem just to not break
     the tactics *)
  Lemma genv_entrypoints_recombination_left C P b :
    C \in domm ip ->
    EntryPoint.get C P (genv_entrypoints (globalenv sem )) = Some b ->
    EntryPoint.get C P (genv_entrypoints (globalenv sem')) = Some b.
  Proof.
    now apply genv_entrypoints_recombination_left'.
  Qed.
  

  (* JT: TODO: move this lemma somewhere else. This is not clean at
     all, but at least it solves the problem of proving results. *)
  Lemma genv_entrypoints_recombination_right C P b :
    C \in domm ic ->
    EntryPoint.get C P (genv_entrypoints (globalenv sem'')) = Some b ->
    EntryPoint.get C P (genv_entrypoints (globalenv sem' )) = Some b.
  Proof.    
    unfold sem'', sem', prog'', prog'. intros Hdomm Hentry.
    pose proof proj1 Hmergeable_ifaces as Hlinkable.
    rewrite program_linkC in Hentry; try congruence.
    rewrite program_linkC; try congruence.
    eapply genv_entrypoints_recombination_left' with (c := p'); try assumption; try congruence;
      try rewrite -Hifacec; try rewrite -Hifacep.
    now apply mergeable_interfaces_sym.
    now apply linkable_mains_sym.
    now apply Hdomm.
  Qed.
  
  (* RB: TODO: More the following few helper lemmas to their appropriate
     location. Consider changing the naming conventions from
     "partialized" to "recombined" or similar. Exposing the innards of the
     memory merge operation is not pretty; sealing them would require to
     add the program step from s to the lemmas. In this block, mergeable_states
     may be too strong and could be weakened if it were interesting to do so.

     See comments for pointers to existing related lemmas. *)

  Lemma is_program_component_pc_in_domm s s'' :
    CS.is_program_component s ic ->
    mergeable_states p c p' c' s s'' ->
    Pointer.component (CS.state_pc s) \in domm ip.
  Proof.
    intros Hpc Hmerge.
    assert (Hcc := Hmerge);
      apply mergeable_states_program_to_context in Hcc; try assumption.
    unfold CS.is_context_component, turn_of, CS.state_turn in Hcc.
    rewrite (mergeable_states_pc_same_component Hmerge).
    now destruct s'' as [[[? ?] ?] ?].
  Qed.

  Lemma is_program_component_pc_notin_domm s :
    CS.is_program_component s ic ->
    Pointer.component (CS.state_pc s) \notin domm ic.
  Proof.
    now destruct s as [[[? ?] ?] ?].
  Qed.

  Lemma to_partial_memory_merge_memories_left s s'' :
    mergeable_states p c p' c' s s'' ->
    to_partial_memory                       (CS.state_mem s)                     (domm ic) =
    to_partial_memory (merge_memories ip ic (CS.state_mem s) (CS.state_mem s'')) (domm ic).
  Proof.
    intros Hmerg.
    apply /eq_fmap => Cid.
    pose proof mergeable_interfaces_sym _ _ Hmergeable_ifaces
      as Hmergeable_ifaces_sym.

    assert (Hmem : domm (CS.state_mem s) = domm (unionm ip ic)).
    {
      apply CS.comes_from_initial_state_mem_domm.
      inversion Hmerg as [s0 _ t Hini _ Hstar _].
      inversion Hprog_is_closed as [_ [main [_ [Hmain _]]]].
      pose proof linking_well_formedness Hwfp Hwfc (proj1 Hmergeable_ifaces) as Hwf.
      now exists prog, main, s0, t.
    }
    assert (Hmem'' : domm (CS.state_mem s'') = domm (unionm ip ic)).
    {
      apply CS.comes_from_initial_state_mem_domm.
      inversion Hmerg as [_ s0'' t _ Hini'' _ Hstar''].
      inversion Hprog_is_closed' as [_ [main [_ [Hmain _]]]].
      rewrite Hifacec Hifacep in Hmergeable_ifaces_sym.
      pose proof linking_well_formedness Hwfp' Hwfc' (linkable_sym (proj1 Hmergeable_ifaces_sym)) as Hwf.
      apply mergeable_interfaces_sym in Hmergeable_ifaces_sym.
      exists prog'', main, s0'', t.
      repeat (split; eauto). unfold ip, ic; now rewrite Hifacec Hifacep.
    }
    unfold merge_memories.
    destruct (Cid \in domm ip) eqn:Hdommp;
      destruct (Cid \in domm ic) eqn:Hdommc.
    - exfalso.
      apply component_in_ic_notin_ip with (ip := ip) in Hdommc.
      now rewrite Hdommp in Hdommc.
      assumption.
    - erewrite to_partial_memory_in; try eassumption.
      erewrite to_partial_memory_in; try eassumption.
      rewrite unionmE.
      erewrite to_partial_memory_in; try eassumption.
      erewrite to_partial_memory_notin; try eassumption.
      now destruct ((CS.state_mem s) Cid).
    - erewrite to_partial_memory_notin; try eassumption.
      erewrite to_partial_memory_notin; try eassumption.
      reflexivity.
    - erewrite !to_partial_memory_notin_strong; try eassumption;
        try now apply negb_true_iff in Hdommc;
        try now apply negb_true_iff in Hdommp.
      rewrite unionmE.
      erewrite !to_partial_memory_notin_strong; try eassumption;
        try now apply negb_true_iff in Hdommc;
        try now apply negb_true_iff in Hdommp.
      destruct (isSome ((CS.state_mem s) Cid)) eqn:HisSome; try reflexivity.
      (* Might want to use star_mem_well_formed to prove these subgoals. *)
      assert (Hmem_Cid: (CS.state_mem s) Cid = None).
      { apply /dommPn.
        apply negb_true_iff in Hdommp; apply negb_true_iff in Hdommc.
        rewrite Hmem.
        rewrite domm_union. apply /fsetUP.
        intros Hn; destruct Hn as [Hn | Hn].
        now rewrite Hn in Hdommp.
        now rewrite Hn in Hdommc.
      }
      assert (Hmem''_Cid: (CS.state_mem s'') Cid = None).
      { apply /dommPn.
        apply negb_true_iff in Hdommp; apply negb_true_iff in Hdommc.
        rewrite Hmem''.
        rewrite domm_union. apply /fsetUP.
        intros Hn; destruct Hn as [Hn | Hn].
        now rewrite Hn in Hdommp.
        now rewrite Hn in Hdommc.
      }
      now rewrite Hmem_Cid Hmem''_Cid.
  Qed.

  (* Search _ Memory.load filterm. *)
  Lemma program_load_to_partialized_memory s s'' ptr v :
    CS.is_program_component s ic ->
    mergeable_states p c p' c' s s'' ->
    Pointer.component ptr = Pointer.component (CS.state_pc s) ->
    Memory.load (CS.state_mem s) ptr = Some v ->
    Memory.load (merge_memories ip ic (CS.state_mem s) (CS.state_mem s'')) ptr =
    Some v.
  Proof.
    intros Hpc Hmerge Hptr Hload.
    destruct s as [[[gps mem] regs] pc]. destruct ptr as [[C b] o]. simpl in *. subst.
    pose proof is_program_component_pc_notin_domm Hpc as Hdomm.
    pose proof to_partial_memory_merge_memories_left Hmerge as Hmem.
    now erewrite <- (program_load_in_partialized_memory_strong Hmem Hdomm).
  Qed.

  (* RB: NOTE: Consider removing weaker version of lemma above. *)
  Lemma program_load_to_partialized_memory_strong s s'' ptr :
    CS.is_program_component s ic ->
    mergeable_states p c p' c' s s'' ->
    Pointer.component ptr = Pointer.component (CS.state_pc s) ->
    Memory.load (CS.state_mem s) ptr =
    Memory.load (merge_memories ip ic (CS.state_mem s) (CS.state_mem s'')) ptr.
  Proof.
    destruct (Memory.load (CS.state_mem s) ptr) as [v |] eqn:Hcase1;
      first (symmetry; now apply program_load_to_partialized_memory).
    (* The new part is the None case. *)
    intros Hpc Hmerge Hptr.
    destruct s as [[[gps mem] regs] pc]; destruct ptr as [[C b] o];
      unfold Memory.load, merge_memories in *; simpl in *; subst.
    eapply is_program_component_pc_in_domm in Hpc; try eassumption.
    erewrite unionmE, to_partial_memory_in, to_partial_memory_notin;
      try eassumption;
      [| apply mergeable_interfaces_sym; eassumption].
    now destruct (mem (Pointer.component pc)).
  Qed.

  (* Search _ Memory.store filterm. *)
  (* Search _ Memory.store PS.to_partial_memory. *)
  (* Search _ Memory.store PS.merge_memories. *)
  Lemma program_store_to_partialized_memory s s'' ptr v mem :
    CS.is_program_component s ic ->
    mergeable_states p c p' c' s s'' ->
    Pointer.component ptr = Pointer.component (CS.state_pc s) ->
    Memory.store (CS.state_mem s) ptr v = Some mem ->
    Memory.store (merge_memories ip ic (CS.state_mem s) (CS.state_mem s'')) ptr v =
    Some (merge_memories ip ic mem (CS.state_mem s'')).
  Proof.
    intros Hpc Hmerge Hptr Hstore.
    pose proof is_program_component_pc_notin_domm Hpc as Hnotin.
    rewrite <- Hptr in Hnotin.
    pose proof PS.partialize_program_store Hnotin Hstore as Hstore'.
    pose proof PS.unpartialize_program_store
         (PS.to_partial_memory (CS.state_mem s'') (domm ip)) Hstore' as Hstore''.
    done.
  Qed.

  (* Search _ Memory.alloc filterm. *)
  (* Search _ Memory.alloc PS.to_partial_memory. *)
  (* Search _ Memory.alloc PS.merge_memories. *)
  Lemma program_alloc_to_partialized_memory s s'' mem ptr size :
    CS.is_program_component s ic ->
    mergeable_states p c p' c' s s'' ->
    Memory.alloc (CS.state_mem s) (CS.state_component s) size = Some (mem, ptr) ->
    Memory.alloc (merge_memories ip ic (CS.state_mem s) (CS.state_mem s''))
                 (CS.state_component s) size =
    Some (merge_memories ip ic mem (CS.state_mem s''), ptr).
  Proof.
    intros Hpc Hmerge Halloc.
    pose proof is_program_component_pc_notin_domm Hpc as Hnotin.
    pose proof PS.partialize_program_alloc Hnotin Halloc as Halloc'.
    pose proof PS.unpartialize_program_alloc
         (PS.to_partial_memory (CS.state_mem s'') (domm ip)) Halloc' as Halloc''.
    done.
  Qed.

  (* Search _ find_label_in_component. *)
  Lemma find_label_in_component_recombination s s'' l pc :
    CS.is_program_component s ic ->
    mergeable_states p c p' c' s s'' ->
    find_label_in_component (globalenv sem) (CS.state_pc s) l = Some pc ->
    find_label_in_component (globalenv sem') (CS.state_pc s) l = Some pc.
  Proof.
    destruct s as [[[? ?] ?] pc_]. simpl.
    intros Hpc Hmerge Hlabel.
    pose proof proj1 Hmergeable_ifaces as Hlinkable.
    pose proof linkable_implies_linkable_mains Hwfp Hwfc Hlinkable as Hmains.
    pose proof find_label_in_component_1 _ _ _ _ Hlabel as Hpc_.
    pose proof is_program_component_pc_notin_domm Hpc as Hdomm; simpl in Hdomm.
    rewrite (find_label_in_component_program_link_left _ _ _ _ Hmains) in Hlabel;
      try assumption.
    unfold ic in Hdomm; rewrite Hifacec in Hdomm.
    rewrite (find_label_in_component_program_link_left Hdomm Hwfp);
      try congruence.
    apply linkable_implies_linkable_mains; congruence.
  Qed.

  (* Search _ find_label_in_procedure. *)
  Lemma find_label_in_procedure_recombination s s'' l pc :
    CS.is_program_component s ic ->
    mergeable_states p c p' c' s s'' ->
    find_label_in_procedure (globalenv sem) (CS.state_pc s) l = Some pc ->
    find_label_in_procedure (globalenv sem') (CS.state_pc s) l = Some pc.
  Proof.
    destruct s as [[[? ?] ?] pc_]. simpl.
    intros Hpc Hmerge Hlabel.
    pose proof proj1 Hmergeable_ifaces as Hlinkable.
    pose proof linkable_implies_linkable_mains Hwfp Hwfc Hlinkable as Hmains.
    pose proof find_label_in_procedure_1 _ _ _ _ Hlabel as Hpc_.
    pose proof is_program_component_pc_notin_domm Hpc as Hdomm; simpl in Hdomm.
    rewrite (find_label_in_procedure_program_link_left _ _ _ _ Hmains) in Hlabel;
      try assumption.
    unfold find_label_in_procedure in *.
    destruct ((genv_procedures (prepare_global_env p)) (Pointer.component pc_))
      as [C_procs |] eqn:Hcase; last discriminate.
    rewrite Hifacec in Hlinkable. unfold ic in Hdomm; rewrite Hifacec in Hdomm.
    pose proof linkable_implies_linkable_mains Hwfp Hwfc' Hlinkable as Hmains'.
    rewrite (genv_procedures_program_link_left_notin _ _ _ _ Hmains');
      try assumption.
    now rewrite Hcase.
  Qed.

  (* Search _ PS.is_program_component Pointer.component. *)
  Lemma is_program_component_in_domm s s'' :
    CS.is_program_component s ic ->
    mergeable_states p c p' c' s s'' ->
    CS.state_component s \in domm (prog_interface p).
  Proof.
    intros Hcomp Hmerge.
    unfold CS.is_program_component, CS.is_context_component, CS.state_turn, turn_of in Hcomp.
    destruct s as [[[gps1 mem1] regs1] pc1].
    inversion Hmerge as [s0 _ t Hini _ Hstar _].
    destruct (pc_component_in_ip_or_ic Hwfp Hwfc Hmergeable_ifaces Hprog_is_closed Hini Hstar) as [Hip | Hic].
    - assumption.
    - now rewrite Hic in Hcomp.
  Qed.

  Lemma silent_step_preserves_program_component s1 s2 :
    CS.is_program_component s1 ic ->
    Step sem s1 E0 s2 ->
    CS.is_program_component s2 ic.
  Proof.
    intros Hcomp1 Hstep12.
    destruct s1 as [[[? ?] ?] pc1].
    destruct s2 as [[[? ?] ?] pc2].
    unfold CS.is_program_component, CS.is_context_component, turn_of, CS.state_turn.
    pose proof CS.silent_step_preserves_component _ _ _ Hstep12 as Heq.
    simpl in Heq. now rewrite <- Heq.
  Qed.

  (* Search _ imported_procedure. *)
  (* RB: NOTE: This kind of lemma is usually the composition of two unions, one
     of which is generally extant. *)
  Lemma imported_procedure_recombination s C P :
    CS.is_program_component s ic ->
    imported_procedure
      (genv_interface (globalenv sem )) (CS.state_component s) C P ->
    imported_procedure
      (genv_interface (globalenv sem')) (CS.state_component s) C P.
  Proof.
    intros Hpc Himp.
    pose proof is_program_component_pc_notin_domm Hpc as Hdomm; simpl in Hdomm.
    rewrite (imported_procedure_unionm_left Hdomm) in Himp.
    destruct Himp as [CI [Hcomp Himp]]. exists CI. split; [| assumption].
    unfold Program.has_component. rewrite unionmE. now rewrite Hcomp.
  Qed.

  (* RB: NOTE: The regular, non-helper contents of the section start here. *)

=======
>>>>>>> 97f9ca85
  Lemma threeway_multisem_mergeable_step_E0 s1 s2 s1'' :
    CS.is_program_component s1 ic ->
    mergeable_states p c p' c' s1 s1'' ->
    Step sem s1 E0 s2 ->
    mergeable_states p c p' c' s2 s1''.
  Proof.
    intros Hcomp1 Hmerge1 Hstep12.
    inversion Hmerge1 as [s0 s0'' t Hini1 Hini2 Hstar01 Hstar01''].
    apply mergeable_states_intro with (s0 := s0) (s0'' := s0'') (t := t);
      try assumption.
    eapply star_right; try eassumption; now rewrite E0_right.
  Qed.

  (* RB: NOTE: The structure follows closely that of
     threeway_multisem_star_program. *)
  Lemma threeway_multisem_mergeable_program s1 s1'' t s2 s2'' :
    CS.is_program_component s1 ic ->
    mergeable_states p c p' c' s1 s1'' ->
    Star sem   s1   t s2   ->
    Star sem'' s1'' t s2'' ->
    mergeable_states p c p' c' s2 s2''.
  Proof.
    intros _ Hmerg Hstar Hstar''. inversion Hmerg.
    econstructor; try eassumption.
    - eapply star_trans; try eassumption; reflexivity.
    - eapply star_trans; try eassumption; reflexivity.
  Qed.

  Ltac t_threeway_multisem_step_E0 :=
    CS.step_of_executing;
    try eassumption; try reflexivity;
    (* Solve side goals for CS step. *)
    match goal with
    | |- Memory.load _ _ = _ =>
      eapply program_load_to_partialized_memory;
      try eassumption; [now rewrite Pointer.inc_preserves_component]
    | |- Memory.store _ _ _ = _ =>
      eapply program_store_to_partialized_memory; eassumption
    | |- find_label_in_component _ _ _ = _ =>
      eapply find_label_in_component_recombination; eassumption
    | |- find_label_in_procedure _ _ _ = _ =>
      eapply find_label_in_procedure_recombination; eassumption
    | |- Memory.alloc _ _ _ = _ =>
      eapply program_alloc_to_partialized_memory; eassumption
    | _ => idtac
    end;
    (* Apply linking invariance and solve side goals. *)
    eapply execution_invariant_to_linking; try eassumption;
    [ congruence
    | apply linkable_implies_linkable_mains; congruence
    | apply linkable_implies_linkable_mains; congruence
    | eapply is_program_component_in_domm; eassumption
    ].

  Theorem threeway_multisem_step_E0 s1 s2 s1'' :
    CS.is_program_component s1 ic ->
    mergeable_states p c p' c' s1 s1'' ->
    Step sem  s1 E0 s2 ->
    Step sem' (merge_states ip ic s1 s1'') E0 (merge_states ip ic s2 s1'').
  Proof.
    intros Hcomp1 Hmerge1 Hstep12.
    inversion Hmerge1 as [??????? Hmergeable_ifaces ????????].
    (* Derive some useful facts and begin to expose state structure. *)
    inversion Hmergeable_ifaces as [Hlinkable _].
    rewrite (mergeable_states_merge_program Hcomp1 Hmerge1).
    pose proof CS.silent_step_preserves_program_component _ _ _ _ Hcomp1 Hstep12 as Hcomp2.
    pose proof threeway_multisem_mergeable_step_E0 Hcomp1 Hmerge1 Hstep12
      as Hmerge2.
    rewrite (mergeable_states_merge_program Hcomp2 Hmerge2).
    destruct s1 as [[[gps1 mem1] regs1] pc1].
    destruct s2 as [[[gps2 mem2] regs2] pc2].
    destruct s1'' as [[[gps1'' mem1''] regs1''] pc1''].
    (* Case analysis on step. *)
    inversion Hstep12; subst;
      t_threeway_multisem_step_E0.
  Qed.

  (* Compose two stars into a merged star. The "program" side drives both stars
     and performs all steps without interruption, the "context" side remains
     unaltered in both stars. *)
  Theorem threeway_multisem_star_E0_program s1 s1'' s2 s2'':
    CS.is_program_component s1 ic ->
    mergeable_states p c p' c' s1 s1'' ->
    Star sem   s1   E0 s2   ->
    Star sem'' s1'' E0 s2'' ->
    Star sem'  (merge_states ip ic s1 s1'') E0 (merge_states ip ic s2 s2'').
  Proof.
    intros Hcomp1 Hmerge1 Hstar12 Hstar12''.
    inversion Hmerge1 as [?? t0 ???? Hmergeable_ifaces ? Hifacec ???? Hstar ?].
    pose proof mergeable_states_program_to_program Hmerge1 Hcomp1 as Hcomp1'.
    rewrite Hifacec in Hcomp1'.
    remember E0 as t eqn:Ht.
    revert Ht Hmerge1 Hcomp1 Hcomp1' Hstar12''.
    apply star_iff_starR in Hstar12.
    induction Hstar12 as [s | s1 t1 s2 t2 s3 ? Hstar12 IHstar Hstep23]; subst;
      intros Ht Hmerge1 Hcomp1 Hcomp1' Hstar12'.
    - rewrite -Hifacec in Hcomp1'.
      unfold ip, ic; erewrite merge_states_silent_star; try eassumption.
      now apply star_refl.
    - apply Eapp_E0_inv in Ht. destruct Ht; subst.
      specialize (IHstar Hstar eq_refl Hmerge1 Hcomp1 Hcomp1' Hstar12').
      apply star_trans with (t1 := E0) (s2 := merge_states ip ic s2 s2'') (t2 := E0);
        [assumption | | reflexivity].
      apply star_step with (t1 := E0) (s2 := merge_states ip ic s3 s2'') (t2 := E0).
      + apply star_iff_starR in Hstar12.
        pose proof threeway_multisem_mergeable_program Hcomp1 Hmerge1 Hstar12 Hstar12'
          as Hmerge2.
        pose proof CS.epsilon_star_preserves_program_component _ _ _ _ Hcomp1 Hstar12
          as Hcomp2.
        exact (threeway_multisem_step_E0 Hcomp2 Hmerge2 Hstep23).
      + now constructor.
      + reflexivity.
  Qed.

  (* RB: NOTE: Observe similarity with threeway_multisem_mergeable_program, use
     to replace this if possible. *)
  Lemma threeway_multisem_event_lockstep_program_mergeable s1 s1'' e s2 s2'' :
    CS.is_program_component s1 ic ->
    mergeable_states p c p' c' s1 s1'' ->
    Step sem   s1   [e] s2   ->
    Step sem'' s1'' [e] s2'' ->
    mergeable_states p c p' c' s2 s2''.
  Proof.
    intros Hcomp1 Hmerge1 Hstep12 Hstep12''. inversion Hmerge1.
    apply mergeable_states_intro with (s0 := s0) (s0'' := s0'') (t := t ** [e]);
      try assumption.
    - eapply star_right; try eassumption; reflexivity.
    - eapply star_right; try eassumption; reflexivity.
  Qed.

  Ltac t_threeway_multisem_event_lockstep_program_step_call Hcomp1 Hmerge1 :=
    apply CS.Call; try assumption;
    [
    | now apply (imported_procedure_recombination Hcomp1)
    | (   (now apply (@genv_entrypoints_recombination_left _ c))
       || (now eapply (@genv_entrypoints_recombination_right _ c p')))
    ];
    (* Apply linking invariance and solve side goals (very similar to the
       silent case, but slightly different setup). *)
    [eapply execution_invariant_to_linking; try eassumption;
      [ congruence
      | apply linkable_implies_linkable_mains; congruence
      | exact (is_program_component_in_domm Hcomp1 Hmerge1)
      ]
    ].

  Ltac t_threeway_multisem_event_lockstep_program_step_return Hcomp1 Hmerge1 :=
    apply CS.Return; try congruence; (* [congruence] to cover context case. *)
    eapply execution_invariant_to_linking; try eassumption;
    [ congruence
    | apply linkable_implies_linkable_mains; congruence
    | exact (is_program_component_in_domm Hcomp1 Hmerge1)
    ].

  (* RB: TODO: Does it make sense to compact calls and returns into a unified
     solve tactic? *)
  Theorem threeway_multisem_event_lockstep_program_step s1 s1'' e s2 s2'' :
    CS.is_program_component s1 ic ->
    mergeable_states p c p' c' s1 s1'' ->
    Step sem   s1   [e] s2   ->
    Step sem'' s1'' [e] s2'' ->
    Step sem'  (merge_states ip ic s1 s1'') [e] (merge_states ip ic s2 s2'').
  Proof.
    intros Hcomp1 Hmerge1 Hstep12 Hstep12''.
    (* Derive some useful facts and begin to expose state structure. *)
    inversion Hmerge1 as [??? Hwfp Hwfc Hwfp' Hwfc' Hmergeable_ifaces Hifacep Hifacec ??????].
    inversion Hmergeable_ifaces as [Hlinkable _].
    pose proof linkable_implies_linkable_mains Hwfp Hwfc Hlinkable as Hmain_linkability.
    assert (Hlinkable' := Hlinkable); rewrite Hifacep Hifacec in Hlinkable'.
    pose proof linkable_implies_linkable_mains Hwfp' Hwfc' Hlinkable' as Hmain_linkability'.
    rewrite (mergeable_states_merge_program Hcomp1 Hmerge1).
    pose proof threeway_multisem_event_lockstep_program_mergeable
         Hcomp1 Hmerge1 Hstep12 Hstep12'' as Hmerge2.
    set s1copy := s1. destruct s1 as [[[gps1 mem1] regs1] pc1].
    set s2copy := s2. destruct s2 as [[[gps2 mem2] regs2] pc2].
    destruct s1'' as [[[gps1'' mem1''] regs1''] pc1''].
    destruct s2'' as [[[gps2'' mem2''] regs2''] pc2''].
    (* Case analysis on step. *)
    inversion Hstep12; subst;
      inversion Hstep12''; subst.
    - (* Call: case analysis on call point. *)
      pose proof is_program_component_in_domm Hcomp1 Hmerge1 as Hdomm.
      unfold CS.state_component in Hdomm; simpl in Hdomm. unfold ip, ic.
      rewrite <- Pointer.inc_preserves_component in Hdomm.
      destruct (CS.is_program_component s2copy ic) eqn:Hcomp2;
        [ pose proof mergeable_states_program_to_context Hmerge2 Hcomp2 as Hcomp2''
        | apply negb_false_iff in Hcomp2 ];
        [ erewrite mergeable_states_merge_program
        | erewrite mergeable_states_merge_context ]; try eassumption;
        unfold merge_states_mem, merge_states_stack;
        rewrite merge_stacks_cons_program; try eassumption;
        match goal with
        | Heq : Pointer.component pc1'' = Pointer.component pc1 |- _ =>
          rewrite Heq
        end;
        [| erewrite Register.invalidate_eq with (regs2 := regs1); [| congruence]];
        t_threeway_multisem_event_lockstep_program_step_call Hcomp1 Hmerge1.
    - (* Return: case analysis on return point. *)
      match goal with
      | H1 : Pointer.component pc1'' = Pointer.component pc1,
        H2 : Pointer.component pc2'' = Pointer.component pc2 |- _ =>
        rename H1 into Heq1; rename H2 into Heq2
      end.
      destruct (CS.is_program_component s2copy ic) eqn:Hcomp2;
        [| apply negb_false_iff in Hcomp2];
        [ rewrite (mergeable_states_merge_program _ Hmerge2); try assumption
        | rewrite (mergeable_states_merge_context _ Hmerge2); try assumption ];
        unfold merge_states_mem, merge_states_stack; simpl;
        [ pose proof is_program_component_in_domm Hcomp2 Hmerge2 as Hcomp2'';
          erewrite merge_frames_program; try eassumption
        | erewrite merge_frames_context; try eassumption ];
        [ rewrite Heq1 Heq2 | rewrite Heq1 ];
        [| erewrite Register.invalidate_eq with (regs2 := regs1); [| congruence]];
        t_threeway_multisem_event_lockstep_program_step_return Hcomp1 Hmerge1.
  Qed.

  Corollary threeway_multisem_event_lockstep_program s1 s1'' e s2 s2'' :
    CS.is_program_component s1 ic ->
    mergeable_states p c p' c' s1 s1'' ->
    Step sem   s1   [e] s2   ->
    Step sem'' s1'' [e] s2'' ->
    Step sem'  (merge_states ip ic s1 s1'') [e] (merge_states ip ic s2 s2'') /\
    mergeable_states p c p' c' s2 s2''.
  Proof.
    split.
    - now apply threeway_multisem_event_lockstep_program_step.
    - eapply threeway_multisem_event_lockstep_program_mergeable; eassumption.
  Qed.
End ThreewayMultisem1.

(* Helpers and symmetric version of three-way simulation. *)
Section ThreewayMultisem2.
  Variables p c p' c' : program.

  Let ip := prog_interface p.
  Let ic := prog_interface c.
  Let prog   := program_link p  c.
  Let prog'  := program_link p  c'.
  Let prog'' := program_link p' c'.
  Let sem   := CS.sem prog.
  Let sem'  := CS.sem prog'.
  Let sem'' := CS.sem prog''.

  (* RB: TODO: Rename, relocate. *)
  Lemma threeway_multisem_mergeable s1 s1'' t s2 s2'' :
    mergeable_states p c p' c' s1 s1'' ->
    Star sem   s1   t s2   ->
    Star sem'' s1'' t s2'' ->
    mergeable_states p c p' c' s2 s2''.
  Proof.
    intros Hmerg Hstar12 Hstar12''. inversion Hmerg.
    econstructor; try eassumption;
      eapply star_trans; try eassumption; reflexivity.
  Qed.

  (* RB: TODO: Implicit parameters, compact if possible. *)
  Lemma threeway_multisem_star_E0 s1 s1'' s2 s2'':
    mergeable_states p c p' c' s1 s1'' ->
    Star sem   s1   E0 s2   ->
    Star sem'' s1'' E0 s2'' ->
    Star sem'  (merge_states ip ic s1 s1'') E0 (merge_states ip ic s2 s2'').
  Proof.
    intros H H0 H1.
    inversion H as [_ _ _ Hwfp Hwfc Hwfp' Hwfc' Hmergeable_ifaces Hifacep Hifacec _ _ _ _ _ _].
    destruct (CS.is_program_component s1 ic) eqn:Hprg_component.
    - now apply threeway_multisem_star_E0_program.
    - rewrite (merge_states_sym H); try assumption.
      rewrite (merge_states_sym (threeway_multisem_mergeable H H0 H1)); try assumption.
      (* unfold merge_states. *)
      (* fold (merge_states c p s1'' s1). *)
      (* erewrite PS.merge_partial_states_sym. fold (merge_states c p s2'' s2). *)
      assert (Hlinkable : linkable ip ic) by now destruct Hmergeable_ifaces.
      unfold ic in Hlinkable. rewrite Hifacec in Hlinkable.
      pose proof (program_linkC Hwfp Hwfc' Hlinkable) as Hprg_linkC'.
      unfold sem', prog'.
      rewrite Hprg_linkC'.
      pose proof (program_linkC Hwfp' Hwfc') as Hprg_linkC''; rewrite <- Hifacep in Hprg_linkC''.
      unfold sem'', prog'' in H1.
      rewrite (Hprg_linkC'' Hlinkable) in H1.
      pose proof (program_linkC Hwfp Hwfc) as Hprg_linkC; rewrite Hifacec in Hprg_linkC.
      unfold sem, prog in H0.
      rewrite (Hprg_linkC Hlinkable) in H0.

      pose proof (threeway_multisem_star_E0_program) as Hmultisem.

      specialize (Hmultisem c' p' c p).
      rewrite <- Hifacep, <- Hifacec in Hmultisem.
      specialize (Hmultisem s1'' s1 s2'' s2).
      assert (His_prg_component'' : CS.is_program_component s1'' (prog_interface p)).
      { eapply mergeable_states_context_to_program.
        apply H.
        unfold CS.is_program_component in Hprg_component. apply negbFE in Hprg_component.
        assumption.
      }
      assert (Hmerg_sym : mergeable_states c' p' c p s1'' s1).
      { inversion H.
        econstructor;
          try rewrite <- (Hprg_linkC Hlinkable); try rewrite <- (Hprg_linkC'' Hlinkable); eauto.
        apply mergeable_interfaces_sym; congruence.
      }
      specialize (Hmultisem His_prg_component'' Hmerg_sym H1 H0).
      assumption.
  Qed.

  (* A restricted version of the lockstep simulation on event-producing steps.
     RB: NOTE: Here is where we depart from the multi-semantics and need to
     furnish our own version. We may save effort if, as is the case here, we only
     need to concern ourselves with visible steps.

     This replaces the following two steps below:
      - MultiSem.multi_step
      - MultiSem.mergeable_states_step_trans *)
  Lemma threeway_multisem_event_lockstep s1 s1'' e s2 s2'' :
    mergeable_states p c p' c' s1 s1'' ->
    Step sem   s1   [e] s2   ->
    Step sem'' s1'' [e] s2'' ->
    Step sem'  (merge_states ip ic s1 s1'') [e] (merge_states ip ic s2 s2'') /\
    mergeable_states p c p' c' s2 s2''.
  Proof.
    intros Hmerge1 Hstep12 Hstep12''.
    inversion Hmerge1 as [? ? ? Hwfp Hwfc Hwfp' Hwfc' Hmergeable_ifaces Hifacep Hifacec Hprog_is_closed _ Hini H1 Hstar H2].
    destruct (CS.is_program_component s1 ic) eqn:Hcase.
    - now apply threeway_multisem_event_lockstep_program.
    - inversion Hmergeable_ifaces as [Hlinkable _].
      pose proof @threeway_multisem_event_lockstep_program c' p' c p as H.
      rewrite <- Hifacec, <- Hifacep in H.
      specialize (H s1'' s1 e s2'' s2).
      assert (Hmerge11 := Hmerge1).
      erewrite mergeable_states_sym in Hmerge11; try eassumption.
      erewrite mergeable_states_sym; try eassumption.
      unfold ip, ic; erewrite merge_states_sym; try eassumption.
      assert (Hmerge2 : mergeable_states p c p' c' s2 s2'').
      { inversion Hmerge1.
        econstructor; try eassumption.
        apply star_iff_starR; eapply starR_step; try eassumption.
        apply star_iff_starR; eassumption. reflexivity.
        apply star_iff_starR; eapply starR_step; try eassumption.
        apply star_iff_starR; eassumption. reflexivity. }
      rewrite (merge_states_sym Hmerge2); try assumption.
      unfold sem', prog'; rewrite program_linkC; try congruence.
      apply H; try assumption.
      + unfold CS.is_program_component, CS.is_context_component, turn_of, CS.state_turn.
        pose proof mergeable_states_pc_same_component Hmerge1 as Hpc.
        destruct s1 as [[[? ?] ?] pc1]; destruct s1'' as [[[? ?] ?] pc1''].
        simpl in Hpc.
        rewrite -Hpc.
        unfold CS.is_program_component, CS.is_context_component, turn_of, CS.state_turn in Hcase.
        destruct (CS.star_pc_domm _ _ Hwfp Hwfc Hmergeable_ifaces Hprog_is_closed Hini Hstar) as [Hdomm | Hdomm].
        apply domm_partition_notin_r with (ctx2 := ic) in Hdomm.
        move: Hcase => /idP Hcase. rewrite Hdomm in Hcase. congruence. assumption.
        now apply domm_partition_notin with (ctx1 := ip) in Hdomm.
      + rewrite program_linkC; try assumption.
        apply linkable_sym; congruence.
      + rewrite program_linkC; try assumption.
        now apply linkable_sym.
  Qed.
  (* RB: TODO: JT will factor the symmetric proofs. *)
  (* JT: TODO: clean this proof. *)

  Theorem threeway_multisem_star_program s1 s1'' t s2 s2'' :
    CS.is_program_component s1 ic ->
    mergeable_states p c p' c' s1 s1'' ->
    Star sem   s1   t s2   ->
    Star sem'' s1'' t s2'' ->
    Star sem'  (merge_states ip ic s1 s1'') t (merge_states ip ic s2 s2'').
  Proof.
    simpl in *. intros Hcomp1 Hmerge1 Hstar12. revert s1'' s2'' Hcomp1 Hmerge1.
    apply star_iff_starR in Hstar12.
    induction Hstar12 as [s | s1 t1 s2 t2 s3 ? Hstar12 IHstar12' Hstep23]; subst;
      intros s1'' s2'' Hcomp1 Hmerge1 Hstar12''.
    - eapply context_epsilon_star_merge_states; eassumption.
    - rename s2'' into s3''. rename Hstar12'' into Hstar13''.
      apply (star_app_inv (@CS.singleton_traces _)) in Hstar13''
        as [s2'' [Hstar12'' Hstar23'']].
      specialize (IHstar12' _ _ Hcomp1 Hmerge1 Hstar12'').
      (* Apply instantiated IH and case analyze step trace. *)
      apply star_trans with (t1 := t1) (s2 := merge_states ip ic s2 s2'') (t2 := t2);
        [assumption | | reflexivity].
      apply star_iff_starR in Hstar12.
      pose proof threeway_multisem_mergeable Hmerge1 Hstar12 Hstar12''
        as Hmerge2.
      destruct t2 as [| e2 [| e2' t2]].
      + (* An epsilon step and comparable epsilon star. One is in the context and
           therefore silent, the other executes and leads the MultiSem star. *)
        eapply star_step in Hstep23; [| now apply star_refl | now apply eq_refl].
        exact (threeway_multisem_star_E0 Hmerge2 Hstep23 Hstar23'').
      + (* The step generates a trace event, mimicked on the other side (possibly
           between sequences of silent steps). *)
        change [e2] with (E0 ** e2 :: E0) in Hstar23''.
        apply (star_middle1_inv (@CS.singleton_traces _)) in Hstar23''
          as [s2''1 [s2''2 [Hstar2'' [Hstep23'' Hstar3'']]]].
        (* Prefix star. *)
        pose proof star_refl CS.step (prepare_global_env (program_link p c)) s2
          as Hstar2.
        pose proof threeway_multisem_star_E0 Hmerge2 Hstar2 Hstar2''
          as Hstar2'.
        (* Propagate mergeability, step. *)
        pose proof threeway_multisem_mergeable Hmerge2 Hstar2 Hstar2'' as Hmerge21.
        pose proof threeway_multisem_event_lockstep Hmerge21 Hstep23 Hstep23''
          as [Hstep23' Hmerge22].
        (* Propagate mergeability, suffix star. *)
        pose proof star_refl CS.step (prepare_global_env (program_link p c)) s3
          as Hstar3.
        pose proof threeway_multisem_star_E0 Hmerge22 Hstar3 Hstar3'' as Hstar3'.
        (* Compose. *)
        exact (star_trans
                 (star_right _ _ Hstar2' Hstep23' (eq_refl _))
                 Hstar3' (eq_refl _)).
      + (* Contradiction: a step generates at most one event. *)
        pose proof @CS.singleton_traces _ _ _ _ Hstep23 as Hcontra.
        simpl in Hcontra. omega.
  Qed.
End ThreewayMultisem2.

(* Three-way simulation and its inversion. *)
Section ThreewayMultisem3.
  Variables p c p' c' : program.

  Let ip := prog_interface p.
  Let ic := prog_interface c.
  Let prog   := program_link p  c.
  Let prog'  := program_link p  c'.
  Let prog'' := program_link p' c'.
  Let sem   := CS.sem prog.
  Let sem'  := CS.sem prog'.
  Let sem'' := CS.sem prog''.

  Theorem threeway_multisem_star s1 s1'' t s2 s2'' :
    mergeable_states p c p' c' s1 s1'' ->
    Star (CS.sem (program_link p  c )) s1   t s2   ->
    Star (CS.sem (program_link p' c')) s1'' t s2'' ->
    Star (CS.sem (program_link p  c')) (merge_states ip ic s1 s1'') t (merge_states ip ic s2 s2'').
    (* /\ mergeable_states ip ic s2 s2'' *)
  Proof.
    intros Hmerge1 Hstar12 Hstar12''.
    inversion Hmerge1 as [_ _ _ Hwfp Hwfc Hwfp' Hwfc' Hmergeable_ifaces Hifacep Hifacec _ _ _ _ _ _].
    destruct (CS.is_program_component s1 ic) eqn:Hcomp1.
    - now apply threeway_multisem_star_program.
    - apply negb_false_iff in Hcomp1.
      apply (mergeable_states_context_to_program Hmerge1)
        in Hcomp1.
      assert (Hmerge2: mergeable_states p c p' c' s2 s2'')
        by (eapply threeway_multisem_mergeable; eassumption).
      rewrite program_linkC in Hstar12; try assumption;
        last now destruct Hmergeable_ifaces.
      rewrite program_linkC in Hstar12''; try assumption;
        last now destruct Hmergeable_ifaces; rewrite -Hifacec -Hifacep.
      rewrite program_linkC; try assumption;
        last now destruct Hmergeable_ifaces; rewrite -Hifacec.
      unfold ip, ic.
      setoid_rewrite merge_states_sym at 1 2; try eassumption.
      pose proof threeway_multisem_star_program as H.
      specialize (H c' p' c p).
      rewrite <- Hifacep, <- Hifacec in H.
      specialize (H s1'' s1 t s2'' s2).
      apply H; try assumption.
      apply mergeable_states_sym in Hmerge1; try assumption;
        try rewrite -Hifacec; try rewrite -Hifacep; try apply mergeable_interfaces_sym;
          now auto.
  Qed.
  (* JT: TODO: improve this proof *)

  Corollary star_simulation s1 s1'' t s2 s2'' :
    mergeable_states p c p' c' s1 s1'' ->
    Star sem   s1   t s2   ->
    Star sem'' s1'' t s2'' ->
    Star sem'  (merge_states ip ic s1 s1'') t (merge_states ip ic s2 s2'') /\
    mergeable_states p c p' c' s2 s2''.
  Proof.
    intros. split.
    - now apply threeway_multisem_star.
    - eapply threeway_multisem_mergeable; eassumption.
  Qed.

  Ltac t_threeway_multisem_step_inv_program gps1 gps1'' Hmerge Hnotin Hifacec :=
    match goal with
    (* Memory operations. *)
    | Hstore : Memory.store _ _ _ = _ |- _ =>
      apply program_store_from_partialized_memory in Hstore as [mem1_ Hstore];
        try eassumption
    | Halloc : Memory.alloc _ _ _ = _ |- _ =>
      apply program_alloc_from_partialized_memory in Halloc as [mem1_ [ptr_ Halloc]];
        try assumption
    (* Calls. *)
    | Hget : EntryPoint.get _ _ _ = _ |- _ =>
      apply genv_entrypoints_interface_some with (p' := prog) in Hget as [b' Hget];
        [| simpl; congruence]
    (* Returns. *)
    | Hcons : ?PC' :: ?GPS' = ?GPS (* merge_states_stack *) |- _ =>
      destruct GPS as [| frame1' gps1'] eqn:Hgps; [discriminate |];
      destruct gps1 as [| frame1 gps1]; [now destruct gps1'' |];
      destruct gps1'' as [| frame1'' gps1'']; [easy |];
      inversion Hcons; subst PC' GPS';
      assert (Heq : Pointer.component frame1 = Pointer.component frame1')
        by (unfold merge_states_stack in Hgps;
            inversion Hgps as [[Hframe Hdummy]];
            unfold merge_frames;
            destruct (Pointer.component frame1 \in domm ip) eqn:Hcase; rewrite Hcase;
            [ reflexivity
            | eapply mergeable_states_cons_domm; last exact Hmerge; eassumption]);
      rewrite <- Heq
    | _ => idtac
    end;
    eexists;
    [CS.step_of_executing];
      try eassumption; try congruence; try reflexivity;
      match goal with
      (* Memory operations. *)
      | Hload : Memory.load _ _ = _ |- Memory.load _ _ = _ =>
        unfold merge_states_mem in Hload;
        erewrite <- program_load_to_partialized_memory_strong in Hload;
        try exact Hmerge; eassumption
      (* Jumps. *)
      | Hlabel : find_label_in_component _ _ _ = _ |- find_label_in_component _ _ _ = _ =>
        rewrite find_label_in_component_program_link_left;
        rewrite find_label_in_component_program_link_left in Hlabel;
        try eassumption; simpl in *; congruence
      | Hlabel : find_label_in_procedure _ _ _ = _ |- find_label_in_procedure _ _ _ = _ =>
        rewrite find_label_in_procedure_program_link_left;
        rewrite find_label_in_procedure_program_link_left in Hlabel;
        try eassumption; simpl in *; congruence
      (* Calls. *)
      | Himp : imported_procedure _ _ _ _ |- imported_procedure _ _ _ _ =>
        rewrite imported_procedure_unionm_left; [| assumption];
        rewrite Hifacec in Hnotin; now rewrite imported_procedure_unionm_left in Himp
      | _ => idtac
      end;
    [apply execution_invariant_to_linking with (c1 := c')];
      try eassumption; [congruence].

  Theorem threeway_multisem_step_inv_program s1 s1'' t s2' :
    CS.is_program_component s1 ic ->
    mergeable_states p c p' c' s1 s1'' ->
    Step sem' (merge_states ip ic s1 s1'') t s2' ->
  exists s2,
    Step sem                      s1       t s2.
  Proof.
    intros Hpc Hmerge Hstep.
    inversion Hmerge as [_ _ _ Hwfp Hwfc Hwfp' Hwfc' Hmergeable_ifaces Hifacep Hifacec _ _ _ _ _ _].
    destruct s1 as [[[gps1 mem1] regs1] pc1].
    destruct s1'' as [[[gps1'' mem1''] regs1''] pc1''].
    inversion Hmergeable_ifaces as [Hlinkable _].
    pose proof linkable_implies_linkable_mains Hwfp Hwfc Hlinkable as Hmain_linkability.
    assert (Hlinkable' := Hlinkable); rewrite Hifacep Hifacec in Hlinkable'.
    pose proof linkable_implies_linkable_mains Hwfp' Hwfc' Hlinkable' as Hmain_linkability'.
    pose proof is_program_component_pc_in_domm Hpc Hmerge as Hdomm.
    pose proof is_program_component_pc_in_domm Hpc Hmerge as Hdomm'.
    pose proof CS.is_program_component_pc_notin_domm _ _ Hpc as Hnotin; unfold ic in Hnotin;
    assert (Hmains : linkable_mains p c')
      by (apply linkable_implies_linkable_mains; congruence).
    rewrite (mergeable_states_merge_program _ Hmerge) in Hstep;
      try assumption.
    inversion Hstep; subst;
      t_threeway_multisem_step_inv_program gps1 gps1'' Hmerge Hnotin Hifacec.
  Qed.
End ThreewayMultisem3.

(* Theorems on initial states for main simulation. *)
Section ThreewayMultisem4.
  Variables p c p' c' : program.

  Hypothesis Hwfp  : well_formed_program p.
  Hypothesis Hwfc  : well_formed_program c.
  Hypothesis Hwfp' : well_formed_program p'.
  Hypothesis Hwfc' : well_formed_program c'.

  Hypothesis Hmergeable_ifaces :
    mergeable_interfaces (prog_interface p) (prog_interface c).

  Hypothesis Hifacep  : prog_interface p  = prog_interface p'.
  Hypothesis Hifacec  : prog_interface c  = prog_interface c'.

  Hypothesis Hprog_is_closed  : closed_program (program_link p  c ).
  Hypothesis Hprog_is_closed' : closed_program (program_link p' c').

  Let ip := prog_interface p.
  Let ic := prog_interface c.
  Let prog   := program_link p  c.
  Let prog'  := program_link p  c'.
  Let prog'' := program_link p' c'.
  Let sem   := CS.sem prog.
  Let sem'  := CS.sem prog'.
  Let sem'' := CS.sem prog''.

  (* RB: NOTE: Relocate lemmas on initial states when ready. *)
  Lemma initial_states_mergeability s s'' :
    initial_state sem   s   ->
    initial_state sem'' s'' ->
    mergeable_states p c p' c' s s''.
  Proof.
    simpl. unfold CS.initial_state.
    intros Hini Hini''.
    apply mergeable_states_intro with (s0 := s) (s0'' := s'') (t := E0); subst;
      try assumption;
      reflexivity || now apply star_refl.
  Qed.

  (* RB: NOTE: Here, the existential is explicitly instantiated; the mergeability
     relation is also different than in standard "two-way" simulations. *)
  Lemma match_initial_states s s'' :
    initial_state sem   s   ->
    initial_state sem'' s'' ->
    initial_state sem'  (merge_states ip ic s s'') /\
    mergeable_states p c p' c' s s''.
  Proof.
    intros Hini Hini''.
    inversion Hmergeable_ifaces as [Hlinkable _].
    pose proof initial_states_mergeability Hini Hini'' as Hmerge.
    pose proof linkable_implies_linkable_mains Hwfp Hwfc Hlinkable as Hmain_linkability.
    simpl in *. unfold CS.initial_state in *. subst.
    split; last assumption.
    (* Expose structure of initial states. *)
    rewrite !CS.initial_machine_state_after_linking; try congruence;
      last (apply interface_preserves_closedness_r with (p2 := c); try assumption;
            now apply interface_implies_matching_mains).
    unfold merge_states, merge_memories, merge_registers, merge_pcs; simpl.
    (* Memory simplifictions. *)
    rewrite (prepare_procedures_memory_left Hlinkable).
    unfold ip. erewrite Hifacep at 1. rewrite Hifacep Hifacec in Hlinkable.
    rewrite (prepare_procedures_memory_right Hlinkable).
    (* Case analysis on main and related simplifications. *)
    destruct (Component.main \in domm ip) eqn:Hcase;
      rewrite Hcase.
    - pose proof domm_partition_notin_r _ _ Hmergeable_ifaces _ Hcase as Hnotin.
      rewrite (CS.prog_main_block_no_main _ Hwfc Hnotin).
      rewrite Hifacec in Hnotin. now rewrite (CS.prog_main_block_no_main _ Hwfc' Hnotin).
    - (* Symmetric case. *)
      assert (Hcase' : Component.main \in domm ic).
      { pose proof domm_partition_program_link_in_neither Hwfp Hwfc Hprog_is_closed as H.
        rewrite Hcase in H.
        destruct (Component.main \in domm ic) eqn:Hcase''.
        - reflexivity.
        - rewrite Hcase'' in H.
          exfalso; now apply H.
      }
      pose proof domm_partition_notin _ _ Hmergeable_ifaces _ Hcase' as Hnotin.
      rewrite (CS.prog_main_block_no_main _ Hwfp Hnotin).
      rewrite Hifacep in Hnotin. now rewrite (CS.prog_main_block_no_main _ Hwfp' Hnotin).
  Qed.
End ThreewayMultisem4.

(* Remaining theorems for main simulation.  *)
Section ThreewayMultisem5.
  Variables p c p' c' : program.

  Let ip := prog_interface p.
  Let ic := prog_interface c.
  Let prog   := program_link p  c.
  Let prog'  := program_link p  c'.
  Let prog'' := program_link p' c'.
  Let sem   := CS.sem prog.
  Let sem'  := CS.sem prog'.
  Let sem'' := CS.sem prog''.

  (* RB: NOTE: Consider execution invariance and similar lemmas on the right as
     well, as symmetry arguments reoccur all the time.
     TODO: Observe the proof of match_nostep is almost identical, and refactor
     accordingly. *)
  Theorem match_final_states s s'' :
    mergeable_states p c p' c' s s'' ->
    final_state sem   s   ->
    final_state sem'' s'' ->
    final_state sem'  (merge_states ip ic s s'').
  Proof.
    destruct s as [[[gps mem] regs] pc].
    destruct s'' as [[[gps'' mem''] regs''] pc''].
    unfold final_state. simpl. unfold merge_pcs.
    intros Hmerge Hfinal Hfinal''.
    inversion Hmerge as [_ _ _ Hwfp Hwfc Hwfp' Hwfc' Hmergeable_ifaces Hifacep Hifacec _ _ _ _ _ _].
    inversion Hmergeable_ifaces as [Hlinkable _].
    pose proof linkable_implies_linkable_mains Hwfp Hwfc Hlinkable as Hmain_linkability.
    assert (Hlinkable' := Hlinkable); rewrite Hifacep Hifacec in Hlinkable'.
    pose proof linkable_implies_linkable_mains Hwfp' Hwfc' Hlinkable' as Hmain_linkability'.
    destruct (Pointer.component pc \in domm ip) eqn:Hcase.
    - apply execution_invariant_to_linking with (c1 := c); try easy.
      + congruence.
      + apply linkable_implies_linkable_mains; congruence.
    - (* Symmetric case. *)
      unfold prog', prog'' in *.
      rewrite program_linkC in Hfinal''; try congruence.
      rewrite program_linkC; try congruence.
      apply linkable_sym in Hlinkable.
      apply linkable_mains_sym in Hmain_linkability.
      apply linkable_mains_sym in Hmain_linkability'.
      apply execution_invariant_to_linking with (c1 := p'); try congruence.
      + apply linkable_implies_linkable_mains; congruence.
      + setoid_rewrite <- (mergeable_states_pc_same_component Hmerge).
        rewrite <- Hifacec.
        apply negb_true_iff in Hcase.
        now apply (mergeable_states_notin_to_in Hmerge).
  Qed.

  Theorem match_nofinal s s'' :
    mergeable_states p c p' c' s s'' ->
    ~ final_state sem   s   ->
    ~ final_state sem'' s'' ->
    ~ final_state sem'  (merge_states ip ic s s'').
  Proof.
    destruct s as [[[gps mem] regs] pc].
    destruct s'' as [[[gps'' mem''] regs''] pc''].
    unfold final_state. simpl. unfold merge_pcs.
    intros Hmerge Hfinal Hfinal'' Hfinal'.
    inversion Hmerge as [_ _ _ Hwfp Hwfc Hwfp' Hwfc' Hmergeable_ifaces Hifacep Hifacec _ _ _ _ _ _ ].
    inversion Hmergeable_ifaces as [Hlinkable _].
    (* pose proof linkable_implies_linkable_mains Hwfp Hwfc Hlinkable as Hmain_linkability. *)
    destruct (Pointer.component pc \in domm ip) eqn:Hcase.
    - apply execution_invariant_to_linking with (c2 := c) in Hfinal'; try easy.
      + congruence.
      + apply linkable_implies_linkable_mains; congruence.
      + apply linkable_implies_linkable_mains; congruence.
    - (* Symmetric case. *)
      unfold prog', prog'' in *.
      rewrite program_linkC in Hfinal'; try congruence.
      rewrite program_linkC in Hfinal''; try congruence.
      apply execution_invariant_to_linking with (c2 := p') in Hfinal'; try easy.
      + apply linkable_sym; congruence.
      + apply linkable_sym; congruence.
      + apply linkable_mains_sym, linkable_implies_linkable_mains; congruence.
      + apply linkable_mains_sym, linkable_implies_linkable_mains; congruence.
      + setoid_rewrite <- (mergeable_states_pc_same_component Hmerge).
        rewrite <- Hifacec.
        apply negb_true_iff in Hcase.
        now eapply (mergeable_states_notin_to_in Hmerge).
  Qed.

  Lemma match_nostep s s'' :
    mergeable_states p c p' c' s s'' ->
    Nostep sem   s   ->
    Nostep sem'' s'' ->
    Nostep sem'  (merge_states ip ic s s'').
  Proof.
    rename s into s1. rename s'' into s1''.
    intros Hmerge Hstep Hstep'' t s2' Hstep'.
    inversion Hmerge as [_ _ _ Hwfp Hwfc Hwfp' Hwfc' Hmergeable_ifaces Hifacep Hifacec _ _ _ _ _ _].
    inversion Hmergeable_ifaces as [Hlinkable _].
    inversion Hmergeable_ifaces as [Hlinkable' _]; rewrite Hifacep Hifacec in Hlinkable'.
    pose proof linkable_implies_linkable_mains Hwfp Hwfc Hlinkable as Hmain_linkability.
    pose proof linkable_implies_linkable_mains Hwfp' Hwfc' Hlinkable' as Hmain_linkability'.
    destruct (CS.is_program_component s1 ic) eqn:Hcase.
    - pose proof threeway_multisem_step_inv_program Hcase Hmerge Hstep'
        as [s2 Hcontra].
      specialize (Hstep t s2). contradiction.
    - (* Symmetric case. *)
      assert (Hcase' : CS.is_program_component s1'' ip). {
        apply negb_false_iff in Hcase.
        eapply mergeable_states_context_to_program; eassumption.
      }
      assert (Hmerge' : mergeable_states c' p' c p s1'' s1). {
        now apply mergeable_states_sym.
      }
      pose proof @threeway_multisem_step_inv_program c' p' c p as H.
      rewrite -Hifacec -Hifacep in H.
      specialize (H s1'' s1 t s2' Hcase' Hmerge').
      rewrite program_linkC in H; try assumption; [| apply linkable_sym; congruence].
      rewrite Hifacec Hifacep in H.
      erewrite merge_states_sym with (p := c') (c := p') (p' := c) (c' := p) in H;
        try eassumption; try now symmetry.
      rewrite -Hifacec -Hifacep in H.
      specialize (H Hstep').
      destruct H as [s2'' Hcontra].
      specialize (Hstep'' t s2'').
      unfold sem'', prog'' in Hstep''; rewrite program_linkC in Hstep''; try assumption.
      contradiction.
  Qed.
End ThreewayMultisem5.

(* Main simulation theorem. *)
Section Recombination.
  Variables p c p' c' : program.

  Hypothesis Hwfp  : well_formed_program p.
  Hypothesis Hwfc  : well_formed_program c.
  Hypothesis Hwfp' : well_formed_program p'.
  Hypothesis Hwfc' : well_formed_program c'.

  Hypothesis Hmergeable_ifaces :
    mergeable_interfaces (prog_interface p) (prog_interface c).

  Hypothesis Hifacep  : prog_interface p  = prog_interface p'.
  Hypothesis Hifacec  : prog_interface c  = prog_interface c'.

  Hypothesis Hprog_is_closed  : closed_program (program_link p  c ).
  Hypothesis Hprog_is_closed' : closed_program (program_link p' c').

  Let ip := prog_interface p.
  Let ic := prog_interface c.
  Let prog   := program_link p  c.
  Let prog'  := program_link p  c'.
  Let prog'' := program_link p' c'.
  Let sem   := CS.sem prog.
  Let sem'  := CS.sem prog'.
  Let sem'' := CS.sem prog''.

  (* RB: NOTE: Possible improvements:
      - Get rid of assert idioms in FTbc case. RB: TODO: Assigned to JT.
      - Try to refactor case analysis in proof.
     This result is currently doing the legwork of going from a simulation on
     stars to one on program behaviors without direct mediation from the CompCert
     framework. *)
  Theorem recombination_prefix m :
    does_prefix sem   m ->
    does_prefix sem'' m ->
    does_prefix sem'  m.
  Proof.
    unfold does_prefix.
    intros [b [Hbeh Hprefix]] [b'' [Hbeh'' Hprefix'']].
    assert (Hst_beh := Hbeh). assert (Hst_beh'' := Hbeh'').
    apply CS.program_behaves_inv in Hst_beh   as [s1   [Hini1   Hst_beh  ]].
    apply CS.program_behaves_inv in Hst_beh'' as [s1'' [Hini1'' Hst_beh'']].
    destruct m as [tm | tm | tm].
    - destruct b   as [t   | ? | ? | ?]; try contradiction.
      destruct b'' as [t'' | ? | ? | ?]; try contradiction.
      simpl in Hprefix, Hprefix''. subst t t''.
      inversion Hst_beh   as [? s2   Hstar12   Hfinal2   | | |]; subst.
      inversion Hst_beh'' as [? s2'' Hstar12'' Hfinal2'' | | |]; subst.
      exists (Terminates tm). split; last reflexivity.
      pose proof match_initial_states Hwfp Hwfc Hwfp' Hwfc' Hmergeable_ifaces Hifacep Hifacec
           Hprog_is_closed Hprog_is_closed' Hini1 Hini1'' as [Hini1' Hmerge1].
      pose proof star_simulation Hmerge1 Hstar12 Hstar12'' as [Hstar12' Hmerge2].
      apply program_runs with (s := merge_states ip ic s1 s1'');
        first assumption.
      apply state_terminates with (s' := merge_states ip ic s2 s2'');
        first assumption.
      now apply match_final_states with (p' := p').
    - destruct b   as [? | ? | ? | t  ]; try contradiction.
      destruct b'' as [? | ? | ? | t'']; try contradiction.
      simpl in Hprefix, Hprefix''. subst t t''.
      inversion Hst_beh   as [| | | ? s2   Hstar12   Hstep2   Hfinal2  ]; subst.
      inversion Hst_beh'' as [| | | ? s2'' Hstar12'' Hstep2'' Hfinal2'']; subst.
      exists (Goes_wrong tm). split; last reflexivity.
      pose proof match_initial_states Hwfp Hwfc Hwfp' Hwfc' Hmergeable_ifaces Hifacep Hifacec
           Hprog_is_closed Hprog_is_closed' Hini1 Hini1'' as [Hini' Hmerge1].
      pose proof star_simulation Hmerge1 Hstar12 Hstar12'' as [Hstar12' Hmerge2].
      apply program_runs with (s := merge_states ip ic s1 s1'');
        first assumption.
      apply state_goes_wrong with (s' := merge_states ip ic s2 s2'');
        first assumption.
      + eapply match_nostep; eassumption.
      + eapply match_nofinal; eassumption.
    - (* Here we talk about the stars associated to the behaviors, without
         worrying now about connecting them to the existing initial states.
         RB: TODO: Remove asserts, phrase in terms of the instances of
         behavior_prefix_star directly. *)
      assert
        (exists s s',
            initial_state (CS.sem (program_link p c)) s /\
            Star (CS.sem (program_link p c)) s tm s')
        as [s1_ [s2 [Hini1_ Hstar12]]].
      {
        inversion Hmergeable_ifaces as [Hlinkable _].
        destruct (CS.behavior_prefix_star Hbeh Hprefix)
          as [s1_ [s2 [Hini1_ Hstar12]]].
        now exists s1_, s2.
      }
      assert
        (exists s s',
            initial_state (CS.sem (program_link p' c')) s /\
            Star (CS.sem (program_link p' c')) s tm s')
        as [s1''_ [s2'' [Hini1''_ Hstar12'']]].
      {
        rewrite -> Hifacep, -> Hifacec in Hmergeable_ifaces.
        destruct (CS.behavior_prefix_star Hbeh'' Hprefix'')
          as [s1''_ [s2'' [Hini1''_ Hstar12'']]].
        now exists s1''_, s2''.
      }
      pose proof match_initial_states Hwfp Hwfc Hwfp' Hwfc' Hmergeable_ifaces Hifacep Hifacec
           Hprog_is_closed Hprog_is_closed' Hini1_ Hini1''_ as [Hini1' Hmerge1].
      pose proof star_simulation Hmerge1 Hstar12 Hstar12'' as [Hstar12' Hmerge2].
      eapply program_behaves_finpref_exists;
        last now apply Hstar12'.
      assumption.
  Qed.
End Recombination.<|MERGE_RESOLUTION|>--- conflicted
+++ resolved
@@ -1143,593 +1143,6 @@
     apply star_refl.
   Qed.
 
-<<<<<<< HEAD
-End PS.
-
-  (* Search _ prepare_procedures_memory. *)
-  (* Search _ PS.to_partial_memory unionm. *)
-  Lemma prepare_procedures_memory_left p c :
-    linkable (prog_interface p) (prog_interface c) ->
-    to_partial_memory
-      (unionm (prepare_procedures_memory p) (prepare_procedures_memory c))
-      (domm (prog_interface c)) =
-    prepare_procedures_memory p.
-  Proof.
-    intros [_ Hdisjoint].
-    unfold to_partial_memory, merge_memories.
-    rewrite <- domm_prepare_procedures_memory,
-          -> filterm_union,
-          -> fdisjoint_filterm_full,
-          -> fdisjoint_filterm_empty, -> unionm0;
-      first reflexivity;
-      try rewrite -> !domm_prepare_procedures_memory; congruence.
-  Qed.
-
-  Lemma prepare_procedures_memory_right p c :
-    linkable (prog_interface p) (prog_interface c) ->
-    to_partial_memory
-      (unionm (prepare_procedures_memory p) (prepare_procedures_memory c))
-      (domm (prog_interface p)) =
-    prepare_procedures_memory c.
-  Proof.
-    intros Hlinkable.
-    rewrite unionmC; try assumption.
-    apply prepare_procedures_memory_left with (c := p) (p := c).
-    now apply linkable_sym.
-    inversion Hlinkable. 
-    now rewrite !domm_prepare_procedures_memory.
-  Qed.
-
-  (* RB: NOTE: Add program well-formedness if needed. *)
-  Lemma genv_entrypoints_interface_some p p' C P b (* pc *) :
-    (* Pointer.component pc \in domm (prog_interface p) -> *)
-    (* imported_procedure (genv_interface (globalenv sem')) (Pointer.component pc) C P -> *)
-    well_formed_program p ->
-    well_formed_program p' ->
-    prog_interface p = prog_interface p' ->
-    EntryPoint.get C P (genv_entrypoints (prepare_global_env p )) = Some b ->
-  exists b',
-    EntryPoint.get C P (genv_entrypoints (prepare_global_env p')) = Some b'.
-  Proof.
-    move=> Hwf Hwf' Hiface.
-    unfold EntryPoint.get, prepare_global_env, genv_entrypoints; simpl.
-    (* move=> H; exists b; rewrite -H; clear H. *)
-    unfold prepare_procedures_initial_memory_aux.
-    unfold elementsm, odflt, oapp.
-    rewrite 2!mapmE.
-    unfold omap, obind, oapp; simpl.
-    rewrite 2!mkfmapfE.
-    rewrite -Hiface.
-    destruct (C \in domm (prog_interface p)) eqn:HC.
-    - rewrite HC.
-      assert (HC': (C \in domm (prog_interface p')) = true) by now rewrite -Hiface.
-      inversion Hwf as [_ Hproc _ _ Hbuf _ _].
-      inversion Hwf' as [_ Hproc' _ _ Hbuf' _ _].
-      assert (Heq1: prog_buffers p C <-> prog_buffers p' C).
-      {
-        rewrite -2!mem_domm.
-        now rewrite -Hbuf Hiface Hbuf'.
-      }
-      destruct (prog_buffers p C) eqn:H1.
-      + assert (H1': prog_buffers p' C) by now apply Heq1.
-        destruct (prog_buffers p' C) eqn:H1''; try now auto.
-        assert (Heq2: prog_procedures p C <-> prog_procedures p' C).
-        {
-          rewrite -2!mem_domm.
-          now rewrite -Hproc Hiface Hproc'.
-        }
-        destruct (prog_procedures p C) eqn:H2.
-        * assert (H2': prog_procedures p' C) by now apply Heq2.
-          destruct (prog_procedures p' C); try now auto.
-          simpl in *.
-          move=> Hreserve.
-          apply /dommP.
-          erewrite reserve_component_blocks_lemma with (p' := p); eauto.
-          apply /dommP. eexists; eauto.
-        * move=> ?. by [].
-      + assert (H1': prog_buffers p' C = None).
-        {
-          destruct (prog_buffers p' C); simpl in *.
-          clear -Heq1 H1.
-          inversion Heq1; firstorder.
-          eauto.
-        }
-        rewrite H1'; simpl in *.
-        assert (Heq2: prog_procedures p C <-> prog_procedures p' C).
-        {
-          rewrite -2!mem_domm.
-          now rewrite -Hproc Hiface Hproc'.
-        }
-        destruct (prog_procedures p C) eqn:H2.
-        * assert (H2': prog_procedures p' C) by now apply Heq2.
-          destruct (prog_procedures p' C); try now auto.
-          simpl in *.
-          move=> Hreserve.
-          apply /dommP.
-          erewrite reserve_component_blocks_lemma with (p' := p); eauto.
-          apply /dommP. eexists; eauto.
-        * move=> ?. by [].
-    - now rewrite HC.
-  Qed.
-
-  Section BehaviorStar.
-  Variables p c: program.
-
-  (* RB: Could be phrased in terms of does_prefix. *)
-  Theorem behavior_prefix_star b m :
-    program_behaves (CS.sem (program_link p c)) b ->
-    prefix m b ->
-  exists s1 s2,
-    CS.initial_state (program_link p c) s1 /\
-    Star (CS.sem (program_link p c)) s1 (finpref_trace m) s2.
-  Proof.
-    destruct m as [tm | tm | tm].
-    - intros Hb Hm.
-      destruct b as [t | ? | ? | ?];
-        simpl in Hm; try contradiction;
-        subst t.
-      inversion Hb as [s1 ? Hini Hbeh |]; subst.
-      inversion Hbeh as [? s2 Hstar Hfinal | | |]; subst.
-      eexists; eexists; split; now eauto.
-    - intros Hb Hm.
-      destruct b as [? | ? | ? | t];
-        simpl in Hm; try contradiction;
-        subst t.
-      inversion Hb as [s1 ? Hini Hbeh | Hini]; subst.
-      + inversion Hbeh as [| | | ? s2 Hstar Hnostep Hfinal]; subst.
-        eexists; eexists; split; now eauto.
-      + specialize (Hini (CS.initial_machine_state (program_link p c))).
-        congruence.
-    - revert b.
-      induction tm as [| e t IHt] using rev_ind;
-        intros b Hb Hm;
-        simpl in *.
-      + exists (CS.initial_machine_state (program_link p c)), (CS.initial_machine_state (program_link p c)).
-        split; [congruence | now apply star_refl].
-      + pose proof behavior_prefix_app_inv Hm as Hprefix.
-        specialize (IHt _ Hb Hprefix).
-        destruct IHt as [s1 [s2 [Hini Hstar]]].
-        inversion Hm as [b']; subst.
-        inversion Hb as [s1' ? Hini' Hbeh' | Hini' Hbeh']; subst.
-        * assert (Heq : s1 = s1')
-            by now (inversion Hini; inversion Hini').
-          subst s1'.
-          inversion Hbeh' as [ t' s2' Hstar' Hfinal' Heq
-                             | t' s2' Hstar' Hsilent' Heq
-                             | T' Hreact' Heq
-                             | t' s2' Hstar' Hstep' Hfinal' Heq];
-            subst.
-          (* RB: TODO: Refactor block. *)
-          -- destruct b' as [tb' | ? | ? | ?];
-               simpl in Heq;
-               try discriminate.
-             inversion Heq; subst t'; clear Heq.
-             destruct (star_app_inv (CS.singleton_traces (program_link p c)) _ _ Hstar')
-               as [s' [Hstar'1 Hstar'2]].
-             now eauto.
-          -- (* Same as Terminates case. *)
-             destruct b' as [? | tb' | ? | ?];
-               simpl in Heq;
-               try discriminate.
-             inversion Heq; subst t'; clear Heq.
-             destruct (star_app_inv (CS.singleton_traces (program_link p c)) _ _ Hstar')
-               as [s' [Hstar'1 Hstar'2]].
-             now eauto.
-          -- (* Similar to Terminates and Diverges, but on an infinite trace.
-                Ltac can easily take care of these commonalities. *)
-             destruct b' as [? | ? | Tb' | ?];
-               simpl in Heq;
-               try discriminate.
-             inversion Heq; subst T'; clear Heq.
-             destruct (forever_reactive_app_inv (CS.singleton_traces (program_link p c)) _ _ Hreact')
-               as [s' [Hstar'1 Hreact'2]].
-             now eauto.
-          -- (* Same as Terminate and Diverges. *)
-             destruct b' as [? | ? | ? | tb'];
-               simpl in Heq;
-               try discriminate.
-             inversion Heq; subst t'; clear Heq.
-             destruct (star_app_inv (CS.singleton_traces (program_link p c)) _ _ Hstar')
-               as [s' [Hstar'1 Hstar'2]].
-             now eauto.
-        * specialize (Hini' (CS.initial_machine_state (program_link p c))).
-          congruence.
-  Qed.
-End BehaviorStar.
-
-
-(* Dirty sectioning to solve another symmetry problem *)
-Section ThreewayMultisemHelper.
-
-  Variables p c p' c' : program.
-
-  Hypothesis Hwfp  : well_formed_program p.
-  Hypothesis Hwfc  : well_formed_program c.
-  Hypothesis Hwfp' : well_formed_program p'.
-  Hypothesis Hwfc' : well_formed_program c'.
-
-  Hypothesis Hmergeable_ifaces :
-    mergeable_interfaces (prog_interface p) (prog_interface c).
-
-  Hypothesis Hifacep  : prog_interface p  = prog_interface p'.
-  Hypothesis Hifacec  : prog_interface c  = prog_interface c'.
-
-  (* RB: TODO: Simplify redundancies in standard hypotheses. *)
-  Hypothesis Hmain_linkability  : linkable_mains p  c.
-  Hypothesis Hmain_linkability' : linkable_mains p' c'.
-
-  Hypothesis Hprog_is_closed  : closed_program (program_link p  c ).
-  Hypothesis Hprog_is_closed' : closed_program (program_link p' c').
-
-  Let ip := prog_interface p.
-  Let ic := prog_interface c.
-  Let prog   := program_link p  c.
-  Let prog'  := program_link p  c'.
-  Let prog'' := program_link p' c'.
-  Let sem   := CS.sem prog.
-  Let sem'  := CS.sem prog'.
-  Let sem'' := CS.sem prog''.
-  Hint Unfold ip ic prog prog' prog'' sem sem' sem''.
-
-  
-  (* RB: NOTE: The two EntryPoint lemmas can be phrased as a more general one
-     operating on an explicit program link, one then being the exact symmetric of
-     the other, i.e., its application after communativity of linking. There is a
-     choice of encoding of component membership in both cases. *)
-
-  (* Search _ EntryPoint.get. *)
-  Lemma genv_entrypoints_recombination_left' C P b :
-    C \in domm ip ->
-    EntryPoint.get C P (genv_entrypoints (globalenv sem )) = Some b ->
-    EntryPoint.get C P (genv_entrypoints (globalenv sem')) = Some b.
-  Proof.
-    intros Hdomm Hentry.
-    pose proof proj1 Hmergeable_ifaces as Hlinkable.
-    eapply (PS.domm_partition_notin (mergeable_interfaces_sym _ _ Hmergeable_ifaces)) in Hdomm.
-    rewrite genv_entrypoints_program_link_left in Hentry; try assumption.
-    unfold ic in Hdomm; rewrite Hifacec in Hlinkable, Hdomm.
-    rewrite genv_entrypoints_program_link_left; try assumption.
-    now apply linkable_implies_linkable_mains.
-  Qed.
-
-End ThreewayMultisemHelper.
-
-
-Section ThreewayMultisem1.
-  Variables p c p' c' : program.
-
-  Hypothesis Hwfp  : well_formed_program p.
-  Hypothesis Hwfc  : well_formed_program c.
-  Hypothesis Hwfp' : well_formed_program p'.
-  Hypothesis Hwfc' : well_formed_program c'.
-
-  Hypothesis Hmergeable_ifaces :
-    mergeable_interfaces (prog_interface p) (prog_interface c).
-
-  Hypothesis Hifacep  : prog_interface p  = prog_interface p'.
-  Hypothesis Hifacec  : prog_interface c  = prog_interface c'.
-
-  (* RB: TODO: Simplify redundancies in standard hypotheses. *)
-  Hypothesis Hmain_linkability  : linkable_mains p  c.
-  Hypothesis Hmain_linkability' : linkable_mains p' c'.
-
-  Hypothesis Hprog_is_closed  : closed_program (program_link p  c ).
-  Hypothesis Hprog_is_closed' : closed_program (program_link p' c').
-
-  Let ip := prog_interface p.
-  Let ic := prog_interface c.
-  Let prog   := program_link p  c.
-  Let prog'  := program_link p  c'.
-  Let prog'' := program_link p' c'.
-  Let sem   := CS.sem prog.
-  Let sem'  := CS.sem prog'.
-  Let sem'' := CS.sem prog''.
-  Hint Unfold ip ic prog prog' prog'' sem sem' sem''.
-
-  (* JT: Copy-pasting the previous theorem just to not break
-     the tactics *)
-  Lemma genv_entrypoints_recombination_left C P b :
-    C \in domm ip ->
-    EntryPoint.get C P (genv_entrypoints (globalenv sem )) = Some b ->
-    EntryPoint.get C P (genv_entrypoints (globalenv sem')) = Some b.
-  Proof.
-    now apply genv_entrypoints_recombination_left'.
-  Qed.
-  
-
-  (* JT: TODO: move this lemma somewhere else. This is not clean at
-     all, but at least it solves the problem of proving results. *)
-  Lemma genv_entrypoints_recombination_right C P b :
-    C \in domm ic ->
-    EntryPoint.get C P (genv_entrypoints (globalenv sem'')) = Some b ->
-    EntryPoint.get C P (genv_entrypoints (globalenv sem' )) = Some b.
-  Proof.    
-    unfold sem'', sem', prog'', prog'. intros Hdomm Hentry.
-    pose proof proj1 Hmergeable_ifaces as Hlinkable.
-    rewrite program_linkC in Hentry; try congruence.
-    rewrite program_linkC; try congruence.
-    eapply genv_entrypoints_recombination_left' with (c := p'); try assumption; try congruence;
-      try rewrite -Hifacec; try rewrite -Hifacep.
-    now apply mergeable_interfaces_sym.
-    now apply linkable_mains_sym.
-    now apply Hdomm.
-  Qed.
-  
-  (* RB: TODO: More the following few helper lemmas to their appropriate
-     location. Consider changing the naming conventions from
-     "partialized" to "recombined" or similar. Exposing the innards of the
-     memory merge operation is not pretty; sealing them would require to
-     add the program step from s to the lemmas. In this block, mergeable_states
-     may be too strong and could be weakened if it were interesting to do so.
-
-     See comments for pointers to existing related lemmas. *)
-
-  Lemma is_program_component_pc_in_domm s s'' :
-    CS.is_program_component s ic ->
-    mergeable_states p c p' c' s s'' ->
-    Pointer.component (CS.state_pc s) \in domm ip.
-  Proof.
-    intros Hpc Hmerge.
-    assert (Hcc := Hmerge);
-      apply mergeable_states_program_to_context in Hcc; try assumption.
-    unfold CS.is_context_component, turn_of, CS.state_turn in Hcc.
-    rewrite (mergeable_states_pc_same_component Hmerge).
-    now destruct s'' as [[[? ?] ?] ?].
-  Qed.
-
-  Lemma is_program_component_pc_notin_domm s :
-    CS.is_program_component s ic ->
-    Pointer.component (CS.state_pc s) \notin domm ic.
-  Proof.
-    now destruct s as [[[? ?] ?] ?].
-  Qed.
-
-  Lemma to_partial_memory_merge_memories_left s s'' :
-    mergeable_states p c p' c' s s'' ->
-    to_partial_memory                       (CS.state_mem s)                     (domm ic) =
-    to_partial_memory (merge_memories ip ic (CS.state_mem s) (CS.state_mem s'')) (domm ic).
-  Proof.
-    intros Hmerg.
-    apply /eq_fmap => Cid.
-    pose proof mergeable_interfaces_sym _ _ Hmergeable_ifaces
-      as Hmergeable_ifaces_sym.
-
-    assert (Hmem : domm (CS.state_mem s) = domm (unionm ip ic)).
-    {
-      apply CS.comes_from_initial_state_mem_domm.
-      inversion Hmerg as [s0 _ t Hini _ Hstar _].
-      inversion Hprog_is_closed as [_ [main [_ [Hmain _]]]].
-      pose proof linking_well_formedness Hwfp Hwfc (proj1 Hmergeable_ifaces) as Hwf.
-      now exists prog, main, s0, t.
-    }
-    assert (Hmem'' : domm (CS.state_mem s'') = domm (unionm ip ic)).
-    {
-      apply CS.comes_from_initial_state_mem_domm.
-      inversion Hmerg as [_ s0'' t _ Hini'' _ Hstar''].
-      inversion Hprog_is_closed' as [_ [main [_ [Hmain _]]]].
-      rewrite Hifacec Hifacep in Hmergeable_ifaces_sym.
-      pose proof linking_well_formedness Hwfp' Hwfc' (linkable_sym (proj1 Hmergeable_ifaces_sym)) as Hwf.
-      apply mergeable_interfaces_sym in Hmergeable_ifaces_sym.
-      exists prog'', main, s0'', t.
-      repeat (split; eauto). unfold ip, ic; now rewrite Hifacec Hifacep.
-    }
-    unfold merge_memories.
-    destruct (Cid \in domm ip) eqn:Hdommp;
-      destruct (Cid \in domm ic) eqn:Hdommc.
-    - exfalso.
-      apply component_in_ic_notin_ip with (ip := ip) in Hdommc.
-      now rewrite Hdommp in Hdommc.
-      assumption.
-    - erewrite to_partial_memory_in; try eassumption.
-      erewrite to_partial_memory_in; try eassumption.
-      rewrite unionmE.
-      erewrite to_partial_memory_in; try eassumption.
-      erewrite to_partial_memory_notin; try eassumption.
-      now destruct ((CS.state_mem s) Cid).
-    - erewrite to_partial_memory_notin; try eassumption.
-      erewrite to_partial_memory_notin; try eassumption.
-      reflexivity.
-    - erewrite !to_partial_memory_notin_strong; try eassumption;
-        try now apply negb_true_iff in Hdommc;
-        try now apply negb_true_iff in Hdommp.
-      rewrite unionmE.
-      erewrite !to_partial_memory_notin_strong; try eassumption;
-        try now apply negb_true_iff in Hdommc;
-        try now apply negb_true_iff in Hdommp.
-      destruct (isSome ((CS.state_mem s) Cid)) eqn:HisSome; try reflexivity.
-      (* Might want to use star_mem_well_formed to prove these subgoals. *)
-      assert (Hmem_Cid: (CS.state_mem s) Cid = None).
-      { apply /dommPn.
-        apply negb_true_iff in Hdommp; apply negb_true_iff in Hdommc.
-        rewrite Hmem.
-        rewrite domm_union. apply /fsetUP.
-        intros Hn; destruct Hn as [Hn | Hn].
-        now rewrite Hn in Hdommp.
-        now rewrite Hn in Hdommc.
-      }
-      assert (Hmem''_Cid: (CS.state_mem s'') Cid = None).
-      { apply /dommPn.
-        apply negb_true_iff in Hdommp; apply negb_true_iff in Hdommc.
-        rewrite Hmem''.
-        rewrite domm_union. apply /fsetUP.
-        intros Hn; destruct Hn as [Hn | Hn].
-        now rewrite Hn in Hdommp.
-        now rewrite Hn in Hdommc.
-      }
-      now rewrite Hmem_Cid Hmem''_Cid.
-  Qed.
-
-  (* Search _ Memory.load filterm. *)
-  Lemma program_load_to_partialized_memory s s'' ptr v :
-    CS.is_program_component s ic ->
-    mergeable_states p c p' c' s s'' ->
-    Pointer.component ptr = Pointer.component (CS.state_pc s) ->
-    Memory.load (CS.state_mem s) ptr = Some v ->
-    Memory.load (merge_memories ip ic (CS.state_mem s) (CS.state_mem s'')) ptr =
-    Some v.
-  Proof.
-    intros Hpc Hmerge Hptr Hload.
-    destruct s as [[[gps mem] regs] pc]. destruct ptr as [[C b] o]. simpl in *. subst.
-    pose proof is_program_component_pc_notin_domm Hpc as Hdomm.
-    pose proof to_partial_memory_merge_memories_left Hmerge as Hmem.
-    now erewrite <- (program_load_in_partialized_memory_strong Hmem Hdomm).
-  Qed.
-
-  (* RB: NOTE: Consider removing weaker version of lemma above. *)
-  Lemma program_load_to_partialized_memory_strong s s'' ptr :
-    CS.is_program_component s ic ->
-    mergeable_states p c p' c' s s'' ->
-    Pointer.component ptr = Pointer.component (CS.state_pc s) ->
-    Memory.load (CS.state_mem s) ptr =
-    Memory.load (merge_memories ip ic (CS.state_mem s) (CS.state_mem s'')) ptr.
-  Proof.
-    destruct (Memory.load (CS.state_mem s) ptr) as [v |] eqn:Hcase1;
-      first (symmetry; now apply program_load_to_partialized_memory).
-    (* The new part is the None case. *)
-    intros Hpc Hmerge Hptr.
-    destruct s as [[[gps mem] regs] pc]; destruct ptr as [[C b] o];
-      unfold Memory.load, merge_memories in *; simpl in *; subst.
-    eapply is_program_component_pc_in_domm in Hpc; try eassumption.
-    erewrite unionmE, to_partial_memory_in, to_partial_memory_notin;
-      try eassumption;
-      [| apply mergeable_interfaces_sym; eassumption].
-    now destruct (mem (Pointer.component pc)).
-  Qed.
-
-  (* Search _ Memory.store filterm. *)
-  (* Search _ Memory.store PS.to_partial_memory. *)
-  (* Search _ Memory.store PS.merge_memories. *)
-  Lemma program_store_to_partialized_memory s s'' ptr v mem :
-    CS.is_program_component s ic ->
-    mergeable_states p c p' c' s s'' ->
-    Pointer.component ptr = Pointer.component (CS.state_pc s) ->
-    Memory.store (CS.state_mem s) ptr v = Some mem ->
-    Memory.store (merge_memories ip ic (CS.state_mem s) (CS.state_mem s'')) ptr v =
-    Some (merge_memories ip ic mem (CS.state_mem s'')).
-  Proof.
-    intros Hpc Hmerge Hptr Hstore.
-    pose proof is_program_component_pc_notin_domm Hpc as Hnotin.
-    rewrite <- Hptr in Hnotin.
-    pose proof PS.partialize_program_store Hnotin Hstore as Hstore'.
-    pose proof PS.unpartialize_program_store
-         (PS.to_partial_memory (CS.state_mem s'') (domm ip)) Hstore' as Hstore''.
-    done.
-  Qed.
-
-  (* Search _ Memory.alloc filterm. *)
-  (* Search _ Memory.alloc PS.to_partial_memory. *)
-  (* Search _ Memory.alloc PS.merge_memories. *)
-  Lemma program_alloc_to_partialized_memory s s'' mem ptr size :
-    CS.is_program_component s ic ->
-    mergeable_states p c p' c' s s'' ->
-    Memory.alloc (CS.state_mem s) (CS.state_component s) size = Some (mem, ptr) ->
-    Memory.alloc (merge_memories ip ic (CS.state_mem s) (CS.state_mem s''))
-                 (CS.state_component s) size =
-    Some (merge_memories ip ic mem (CS.state_mem s''), ptr).
-  Proof.
-    intros Hpc Hmerge Halloc.
-    pose proof is_program_component_pc_notin_domm Hpc as Hnotin.
-    pose proof PS.partialize_program_alloc Hnotin Halloc as Halloc'.
-    pose proof PS.unpartialize_program_alloc
-         (PS.to_partial_memory (CS.state_mem s'') (domm ip)) Halloc' as Halloc''.
-    done.
-  Qed.
-
-  (* Search _ find_label_in_component. *)
-  Lemma find_label_in_component_recombination s s'' l pc :
-    CS.is_program_component s ic ->
-    mergeable_states p c p' c' s s'' ->
-    find_label_in_component (globalenv sem) (CS.state_pc s) l = Some pc ->
-    find_label_in_component (globalenv sem') (CS.state_pc s) l = Some pc.
-  Proof.
-    destruct s as [[[? ?] ?] pc_]. simpl.
-    intros Hpc Hmerge Hlabel.
-    pose proof proj1 Hmergeable_ifaces as Hlinkable.
-    pose proof linkable_implies_linkable_mains Hwfp Hwfc Hlinkable as Hmains.
-    pose proof find_label_in_component_1 _ _ _ _ Hlabel as Hpc_.
-    pose proof is_program_component_pc_notin_domm Hpc as Hdomm; simpl in Hdomm.
-    rewrite (find_label_in_component_program_link_left _ _ _ _ Hmains) in Hlabel;
-      try assumption.
-    unfold ic in Hdomm; rewrite Hifacec in Hdomm.
-    rewrite (find_label_in_component_program_link_left Hdomm Hwfp);
-      try congruence.
-    apply linkable_implies_linkable_mains; congruence.
-  Qed.
-
-  (* Search _ find_label_in_procedure. *)
-  Lemma find_label_in_procedure_recombination s s'' l pc :
-    CS.is_program_component s ic ->
-    mergeable_states p c p' c' s s'' ->
-    find_label_in_procedure (globalenv sem) (CS.state_pc s) l = Some pc ->
-    find_label_in_procedure (globalenv sem') (CS.state_pc s) l = Some pc.
-  Proof.
-    destruct s as [[[? ?] ?] pc_]. simpl.
-    intros Hpc Hmerge Hlabel.
-    pose proof proj1 Hmergeable_ifaces as Hlinkable.
-    pose proof linkable_implies_linkable_mains Hwfp Hwfc Hlinkable as Hmains.
-    pose proof find_label_in_procedure_1 _ _ _ _ Hlabel as Hpc_.
-    pose proof is_program_component_pc_notin_domm Hpc as Hdomm; simpl in Hdomm.
-    rewrite (find_label_in_procedure_program_link_left _ _ _ _ Hmains) in Hlabel;
-      try assumption.
-    unfold find_label_in_procedure in *.
-    destruct ((genv_procedures (prepare_global_env p)) (Pointer.component pc_))
-      as [C_procs |] eqn:Hcase; last discriminate.
-    rewrite Hifacec in Hlinkable. unfold ic in Hdomm; rewrite Hifacec in Hdomm.
-    pose proof linkable_implies_linkable_mains Hwfp Hwfc' Hlinkable as Hmains'.
-    rewrite (genv_procedures_program_link_left_notin _ _ _ _ Hmains');
-      try assumption.
-    now rewrite Hcase.
-  Qed.
-
-  (* Search _ PS.is_program_component Pointer.component. *)
-  Lemma is_program_component_in_domm s s'' :
-    CS.is_program_component s ic ->
-    mergeable_states p c p' c' s s'' ->
-    CS.state_component s \in domm (prog_interface p).
-  Proof.
-    intros Hcomp Hmerge.
-    unfold CS.is_program_component, CS.is_context_component, CS.state_turn, turn_of in Hcomp.
-    destruct s as [[[gps1 mem1] regs1] pc1].
-    inversion Hmerge as [s0 _ t Hini _ Hstar _].
-    destruct (pc_component_in_ip_or_ic Hwfp Hwfc Hmergeable_ifaces Hprog_is_closed Hini Hstar) as [Hip | Hic].
-    - assumption.
-    - now rewrite Hic in Hcomp.
-  Qed.
-
-  Lemma silent_step_preserves_program_component s1 s2 :
-    CS.is_program_component s1 ic ->
-    Step sem s1 E0 s2 ->
-    CS.is_program_component s2 ic.
-  Proof.
-    intros Hcomp1 Hstep12.
-    destruct s1 as [[[? ?] ?] pc1].
-    destruct s2 as [[[? ?] ?] pc2].
-    unfold CS.is_program_component, CS.is_context_component, turn_of, CS.state_turn.
-    pose proof CS.silent_step_preserves_component _ _ _ Hstep12 as Heq.
-    simpl in Heq. now rewrite <- Heq.
-  Qed.
-
-  (* Search _ imported_procedure. *)
-  (* RB: NOTE: This kind of lemma is usually the composition of two unions, one
-     of which is generally extant. *)
-  Lemma imported_procedure_recombination s C P :
-    CS.is_program_component s ic ->
-    imported_procedure
-      (genv_interface (globalenv sem )) (CS.state_component s) C P ->
-    imported_procedure
-      (genv_interface (globalenv sem')) (CS.state_component s) C P.
-  Proof.
-    intros Hpc Himp.
-    pose proof is_program_component_pc_notin_domm Hpc as Hdomm; simpl in Hdomm.
-    rewrite (imported_procedure_unionm_left Hdomm) in Himp.
-    destruct Himp as [CI [Hcomp Himp]]. exists CI. split; [| assumption].
-    unfold Program.has_component. rewrite unionmE. now rewrite Hcomp.
-  Qed.
-
-  (* RB: NOTE: The regular, non-helper contents of the section start here. *)
-
-=======
->>>>>>> 97f9ca85
   Lemma threeway_multisem_mergeable_step_E0 s1 s2 s1'' :
     CS.is_program_component s1 ic ->
     mergeable_states p c p' c' s1 s1'' ->
