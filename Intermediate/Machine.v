--- conflicted
+++ resolved
@@ -302,31 +302,14 @@
     prog_interface p = emptym ->
     p = empty_prog.
 Proof.
-<<<<<<< HEAD
   move=> [intf procs bufs main] [/= _ e_procs _ _ e_bufs Hmain] e_intf.
-=======
-  move=> [intf procs bufs main] [/= _ e_procs _ _ e_bufs e_main] e_intf.
->>>>>>> 2ad6d045
   subst intf; congr mkProg.
   - apply/eq_fmap=> ?; rewrite emptymE; apply/dommPn.
     by rewrite -e_procs mem_domm emptymE.
   - apply/eq_fmap=> ?; rewrite emptymE; apply/dommPn.
     by rewrite -e_bufs mem_domm emptymE.
-<<<<<<< HEAD
   - case e: main Hmain=> [mainP|] //= /(_ _ erefl) [main_procs].
     by move/eqP: e_procs; rewrite domm0 eq_sym => /emptymP -> [].
-=======
-  - (* This can be rewritten in SSReflect style. *)
-    assert (procs = emptym) as Hprocs. {
-      apply/eq_fmap=> ?; rewrite emptymE; apply/dommPn.
-      by rewrite -e_procs mem_domm emptymE.
-    }
-    subst procs.
-    destruct main as [mainP |]; [| reflexivity].
-    specialize (e_main mainP (eq_refl (Some mainP)))
-      as [main_procs [Hprocs Hdomm]].
-    inversion Hprocs.
->>>>>>> 2ad6d045
 Qed.
 
 Lemma empty_prog_is_well_formed:
