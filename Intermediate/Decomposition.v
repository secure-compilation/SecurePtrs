--- conflicted
+++ resolved
@@ -241,15 +241,9 @@
              *** contradiction.
 
     (* context has control case *)
-<<<<<<< HEAD
-    - exists (PS.CC (mainC,
-                     PS.to_partial_stack s split,
-                     NMapExtra.filter (fun C _ => NMap.mem C (prog_interface p)) mem) PS.Normal).
-=======
     - exists (PS.CC (PS.to_partial_stack s split,
                 ZMapExtra.filter (fun C _ => ZMap.mem C (prog_interface p)) mem,
                 mainC) PS.Normal).
->>>>>>> 6b40f108
       split.
       + unfold PS.initial_state.
         split.
