--- conflicted
+++ resolved
@@ -269,16 +269,8 @@
     }
     rewrite Hmain.
     split; simpl.
-<<<<<<< HEAD
     + apply initial_wf_mem; auto.
       
-=======
-    + (* No pointers in static buffers. *)
-      intros aptr vptr Hload.
-      destruct (prepare_procedures_memory_prog_buffers Hwf Hload)
-        as [Cbufs [buf [Hbufs [Hbuf Hptr]]]].
-      exfalso. eapply prog_buffer_ptr; eassumption.
->>>>>>> 8c9d17fe
     + (* All registers are uninitialized. *)
       intros reg ptr Hget.
       destruct reg; discriminate.
