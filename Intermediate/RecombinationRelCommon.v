--- conflicted
+++ resolved
@@ -1576,12 +1576,23 @@
     find_label_in_procedure (globalenv sem') spc l = Some pc.
   Proof.
     intros Hprog_comp Hmerge Hspc Hfind.
-<<<<<<< HEAD
-    inversion Hmerge as [Hwf|Hwf]; inversion Hwf.
-    - admit.
-    - (* here, contradiction *)
-      admit.
-  Admitted.
+    inversion Hmerge as [Hwf _ _ _ _ _ | Hwf _ _ _ _ _];
+      inversion Hwf as [Hwfp Hwfc _ Hwfc' Hmerge_ifaces _ Hifacec _ _ _ _ _ _ _ _ _ _ _ _ _ _ _ _].
+    - rewrite find_label_in_procedure_program_link_left; try assumption.
+      + rewrite find_label_in_procedure_program_link_left in Hfind; try assumption.
+        * CS.simplify_turn. CS.unfold_states. now subst spc.
+        * now destruct Hmerge_ifaces.
+      + rewrite <- Hifacec.
+        CS.simplify_turn. CS.unfold_states. now subst spc.
+      + rewrite <- Hifacec. now destruct Hmerge_ifaces.
+    - rewrite find_label_in_procedure_program_link_left; try assumption.
+      + rewrite find_label_in_procedure_program_link_left in Hfind; try assumption.
+        * CS.simplify_turn. CS.unfold_states. now subst spc.
+        * now destruct Hmerge_ifaces.
+      + rewrite <- Hifacec.
+        CS.simplify_turn. CS.unfold_states. now subst spc.
+      + rewrite <- Hifacec. now destruct Hmerge_ifaces.
+  Qed.
 
   Lemma mergeable_internal_states_executing_prog
         s s' s'' t t' t'' instr spc spc':
@@ -1637,7 +1648,6 @@
       + by rewrite <- Hpccomp_s'_s.
     - by rewrite H_c' in Hcomp.
   Qed.
-      
 
   Lemma mergeable_internal_states_executing_prog''
         s s' s'' t t' t'' instr spc'' spc':
@@ -1722,26 +1732,6 @@
 
   
     
-=======
-    inversion Hmerge as [Hwf _ _ _ _ _ | Hwf _ _ _ _ _];
-      inversion Hwf as [Hwfp Hwfc _ Hwfc' Hmerge_ifaces _ Hifacec _ _ _ _ _ _ _ _ _ _ _ _ _ _ _ _].
-    - rewrite find_label_in_procedure_program_link_left; try assumption.
-      + rewrite find_label_in_procedure_program_link_left in Hfind; try assumption.
-        * CS.simplify_turn. CS.unfold_states. now subst spc.
-        * now destruct Hmerge_ifaces.
-      + rewrite <- Hifacec.
-        CS.simplify_turn. CS.unfold_states. now subst spc.
-      + rewrite <- Hifacec. now destruct Hmerge_ifaces.
-    - rewrite find_label_in_procedure_program_link_left; try assumption.
-      + rewrite find_label_in_procedure_program_link_left in Hfind; try assumption.
-        * CS.simplify_turn. CS.unfold_states. now subst spc.
-        * now destruct Hmerge_ifaces.
-      + rewrite <- Hifacec.
-        CS.simplify_turn. CS.unfold_states. now subst spc.
-      + rewrite <- Hifacec. now destruct Hmerge_ifaces.
-  Qed.
-
->>>>>>> 36583e48
   (* Search _ find_label_in_component. *)
 
   (*
