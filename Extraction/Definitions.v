--- conflicted
+++ resolved
@@ -4,8 +4,10 @@
 Require Import Common.Values.
 From mathcomp Require Import ssrfun seq ssrint ssrnat.
 Require Import Arith ZArith.
-Require Import Coq.extraction.ExtrOcamlNatBigInt.
-Require Import Coq.extraction.ExtrOcamlZBigInt.
+Require Import Coq.extraction.ExtrOcamlBasic.
+Require Import Coq.extraction.ExtrOcamlNatInt.
+Require Import Coq.extraction.ExtrOcamlZInt.
+Require Import Coq.extraction.ExtrOcamlIntConv.
 Require Export Extraction.
 Require Import Coq.Strings.String.
 
@@ -48,7 +50,7 @@
   | S n => ocaml_int_plus (nat2int n) (ocaml_int_1)
   end.
 
-Definition int2int (val : int) : ocaml_int :=
+Definition int2int (val : ssrint.int) : ocaml_int :=
   match val with
   | Posz n => (nat2int n)
   | Negz n => ocaml_int_neg (nat2int n)
@@ -98,38 +100,64 @@
 Extract Constant print_ocaml_int => "(fun n -> print_string (Big_int.string_of_big_int n); print_newline ())".
 
 Extract Constant print_explicit_exit => "(fun _ -> print_string ""EXIT""; print_newline ())".
-<<<<<<< HEAD
-Extract Constant print_error => "(fun n -> print_string ""FAILED with ""; print_string (string_of_big_int n); print_newline ())".
 
 Extract Constant print_string_error => "(fun str -> print_string ""FAILED with ""; List.fold_left (fun _ c -> print_char c) () str; print_newline ())".
-=======
 Extract Constant print_error => "(fun n -> print_string ""FAILED with ""; print_string (Big_int.string_of_big_int n); print_newline ())".
 
+Extract Constant leb    => "(<=)".
+Extract Constant eqb    => "(=)".
+
+
 (* ssr nat *)
-Extract Constant eqn             => "Big.eq".
-Extract Constant addn_rec        => "Big.add".
-Extract Constant addn            => "Big.add".
-Extract Constant subn_rec        => "(fun x y -> Big.max (Big.sub x y) (Big.zero))".
-Extract Constant subn            => "(fun x y -> Big.max (Big.sub x y) (Big.zero))".
-Extract Constant leq             => "Big.le".
-Extract Constant maxn            => "Big.max".
-Extract Constant minn            => "Big.min".
-Extract Constant muln_rec        => "Big.mult".
-Extract Constant muln            => "Big.mult".
-Extract Constant expn_rec        => "Big.power".
-Extract Constant expn            => "Big.power".
-Extract Constant nat_of_bool     => "(fun b -> if b then Big.one else Big.zero)".
-Extract Constant odd             => "(fun n -> Big.eq (Big.modulo n Big.two) (Big.zero))".
-Extract Constant double_rec      => "Big.mult_int 2".
-Extract Constant double          => "Big.mult_int 2".
-Extract Constant half            => "(fun n -> Big.div n Big.two)".
-Extract Constant uphalf          => "(fun n -> Big.div (Big.succ n) Big.two)".
+Extract Constant ssrnat.eqn             => "(=)".
+Extract Constant ssrnat.addn_rec        => "(+)".
+Extract Constant ssrnat.addn            => "(+)".
+Extract Constant ssrnat.subn_rec        => "(fun x y -> max (x - y) 0)".
+Extract Constant ssrnat.subn            => "(fun x y -> max (x - y) 0)".
+Extract Constant ssrnat.leq             => "(<=)".
+Extract Constant ssrnat.maxn            => "max".
+Extract Constant ssrnat.minn            => "min".
+Extract Constant ssrnat.muln_rec        => "( * )".
+Extract Constant ssrnat.muln            => "( * )".
+Extract Constant ssrnat.expn_rec        => 
+"(fun x y -> 
+  let rec f acc x = function
+  | 0 -> acc
+  | n -> f (acc * x) x (n-1)
+  in
+  f 1 x y)".
+Extract Constant ssrnat.expn            =>
+"(fun x y -> 
+  let rec f acc x = function
+  | 0 -> acc
+  | n -> f (acc * x) x (n-1)
+  in
+  f 1 x y)".
+Extract Constant ssrnat.nat_of_bool     => "(fun b -> if b then 1 else 0)".
+Extract Constant ssrnat.odd             => "(fun n -> (n mod 2) = 1)".
+Extract Constant ssrnat.double_rec      => "(fun n -> n * 2)".
+Extract Constant ssrnat.double          => "(fun n -> n * 2)".
+Extract Constant ssrnat.half            => "(fun n -> n / 2)".
+Extract Constant ssrnat.uphalf          => "(fun n -> (n + 1) / 2)".
 (* ssr div *)
-Extract Constant div.edivn    => "Big.quomod".
-Extract Constant div.divn     => "Big.div".
-Extract Constant div.modn     => "Big.modulo".
-Extract Constant div.gcdn_rec => "Big.gcd".
-Extract Constant div.gcdn     => "Big.gcd".
+Extract Constant div.edivn    => "(fun n m -> (n / m, n mod m))".
+Extract Constant div.divn     => "(/)".
+Extract Constant div.modn     => "(mod)".
+(* Extract Constant div.gcdn_rec => "Big.gcd". *)
+(* Extract Constant div.gcdn     => "Big.gcd". *)
+(* ssr int *)
+Extract Inductive ssrint.int => int
+                         ["" "(fun n -> - (n+1))"]
+                         "(fun fP fN n -> if n >= 0 then fP n else fN ((abs n) -1))".
+Extract Constant intZmod.addz   => "(+)".
+Extract Constant intZmod.oppz   => "(~-)".
+Extract Constant intRing.mulz   => "( * )".
+Extract Constant absz           => "abs".
+Extract Constant intOrdered.lez => "(<=)".
+Extract Constant intOrdered.ltz => "(<)".
+
+Extract Constant Nat.eq_dec => "(=)".
+Extract Constant Nat.eqb        => "(=)".
 
 (* Provide tail-recursive versions of functions *)
 Extract Constant foldr => "
@@ -159,5 +187,4 @@
 
 (* Workaround that allows the generated code to be compiled:
 see [https://github.com/coq/coq/issues/4875] and [https://github.com/coq/coq/issues/6614] *)
-Extraction Inline SimplPred.
->>>>>>> 54f0a693
+Extraction Inline SimplPred.