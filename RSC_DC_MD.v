Require Import Common.Definitions.
Require Import Common.Blame.
Require Import Common.CompCertExtensions.
Require Import CompCert.Events.
Require Import CompCert.Smallstep.
Require Import CompCert.Behaviors.
Require Import Source.Language.
Require Import Source.GlobalEnv.
Require Import Source.CS.
Require Import Source.PS.
Require Import Intermediate.Machine.
Require Import Intermediate.PS.
Require Import Intermediate.Decomposition.
Require Import Intermediate.Composition.
Require Import S2I.Compiler.
Require Import S2I.Definitions.
Require Import Definability.

From mathcomp Require Import ssreflect ssrfun ssrbool.

Set Implicit Arguments.
Unset Strict Implicit.
Unset Printing Implicit Defensive.

Set Bullet Behavior "Strict Subproofs".

(* RB: Eventually, we may not want have these interfaces distracting from
   the high-level proof here.

   The repetition verbatim of theorem statements as axioms is particularly
   annoying; we will want to eliminate this duplication. *)

Module Type Source_Sig.
  Parameter program : Type.

  Parameter prog_interface : program -> Program.interface.

  Parameter well_formed_program : program -> Prop.

  Parameter closed_program : program -> Prop.

  Parameter linkable_mains : program -> program -> Prop.

  Axiom linkable_mains_sym : forall prog1 prog2,
    linkable_mains prog1 prog2 ->
    linkable_mains prog2 prog1.

  Axiom linkable_disjoint_mains: forall prog1 prog2,
    well_formed_program prog1 ->
    well_formed_program prog2 ->
    linkable (prog_interface prog1) (prog_interface prog2) ->
    linkable_mains prog1 prog2.

  Parameter program_link : program -> program -> program.

  Axiom linking_well_formedness : forall p1 p2,
    well_formed_program p1 ->
    well_formed_program p2 ->
    linkable (prog_interface p1) (prog_interface p2) ->
    well_formed_program (program_link p1 p2).

  Axiom interface_preserves_closedness_l : forall p1 p2 p1',
    closed_program (program_link p1 p2) ->
    prog_interface p1 = prog_interface p1' ->
    well_formed_program p1 ->
    well_formed_program p1' ->
    closed_program (program_link p1' p2).

  Module CS.
    Parameter sem : program -> semantics.
  End CS.

  Axiom definability_with_linking :
    forall p c b m,
      Intermediate.well_formed_program p ->
      Intermediate.well_formed_program c ->
      linkable (Intermediate.prog_interface p) (Intermediate.prog_interface c) ->
      Intermediate.closed_program (Intermediate.program_link p c) ->
      program_behaves (I.CS.sem (Intermediate.program_link p c)) b ->
      prefix m b ->
      not_wrong_finpref m ->
    exists p' c',
      prog_interface p' = Intermediate.prog_interface p /\
      prog_interface c' = Intermediate.prog_interface c /\
      well_formed_program p' /\
      well_formed_program c' /\
      closed_program (program_link p' c') /\
      program_behaves (CS.sem (program_link p' c')) (Terminates (finpref_trace m)) /\
      prefix m (Terminates (finpref_trace m)).

  Module PS.
    Axiom blame_program : forall p Cs t' P' m,
      well_formed_program p ->
      well_formed_program Cs ->
      linkable (prog_interface p) (prog_interface Cs) ->
      closed_program (program_link p Cs) ->
      program_behaves (CS.sem (program_link p Cs)) (Goes_wrong t') ->
      well_formed_program P' ->
      prog_interface P' = prog_interface p ->
      closed_program (program_link P' Cs) ->
      program_behaves (CS.sem (program_link P' Cs)) (Terminates (finpref_trace m)) ->
      not_wrong_finpref m ->
      trace_finpref_prefix t' m ->
      undef_in t' (prog_interface p).
  End PS.
End Source_Sig.

Module Source_Instance <: Source_Sig.
  Definition program :=
    @Source.program.

  Definition prog_interface :=
    @Source.prog_interface.

  Definition well_formed_program :=
    @Source.well_formed_program.

  Definition closed_program :=
    @Source.closed_program.

  Definition linkable_mains :=
    @Source.linkable_mains.

  Definition linkable_mains_sym :=
    @Source.linkable_mains_sym.

  Definition linkable_disjoint_mains :=
    @Source.linkable_disjoint_mains.

  Definition program_link :=
    @Source.program_link.

  Definition linking_well_formedness :=
    @Source.linking_well_formedness.

  Definition interface_preserves_closedness_l :=
    @Source.interface_preserves_closedness_l.

  Module CS.
    Definition sem :=
      @Source.CS.CS.sem.
<<<<<<< HEAD
  End CS.

  Definition definability_with_linking :=
    @Source.Definability.definability_with_linking.

  Module PS.
    Definition blame_program :=
      @Source.PS.PS.blame_program.
  End PS.
=======
  End CS. 
>>>>>>> 5392aeab
End Source_Instance.

Module Type Intermediate_Sig.
  Parameter program : Type.

  Parameter prog_interface : program -> Program.interface.

  Parameter well_formed_program : program -> Prop.

  Parameter closed_program : program -> Prop.

  Parameter linkable_mains : program -> program -> Prop.

  Parameter program_link : program -> program -> program.

  Module CS.
    Parameter sem : program -> semantics.
  End CS.

  Module PS.
    Parameter sem : program -> Program.interface -> semantics.
  End PS.

End Intermediate_Sig.


Module Intermediate_Instace : Intermediate_Sig.
  Definition program :=
    @Intermediate.program.

  Definition prog_interface :=
    @Intermediate.prog_interface.

  Definition well_formed_program :=
    @Intermediate.well_formed_program.

  Definition closed_program :=
    @Intermediate.closed_program.

   Definition linkable_mains :=
    @Intermediate.linkable_mains.

  Definition program_link :=
    @Intermediate.program_link.

  Module CS.
    Definition sem :=
      @Intermediate.CS.CS.sem.
  End CS.

  Module PS.
    Definition sem :=
      @Intermediate.PS.PS.sem.
  End PS.
  
End Intermediate_Instace.



Module Type Compiler_Sig (Source : Source_Sig).
  Parameter compile_program : Source.program -> option Intermediate.program.

  Axiom well_formed_compilable :
    forall p,
      Source.well_formed_program p ->
    exists pc,
      compile_program p = Some pc.

  Axiom compilation_preserves_well_formedness : forall p p_compiled,
    Source.well_formed_program p ->
    compile_program p = Some p_compiled ->
    Intermediate.well_formed_program p_compiled.

  Axiom compilation_preserves_interface : forall p p_compiled,
    compile_program p = Some p_compiled ->
    Intermediate.prog_interface p_compiled = Source.prog_interface p.

  Axiom compilation_preserves_linkability : forall p p_compiled c c_compiled,
    Source.well_formed_program p ->
    Source.well_formed_program c ->
    linkable (Source.prog_interface p) (Source.prog_interface c) ->
    compile_program p = Some p_compiled ->
    compile_program c = Some c_compiled ->
    linkable (Intermediate.prog_interface p_compiled) (Intermediate.prog_interface c_compiled).

  Axiom compilation_preserves_linkable_mains : forall p1 p1' p2 p2',
    Source.well_formed_program p1 ->
    Source.well_formed_program p2 ->
    Source.linkable_mains p1 p2 ->
    compile_program p1 = Some p1' ->
    compile_program p2 = Some p2' ->
    Intermediate.linkable_mains p1' p2'.

  Axiom separate_compilation_weaker :
    forall p c pc_comp p_comp c_comp,
      Source.well_formed_program p ->
      Source.well_formed_program c ->
      linkable (Source.prog_interface p) (Source.prog_interface c) ->
      compile_program p = Some p_comp ->
      compile_program c = Some c_comp ->
      compile_program (Source.program_link p c) = Some pc_comp ->
    forall b : program_behavior,
      program_behaves (I.CS.sem pc_comp) b <->
      program_behaves (I.CS.sem (Intermediate.program_link p_comp c_comp)) b.

  Axiom I_simulates_S :
    forall p,
      Source.closed_program p ->
      Source.well_formed_program p ->
    forall tp,
      compile_program p = Some tp -> forward_simulation (Source.CS.sem p) (I.CS.sem tp).

  Axiom S_simulates_I:
    forall p,
      Source.closed_program p ->
      Source.well_formed_program p ->
    forall tp,
      compile_program p = Some tp ->
      backward_simulation (Source.CS.sem p) (I.CS.sem tp).
End Compiler_Sig.

Module Compiler_Instance <: Compiler_Sig Source_Instance.
  Definition compile_program :=
    @Compiler.compile_program.

  Definition well_formed_compilable :=
    @Compiler.well_formed_compilable.

  Definition compilation_preserves_well_formedness :=
    @Compiler.compilation_preserves_well_formedness.

  Definition compilation_preserves_interface :=
    @Compiler.compilation_preserves_interface.

  Definition compilation_preserves_linkability :=
    @Compiler.compilation_preserves_linkability.

  Definition compilation_preserves_linkable_mains :=
    @Compiler.compilation_preserves_linkable_mains.

  Definition separate_compilation_weaker :=
    @Compiler.separate_compilation_weaker.

  Definition I_simulates_S :=
    @Compiler.I_simulates_S.

  Definition S_simulates_I :=
    @Compiler.S_simulates_I.
End Compiler_Instance.

Module RSC_DC_MD_Module
       (Source : Source_Sig)
       (Compiler : Compiler_Sig Source).
Section RSC_DC_MD_Section.

  Variable p: Source.program.
  Variable p_compiled: Intermediate.program.
  Variable Ct: Intermediate.program.

  (* Some reasonable assumptions about our programs *)

  Hypothesis well_formed_p : Source.well_formed_program p.
  Hypothesis successful_compilation : Compiler.compile_program p = Some p_compiled.
  Hypothesis well_formed_Ct : Intermediate.well_formed_program Ct.
  Hypothesis linkability : linkable (Source.prog_interface p) (Intermediate.prog_interface Ct).
  Hypothesis closedness :
    Intermediate.closed_program (Intermediate.program_link p_compiled Ct).
  Hypothesis mains : Intermediate.linkable_mains p_compiled Ct.

  (* Main Theorem *)

  Theorem RSC_DC_MD:
    forall b m,
      program_behaves (I.CS.sem (Intermediate.program_link p_compiled Ct)) b ->
      prefix m b ->
      not_wrong b -> (* CH: could try to weaken this later to `nor_wrong m` *)
    exists Cs beh,
      Source.prog_interface Cs = Intermediate.prog_interface Ct /\
      Source.well_formed_program Cs /\
      linkable (Source.prog_interface p) (Source.prog_interface Cs) /\
      Source.closed_program (Source.program_link p Cs) /\
      program_behaves (Source.CS.sem (Source.program_link p Cs)) beh /\
      (prefix m beh \/
      (exists t',
        beh = Goes_wrong t' /\ trace_finpref_prefix t' m /\
         undef_in t' (Source.prog_interface p))).
  Proof.
    intros t m Hbeh Hprefix0 Hsafe_beh.

    (* Some auxiliary results. *)
    pose proof
      Compiler.compilation_preserves_well_formedness well_formed_p successful_compilation
      as well_formed_p_compiled.

    assert (linkability_pcomp_Ct :
              linkable (Intermediate.prog_interface p_compiled)
                       (Intermediate.prog_interface Ct)).
    {
      assert (sound_interface_p_Ct : sound_interface (unionm (Source.prog_interface p)
                                                             (Intermediate.prog_interface Ct)))
        by apply linkability.
      assert (fdisjoint_p_Ct : fdisjoint (domm (Source.prog_interface p))
                                         (domm (Intermediate.prog_interface Ct)))
        by apply linkability.
      constructor;
        apply Compiler.compilation_preserves_interface in successful_compilation;
        now rewrite successful_compilation.
    }

    assert (Hnot_wrong' : not_wrong_finpref m).
    { now destruct m, t; simpl; auto. }

    (* intermediate decomposition (for p_compiled) *)
    pose proof Intermediate.Decomposition.decomposition_with_safe_behavior
      well_formed_p_compiled well_formed_Ct linkability_pcomp_Ct Hbeh Hsafe_beh as HP_decomp.

    (* CH: if we had undefined behavior we would use this *)
    (* destruct (decomposition_with_refinement linkability Hbeh) *)
    (*   as [beh' [Hbeh' Hbeh_improves]]. *)

    (* definability *)
    destruct (Source.definability_with_linking
                well_formed_p_compiled well_formed_Ct
                linkability_pcomp_Ct closedness Hbeh Hprefix0 Hnot_wrong')
      as [P' [Cs
         [Hsame_iface1 [Hsame_iface2
         [well_formed_P' [well_formed_Cs [HP'Cs_closed [HP'_Cs_beh Hprefix1]]]]]]]].

    move: HP'_Cs_beh Hprefix1.
    set beh := Terminates _.
    move=> HP'_Cs_beh Hprefix1.

    assert (Source.linkable_mains P' Cs) as HP'Cs_mains.
    { apply Source.linkable_disjoint_mains; trivial; congruence. }

    (* FCC *)

    (* the definability output can be split in two programs *)
    (* probably need partialize to obtain them *)

    (* At this point, we compile P' and Cs and establish their basic properties. *)
    destruct (Compiler.well_formed_compilable well_formed_P') as [P'_compiled HP'_compiles].
    pose proof Compiler.compilation_preserves_well_formedness well_formed_P' HP'_compiles
      as well_formed_P'_compiled.
    destruct (Compiler.well_formed_compilable well_formed_Cs) as [Cs_compiled HCs_compiles].
    pose proof Compiler.compilation_preserves_well_formedness well_formed_Cs HCs_compiles
      as well_formed_Cs_compiled.
    assert
      (linkable
         (Intermediate.prog_interface Cs_compiled)
         (Intermediate.prog_interface P'_compiled))
      as linkability'. {
      eapply @Compiler.compilation_preserves_linkability with (p:=Cs) (c:=P'); eauto.
      apply linkable_sym.
      (* RB: If [linkability] is not used for anything else, refactor these
         rewrites with the instance above, or craft a separate assumption. *)
      rewrite <- Hsame_iface1 in linkability_pcomp_Ct.
      rewrite <- Hsame_iface2 in linkability_pcomp_Ct.
      apply linkability_pcomp_Ct.
    }
    assert (exists P'_Cs_compiled,
              Compiler.compile_program (Source.program_link P' Cs) = Some P'_Cs_compiled)
      as [P'_Cs_compiled HP'_Cs_compiles]. {
      rewrite <- Hsame_iface1 in linkability_pcomp_Ct.
      rewrite <- Hsame_iface2 in linkability_pcomp_Ct.
      pose proof Source.linking_well_formedness well_formed_P' well_formed_Cs linkability_pcomp_Ct
        as Hlinking_wf.
      apply Compiler.well_formed_compilable; assumption.
    }

    assert (forall b, program_behaves (I.CS.sem P'_Cs_compiled) b <->
                 program_behaves (I.CS.sem (Intermediate.program_link P'_compiled Cs_compiled)) b)
      as HP'_Cs_behaves. {
      apply Compiler.separate_compilation_weaker with (p:=P') (c:=Cs);
        try assumption;
        [congruence].
    }
    have well_formed_P'Cs : Source.well_formed_program (Source.program_link P' Cs).
      rewrite -Hsame_iface1 -Hsame_iface2 in linkability_pcomp_Ct.
      exact: Source.linking_well_formedness well_formed_P' well_formed_Cs linkability_pcomp_Ct.
    have HP'_Cs_compiled_beh : program_behaves (I.CS.sem P'_Cs_compiled) beh.
      have sim := Compiler.I_simulates_S HP'Cs_closed well_formed_P'Cs HP'_Cs_compiles.
      exact: (forward_simulation_same_safe_behavior sim).

    (* intermediate decomposition (for Cs_compiled) *)
    apply HP'_Cs_behaves in HP'_Cs_compiled_beh.
    apply Source.linkable_mains_sym in HP'Cs_mains. (* TODO: Check if this is used later. *)
    rewrite <- Intermediate.program_linkC in HP'_Cs_compiled_beh;
      [| (apply (Compiler.compilation_preserves_well_formedness well_formed_Cs HCs_compiles))
       | (apply (Compiler.compilation_preserves_well_formedness well_formed_P' HP'_compiles))
       | assumption ].

    have [beh2 [HCs_decomp HCs_beh_improves]] :=
         Intermediate.Decomposition.decomposition_with_refinement
           well_formed_Cs_compiled well_formed_P'_compiled
           linkability' HP'_Cs_compiled_beh.
    have {HCs_beh_improves} ? : beh2 = beh by case: HCs_beh_improves => [<-|[? []]].
    subst beh2.

    (* intermediate composition *)
    assert (Intermediate.prog_interface Ct = Intermediate.prog_interface Cs_compiled)
      as Hctx_same_iface. {
      symmetry. erewrite Compiler.compilation_preserves_interface.
      - rewrite <- Hsame_iface2. reflexivity.
      - assumption.
    }
    rewrite Hctx_same_iface in HP_decomp.
    assert (Intermediate.prog_interface p_compiled = Intermediate.prog_interface P'_compiled) as Hprog_same_iface. {
      symmetry. erewrite Compiler.compilation_preserves_interface.
      - apply Hsame_iface1.
      - assumption.
    }
    rewrite <- Hprog_same_iface in HCs_decomp.

    assert (linkable (Intermediate.prog_interface p_compiled) (Intermediate.prog_interface Cs_compiled))
      as linkability''.
    {
      unfold linkable. split; try
        rewrite Hprog_same_iface;
        apply linkable_sym in linkability';
        now inversion linkability'.
    }
    assert (Intermediate.closed_program (Intermediate.program_link p_compiled Cs_compiled))
      as HpCs_compiled_closed.
    now apply (Intermediate.interface_preserves_closedness_r
                 well_formed_p_compiled well_formed_Cs_compiled
                 Hctx_same_iface linkability_pcomp_Ct closedness mains); auto.
    assert (Intermediate.well_formed_program (Intermediate.program_link p_compiled Cs_compiled))
      as HpCs_compiled_well_formed
        by (apply Intermediate.linking_well_formedness; assumption).

    assert (Intermediate.linkable_mains p_compiled Cs_compiled) as linkable_mains.
    {
      eapply (@Compiler.compilation_preserves_linkable_mains p _ Cs);
        try assumption.
      - rewrite <- Hsame_iface2 in linkability.
        eapply Source.linkable_disjoint_mains; assumption.
    }

    assert (PS.mergeable_interfaces (Intermediate.prog_interface p_compiled)
                                    (Intermediate.prog_interface Cs_compiled))
      as Hmergeable_ifaces.
    {
      split.
      - assumption.
      - by destruct HpCs_compiled_closed.
    }
    pose proof composition_prefix
         well_formed_p_compiled well_formed_Cs_compiled
         linkable_mains linkability'' HpCs_compiled_closed
         Hmergeable_ifaces
         HP_decomp HCs_decomp
         Hprefix0 Hprefix1
      as HpCs_compiled_beh.
    destruct HpCs_compiled_beh as [b3 [HpCs_compiled_beh HpCs_compiled_prefix]].
    assert (Source.closed_program (Source.program_link p Cs)) as Hclosed_p_Cs. {
      apply (Source.interface_preserves_closedness_l HP'Cs_closed); trivial.
      apply Compiler.compilation_preserves_interface in HP'_compiles.
      apply Compiler.compilation_preserves_interface in successful_compilation.
      congruence.
    }
    assert (linkable (Source.prog_interface p) (Source.prog_interface Cs))
      as Hlinkable_p_Cs. {
      inversion linkability'' as [sound_interface_p_Cs fdisjoint_p_Cs].
      constructor;
        (apply Compiler.compilation_preserves_interface in HCs_compiles;
        apply Compiler.compilation_preserves_interface in successful_compilation;
        rewrite <- HCs_compiles; rewrite <- successful_compilation;
        assumption).
    }
    assert (Source.well_formed_program (Source.program_link p Cs)) as Hwf_p_Cs
      by (apply Source.linking_well_formedness; assumption).

    (* BCC *)
    assert (exists pCs_compiled,
               Compiler.compile_program (Source.program_link p Cs) = Some pCs_compiled)
      as [pCs_compiled HpCs_compiles]
      by now apply Compiler.well_formed_compilable.
    assert (forall b, program_behaves (I.CS.sem pCs_compiled) b <->
                 program_behaves (I.CS.sem (Intermediate.program_link p_compiled Cs_compiled)) b)
      as HpCs_compiled_behaves
      by now apply Compiler.separate_compilation_weaker with (p:=p) (c:=Cs).
    apply HpCs_compiled_behaves in HpCs_compiled_beh.
    assert (exists beh1,
               program_behaves (Source.CS.sem (Source.program_link p Cs)) beh1 /\
               behavior_improves beh1 b3) as HpCs_beh. {
      apply backward_simulation_behavior_improves
        with (L1:=Source.CS.sem (Source.program_link p Cs)) in HpCs_compiled_beh; auto.
      apply Compiler.S_simulates_I; assumption.
    }
    destruct HpCs_beh as [pCs_beh [HpCs_beh HpCs_beh_imp]].

    (* At this point we know:

       1. (HP'_Cs_beh) P' `union` Cs goes from s_i to s_f producing
          finpref_trace m, s_f is stuck and final.

       2. Either

          a. p `union` Cs goes from s_i' to s_f' producing a proper prefix of
             finpref_trace m, and s_f' is stuck and not final.

          b. p `union` Cs goes from s_i' to s_f' producing a super sequence of
             finpref_trace m.

       In (2.a), we should be able to conclude with parallel_exec.  This
       corresponds to the right side of the disjunction.

       In (2.b), we are in the left side of the disjunction.

     *)

    destruct HpCs_beh_imp as [Keq | [t' [Hwrong Klonger]]].
    + subst. exists Cs, b3.
      repeat (split; try now auto).
    + assert(finpref_trace_prefix m t' \/ trace_finpref_prefix t' m) as H
          by (eapply behavior_prefix_comp'; eauto).
      destruct H as [K | K].
      * exists Cs, pCs_beh. repeat (split; try now auto). left.
        subst. destruct m;
        inversion K. exists (Goes_wrong x). simpl. now rewrite H.
      * exists Cs, pCs_beh. repeat (split; try now auto).
        right. exists t'. repeat (split; try now auto).
        subst pCs_beh.
        unfold beh in HP'_Cs_beh.
        (* Close the diagram. *)
        assert (Hsame_iface3 : Source.prog_interface P' = Source.prog_interface p).
        {
          pose proof Compiler.compilation_preserves_interface successful_compilation
            as Hsame_iface3.
          congruence.
        }
        exact (Source.PS.blame_program well_formed_p well_formed_Cs
                                Hlinkable_p_Cs Hclosed_p_Cs HpCs_beh
                                well_formed_P' Hsame_iface3 HP'Cs_closed
                                HP'_Cs_beh Hnot_wrong' K).
  Qed.

End RSC_DC_MD_Section.
End RSC_DC_MD_Module.

Module RSC_DC_MD_Instance := RSC_DC_MD_Module Source_Instance Compiler_Instance.

Definition RSC_DC_MD :=
  RSC_DC_MD_Instance.RSC_DC_MD.<|MERGE_RESOLUTION|>--- conflicted
+++ resolved
@@ -30,6 +30,59 @@
    The repetition verbatim of theorem statements as axioms is particularly
    annoying; we will want to eliminate this duplication. *)
 
+Module Type Intermediate_Sig.
+  Parameter program : Type.
+
+  Parameter prog_interface : program -> Program.interface.
+
+  Parameter well_formed_program : program -> Prop.
+
+  Parameter closed_program : program -> Prop.
+
+  Parameter linkable_mains : program -> program -> Prop.
+
+  Parameter program_link : program -> program -> program.
+
+  Module CS.
+    Parameter sem : program -> semantics.
+  End CS.
+
+  Module PS.
+    Parameter sem : program -> Program.interface -> semantics.
+  End PS.
+End Intermediate_Sig.
+
+Module Intermediate_Instace : Intermediate_Sig.
+  Definition program :=
+    @Intermediate.program.
+
+  Definition prog_interface :=
+    @Intermediate.prog_interface.
+
+  Definition well_formed_program :=
+    @Intermediate.well_formed_program.
+
+  Definition closed_program :=
+    @Intermediate.closed_program.
+
+   Definition linkable_mains :=
+    @Intermediate.linkable_mains.
+
+  Definition program_link :=
+    @Intermediate.program_link.
+
+  Module CS.
+    Definition sem :=
+      @Intermediate.CS.CS.sem.
+  End CS.
+
+  Module PS.
+    Definition sem :=
+      @Intermediate.PS.PS.sem.
+  End PS.  
+End Intermediate_Instace.
+
+
 Module Type Source_Sig.
   Parameter program : Type.
 
@@ -139,7 +192,6 @@
   Module CS.
     Definition sem :=
       @Source.CS.CS.sem.
-<<<<<<< HEAD
   End CS.
 
   Definition definability_with_linking :=
@@ -149,67 +201,7 @@
     Definition blame_program :=
       @Source.PS.PS.blame_program.
   End PS.
-=======
-  End CS. 
->>>>>>> 5392aeab
 End Source_Instance.
-
-Module Type Intermediate_Sig.
-  Parameter program : Type.
-
-  Parameter prog_interface : program -> Program.interface.
-
-  Parameter well_formed_program : program -> Prop.
-
-  Parameter closed_program : program -> Prop.
-
-  Parameter linkable_mains : program -> program -> Prop.
-
-  Parameter program_link : program -> program -> program.
-
-  Module CS.
-    Parameter sem : program -> semantics.
-  End CS.
-
-  Module PS.
-    Parameter sem : program -> Program.interface -> semantics.
-  End PS.
-
-End Intermediate_Sig.
-
-
-Module Intermediate_Instace : Intermediate_Sig.
-  Definition program :=
-    @Intermediate.program.
-
-  Definition prog_interface :=
-    @Intermediate.prog_interface.
-
-  Definition well_formed_program :=
-    @Intermediate.well_formed_program.
-
-  Definition closed_program :=
-    @Intermediate.closed_program.
-
-   Definition linkable_mains :=
-    @Intermediate.linkable_mains.
-
-  Definition program_link :=
-    @Intermediate.program_link.
-
-  Module CS.
-    Definition sem :=
-      @Intermediate.CS.CS.sem.
-  End CS.
-
-  Module PS.
-    Definition sem :=
-      @Intermediate.PS.PS.sem.
-  End PS.
-  
-End Intermediate_Instace.
-
-
 
 Module Type Compiler_Sig (Source : Source_Sig).
   Parameter compile_program : Source.program -> option Intermediate.program.
